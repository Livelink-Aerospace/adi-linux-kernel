/*
 * Copyright (C) 2014 Marvell Technology Group Ltd.
 *
 * Antoine Tenart <antoine.tenart@free-electrons.com>
 *
 * This file is licensed under the terms of the GNU General Public
 * License version 2. This program is licensed "as is" without any
 * warranty of any kind, whether express or implied.
 */

#include <linux/clk.h>
#include <linux/dma-mapping.h>
#include <linux/module.h>
#include <linux/of.h>
#include <linux/of_platform.h>
#include <linux/phy/phy.h>
#include <linux/platform_device.h>
#include <linux/usb/chipidea.h>
#include <linux/usb/hcd.h>
#include <linux/usb/ulpi.h>

#include "ci.h"

struct ci_hdrc_usb2_priv {
	struct platform_device	*ci_pdev;
	struct clk		*clk;
};

static const struct ci_hdrc_platform_data ci_default_pdata = {
	.capoffset	= DEF_CAPOFFSET,
	.flags		= CI_HDRC_DISABLE_STREAMING,
};

static struct ci_hdrc_platform_data ci_zynq_pdata = {
	.capoffset	= DEF_CAPOFFSET,
<<<<<<< HEAD
	.flags          = CI_HDRC_PHY_VBUS_CONTROL,
=======
>>>>>>> 6a13feb9
};

static const struct of_device_id ci_hdrc_usb2_of_match[] = {
	{ .compatible = "chipidea,usb2"},
	{ .compatible = "xlnx,zynq-usb-2.20a", .data = &ci_zynq_pdata},
	{ }
};
MODULE_DEVICE_TABLE(of, ci_hdrc_usb2_of_match);

static int ci_hdrc_usb2_probe(struct platform_device *pdev)
{
	struct device *dev = &pdev->dev;
	struct ci_hdrc_usb2_priv *priv;
	struct ci_hdrc_platform_data *ci_pdata = dev_get_platdata(dev);
	int ret;
	const struct of_device_id *match;

	if (!ci_pdata) {
		ci_pdata = devm_kmalloc(dev, sizeof(*ci_pdata), GFP_KERNEL);
		*ci_pdata = ci_default_pdata;	/* struct copy */
	}

	match = of_match_device(ci_hdrc_usb2_of_match, &pdev->dev);
	if (match && match->data) {
<<<<<<< HEAD
		ci_pdata = (struct ci_hdrc_platform_data *)match->data;
		ci_pdata->usb_phy = devm_usb_get_phy_by_phandle(dev, "usb-phy",
					 0);
		if (IS_ERR(ci_pdata->usb_phy))
			return PTR_ERR(ci_pdata->usb_phy);
=======
		/* struct copy */
		*ci_pdata = *(struct ci_hdrc_platform_data *)match->data;
>>>>>>> 6a13feb9
	}

	priv = devm_kzalloc(dev, sizeof(*priv), GFP_KERNEL);
	if (!priv)
		return -ENOMEM;

	priv->clk = devm_clk_get(dev, NULL);
	if (!IS_ERR(priv->clk)) {
		ret = clk_prepare_enable(priv->clk);
		if (ret) {
			dev_err(dev, "failed to enable the clock: %d\n", ret);
			return ret;
		}
	}

	ret = dma_set_mask_and_coherent(dev, DMA_BIT_MASK(32));
	if (ret)
		goto clk_err;

	ci_pdata->name = dev_name(dev);

	priv->ci_pdev = ci_hdrc_add_device(dev, pdev->resource,
					   pdev->num_resources, ci_pdata);
	if (IS_ERR(priv->ci_pdev)) {
		ret = PTR_ERR(priv->ci_pdev);
		if (ret != -EPROBE_DEFER)
			dev_err(dev,
				"failed to register ci_hdrc platform device: %d\n",
				ret);
		goto clk_err;
	}

	platform_set_drvdata(pdev, priv);

	pm_runtime_no_callbacks(dev);
	pm_runtime_enable(dev);

	return 0;

clk_err:
	if (!IS_ERR(priv->clk))
		clk_disable_unprepare(priv->clk);
	return ret;
}

static int ci_hdrc_usb2_remove(struct platform_device *pdev)
{
	struct ci_hdrc_usb2_priv *priv = platform_get_drvdata(pdev);

	pm_runtime_disable(&pdev->dev);
	ci_hdrc_remove_device(priv->ci_pdev);
	clk_disable_unprepare(priv->clk);

	return 0;
}

static struct platform_driver ci_hdrc_usb2_driver = {
	.probe	= ci_hdrc_usb2_probe,
	.remove	= ci_hdrc_usb2_remove,
	.driver	= {
		.name		= "chipidea-usb2",
		.of_match_table	= of_match_ptr(ci_hdrc_usb2_of_match),
	},
};
module_platform_driver(ci_hdrc_usb2_driver);

MODULE_DESCRIPTION("ChipIdea HDRC USB2 binding for ci13xxx");
MODULE_AUTHOR("Antoine Tenart <antoine.tenart@free-electrons.com>");
MODULE_LICENSE("GPL");<|MERGE_RESOLUTION|>--- conflicted
+++ resolved
@@ -33,10 +33,7 @@
 
 static struct ci_hdrc_platform_data ci_zynq_pdata = {
 	.capoffset	= DEF_CAPOFFSET,
-<<<<<<< HEAD
 	.flags          = CI_HDRC_PHY_VBUS_CONTROL,
-=======
->>>>>>> 6a13feb9
 };
 
 static const struct of_device_id ci_hdrc_usb2_of_match[] = {
@@ -61,16 +58,12 @@
 
 	match = of_match_device(ci_hdrc_usb2_of_match, &pdev->dev);
 	if (match && match->data) {
-<<<<<<< HEAD
-		ci_pdata = (struct ci_hdrc_platform_data *)match->data;
+		/* struct copy */
+		*ci_pdata = *(struct ci_hdrc_platform_data *)match->data;
 		ci_pdata->usb_phy = devm_usb_get_phy_by_phandle(dev, "usb-phy",
 					 0);
 		if (IS_ERR(ci_pdata->usb_phy))
 			return PTR_ERR(ci_pdata->usb_phy);
-=======
-		/* struct copy */
-		*ci_pdata = *(struct ci_hdrc_platform_data *)match->data;
->>>>>>> 6a13feb9
 	}
 
 	priv = devm_kzalloc(dev, sizeof(*priv), GFP_KERNEL);
