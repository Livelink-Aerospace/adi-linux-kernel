// SPDX-License-Identifier: GPL-2.0-only
/*
 * DMA Engine test module
 *
 * Copyright (C) 2007 Atmel Corporation
 * Copyright (C) 2013 Intel Corporation
 */
#define pr_fmt(fmt) KBUILD_MODNAME ": " fmt

#include <linux/delay.h>
#include <linux/dma-mapping.h>
#include <linux/dmaengine.h>
#include <linux/freezer.h>
#include <linux/init.h>
#include <linux/kthread.h>
#include <linux/sched/task.h>
#include <linux/module.h>
#include <linux/moduleparam.h>
#include <linux/random.h>
#include <linux/slab.h>
#include <linux/wait.h>

static unsigned int test_buf_size = 16384;
module_param(test_buf_size, uint, S_IRUGO | S_IWUSR);
MODULE_PARM_DESC(test_buf_size, "Size of the memcpy test buffer");

static char test_device[32];
module_param_string(device, test_device, sizeof(test_device),
		S_IRUGO | S_IWUSR);
MODULE_PARM_DESC(device, "Bus ID of the DMA Engine to test (default: any)");

static unsigned int threads_per_chan = 1;
module_param(threads_per_chan, uint, S_IRUGO | S_IWUSR);
MODULE_PARM_DESC(threads_per_chan,
		"Number of threads to start per channel (default: 1)");

static unsigned int max_channels;
module_param(max_channels, uint, S_IRUGO | S_IWUSR);
MODULE_PARM_DESC(max_channels,
		"Maximum number of channels to use (default: all)");

static unsigned int iterations;
module_param(iterations, uint, S_IRUGO | S_IWUSR);
MODULE_PARM_DESC(iterations,
		"Iterations before stopping test (default: infinite)");

<<<<<<< HEAD
static int param_set_dmatest_type(const char *val,
				  const struct kernel_param *kp);
static int param_get_dmatest_type(char *buffer,
				  const struct kernel_param *kp);
#define param_check_dmatest_type(a, b)
const struct kernel_param_ops param_ops_dmatest_type = {
	.set = param_set_dmatest_type,
	.get = param_get_dmatest_type,
};

static unsigned int dmatest = BIT(DMA_MEMCPY);
module_param(dmatest, dmatest_type, S_IRUGO | S_IWUSR);
MODULE_PARM_DESC(dmatest,
		"dmatest type (default: memcpy)");
=======
static unsigned int dmatest;
module_param(dmatest, uint, S_IRUGO | S_IWUSR);
MODULE_PARM_DESC(dmatest,
		"dmatest 0-memcpy 1-memset (default: 0)");
>>>>>>> 043f8a22

static unsigned int xor_sources = 3;
module_param(xor_sources, uint, S_IRUGO | S_IWUSR);
MODULE_PARM_DESC(xor_sources,
		"Number of xor source buffers (default: 3)");

static unsigned int pq_sources = 3;
module_param(pq_sources, uint, S_IRUGO | S_IWUSR);
MODULE_PARM_DESC(pq_sources,
		"Number of p+q source buffers (default: 3)");

static int timeout = 3000;
module_param(timeout, uint, S_IRUGO | S_IWUSR);
MODULE_PARM_DESC(timeout, "Transfer Timeout in msec (default: 3000), "
		 "Pass 0xFFFFFFFF (4294967295) for maximum timeout");

static bool noverify;
module_param(noverify, bool, S_IRUGO | S_IWUSR);
MODULE_PARM_DESC(noverify, "Disable data verification (default: verify)");

static bool norandom;
module_param(norandom, bool, 0644);
MODULE_PARM_DESC(norandom, "Disable random offset setup (default: random)");

static bool polled;
module_param(polled, bool, S_IRUGO | S_IWUSR);
MODULE_PARM_DESC(polled, "Use polling for completion instead of interrupts");

static bool verbose;
module_param(verbose, bool, S_IRUGO | S_IWUSR);
MODULE_PARM_DESC(verbose, "Enable \"success\" result messages (default: off)");

static int alignment = -1;
module_param(alignment, int, 0644);
MODULE_PARM_DESC(alignment, "Custom data address alignment taken as 2^(alignment) (default: not used (-1))");

static unsigned int transfer_size;
module_param(transfer_size, uint, 0644);
MODULE_PARM_DESC(transfer_size, "Optional custom transfer size in bytes (default: not used (0))");

/**
 * struct dmatest_params - test parameters.
 * @buf_size:		size of the memcpy test buffer
 * @channel:		bus ID of the channel to test
 * @device:		bus ID of the DMA Engine to test
 * @threads_per_chan:	number of threads to start per channel
 * @max_channels:	maximum number of channels to use
 * @iterations:		iterations before stopping test
 * @xor_sources:	number of xor source buffers
 * @pq_sources:		number of p+q source buffers
 * @timeout:		transfer timeout in msec, 0 - 0xFFFFFFFF (4294967295)
 */
struct dmatest_params {
	unsigned int	buf_size;
	char		channel[20];
	char		device[32];
	u8		align;
	unsigned int	threads_per_chan;
	unsigned int	max_channels;
	unsigned int	iterations;
	unsigned int	xor_sources;
	unsigned int	pq_sources;
	unsigned int	timeout;
	bool		noverify;
	bool		norandom;
	int		alignment;
	unsigned int	transfer_size;
	bool		polled;
};

/**
 * struct dmatest_info - test information.
 * @params:		test parameters
 * @lock:		access protection to the fields of this structure
 */
static struct dmatest_info {
	/* Test parameters */
	struct dmatest_params	params;

	/* Internal state */
	struct list_head	channels;
	unsigned int		nr_channels;
	struct mutex		lock;
	bool			did_init;
} test_info = {
	.channels = LIST_HEAD_INIT(test_info.channels),
	.lock = __MUTEX_INITIALIZER(test_info.lock),
};

static int dmatest_run_set(const char *val, const struct kernel_param *kp);
static int dmatest_run_get(char *val, const struct kernel_param *kp);
static const struct kernel_param_ops run_ops = {
	.set = dmatest_run_set,
	.get = dmatest_run_get,
};
static bool dmatest_run;
module_param_cb(run, &run_ops, &dmatest_run, S_IRUGO | S_IWUSR);
MODULE_PARM_DESC(run, "Run the test (default: false)");

static int dmatest_chan_set(const char *val, const struct kernel_param *kp);
static int dmatest_chan_get(char *val, const struct kernel_param *kp);
static const struct kernel_param_ops multi_chan_ops = {
	.set = dmatest_chan_set,
	.get = dmatest_chan_get,
};

static char test_channel[20];
static struct kparam_string newchan_kps = {
	.string = test_channel,
	.maxlen = 20,
};
module_param_cb(channel, &multi_chan_ops, &newchan_kps, 0644);
MODULE_PARM_DESC(channel, "Bus ID of the channel to test (default: any)");

static int dmatest_test_list_get(char *val, const struct kernel_param *kp);
static const struct kernel_param_ops test_list_ops = {
	.get = dmatest_test_list_get,
};
module_param_cb(test_list, &test_list_ops, NULL, 0444);
MODULE_PARM_DESC(test_list, "Print current test list");

/* Maximum amount of mismatched bytes in buffer to print */
#define MAX_ERROR_COUNT		32

/*
 * Initialization patterns. All bytes in the source buffer has bit 7
 * set, all bytes in the destination buffer has bit 7 cleared.
 *
 * Bit 6 is set for all bytes which are to be copied by the DMA
 * engine. Bit 5 is set for all bytes which are to be overwritten by
 * the DMA engine.
 *
 * The remaining bits are the inverse of a counter which increments by
 * one for each byte address.
 */
#define PATTERN_SRC		0x80
#define PATTERN_DST		0x00
#define PATTERN_COPY		0x40
#define PATTERN_OVERWRITE	0x20
#define PATTERN_COUNT_MASK	0x1f
#define PATTERN_MEMSET_IDX	0x01

/* Fixed point arithmetic ops */
#define FIXPT_SHIFT		8
#define FIXPNT_MASK		0xFF
#define FIXPT_TO_INT(a)	((a) >> FIXPT_SHIFT)
#define INT_TO_FIXPT(a)	((a) << FIXPT_SHIFT)
#define FIXPT_GET_FRAC(a)	((((a) & FIXPNT_MASK) * 100) >> FIXPT_SHIFT)

/* poor man's completion - we want to use wait_event_freezable() on it */
struct dmatest_done {
	bool			done;
	wait_queue_head_t	*wait;
};

struct dmatest_data {
	u8		**raw;
	u8		**aligned;
<<<<<<< HEAD
	dma_addr_t	*dma_addrs;
	unsigned int	cnt;
	unsigned int	off;
	struct device	*dev;
	struct dmaengine_unmap_data *um;
	enum dma_data_direction	dir;
};

struct dmatest_xfer {
	struct dma_async_tx_descriptor	*tx;
	struct dma_chan			*chan;
	dma_cookie_t			cookie;
=======
	unsigned int	cnt;
	unsigned int	off;
>>>>>>> 043f8a22
};

struct dmatest_thread {
	struct list_head	node;
	struct dmatest_info	*info;
	struct task_struct	*task;
	struct dma_chan		*chan;
	struct dmatest_data	src;
	struct dmatest_data	dst;
<<<<<<< HEAD
	struct dmatest_xfer	xfer;
=======
>>>>>>> 043f8a22
	enum dma_transaction_type type;
	wait_queue_head_t done_wait;
	struct dmatest_done test_done;
	bool			done;
	bool			pending;
};

struct dmatest_chan {
	struct list_head	node;
	struct dma_chan		*chan;
	struct list_head	threads;
};

static DECLARE_WAIT_QUEUE_HEAD(thread_wait);
static bool wait;

const static char *transaction_type_names[DMA_TX_TYPE_END] = {
	[DMA_MEMCPY]     = "memcpy",
	[DMA_XOR]        = "xor",
	[DMA_PQ]         = "pq",
	[DMA_MEMSET]     = "memset",
};

static int find_string(const char *name, const char *names[], int names_cnt)
{
	int i;
	if (!name || !names || names_cnt <= 0)
		return -EINVAL;
	for (i = 0; i < names_cnt; i++) {
		if (!names[i])
			continue;
		if (!strcmp(names[i], name))
			return i;
	}
	return -ENOENT;
}

static bool is_threaded_test_run(struct dmatest_info *info)
{
	struct dmatest_chan *dtc;

	list_for_each_entry(dtc, &info->channels, node) {
		struct dmatest_thread *thread;

		list_for_each_entry(thread, &dtc->threads, node) {
			if (!thread->done)
				return true;
		}
	}

	return false;
}

static bool is_threaded_test_pending(struct dmatest_info *info)
{
	struct dmatest_chan *dtc;

	list_for_each_entry(dtc, &info->channels, node) {
		struct dmatest_thread *thread;

		list_for_each_entry(thread, &dtc->threads, node) {
			if (thread->pending)
				return true;
		}
	}

	return false;
}

static int dmatest_wait_get(char *val, const struct kernel_param *kp)
{
	struct dmatest_info *info = &test_info;
	struct dmatest_params *params = &info->params;

	if (params->iterations)
		wait_event(thread_wait, !is_threaded_test_run(info));
	wait = true;
	return param_get_bool(val, kp);
}

static const struct kernel_param_ops wait_ops = {
	.get = dmatest_wait_get,
	.set = param_set_bool,
};
module_param_cb(wait, &wait_ops, &wait, S_IRUGO);
MODULE_PARM_DESC(wait, "Wait for tests to complete (default: false)");

static bool dmatest_match_channel(struct dmatest_params *params,
		struct dma_chan *chan)
{
	if (params->channel[0] == '\0')
		return true;
	return strcmp(dma_chan_name(chan), params->channel) == 0;
}

static bool dmatest_match_device(struct dmatest_params *params,
		struct dma_device *device)
{
	if (params->device[0] == '\0')
		return true;
	return strcmp(dev_name(device->dev), params->device) == 0;
}

static unsigned long dmatest_random(void)
{
	unsigned long buf;

	prandom_bytes(&buf, sizeof(buf));
	return buf;
}

static inline u8 gen_inv_idx(u8 index, bool is_memset)
{
	u8 val = is_memset ? PATTERN_MEMSET_IDX : index;

	return ~val & PATTERN_COUNT_MASK;
}

static inline u8 gen_src_value(u8 index, bool is_memset)
{
	return PATTERN_SRC | gen_inv_idx(index, is_memset);
}

static inline u8 gen_dst_value(u8 index, bool is_memset)
{
	return PATTERN_DST | gen_inv_idx(index, is_memset);
}

static void dmatest_init_srcs(u8 **bufs, unsigned int start, unsigned int len,
		unsigned int buf_size, bool is_memset)
{
	unsigned int i;
	u8 *buf;

	for (; (buf = *bufs); bufs++) {
		for (i = 0; i < start; i++)
			buf[i] = gen_src_value(i, is_memset);
		for ( ; i < start + len; i++)
			buf[i] = gen_src_value(i, is_memset) | PATTERN_COPY;
		for ( ; i < buf_size; i++)
			buf[i] = gen_src_value(i, is_memset);
		buf++;
	}
}

static void dmatest_init_dsts(u8 **bufs, unsigned int start, unsigned int len,
		unsigned int buf_size, bool is_memset)
{
	unsigned int i;
	u8 *buf;

	for (; (buf = *bufs); bufs++) {
		for (i = 0; i < start; i++)
			buf[i] = gen_dst_value(i, is_memset);
		for ( ; i < start + len; i++)
			buf[i] = gen_dst_value(i, is_memset) |
						PATTERN_OVERWRITE;
		for ( ; i < buf_size; i++)
			buf[i] = gen_dst_value(i, is_memset);
	}
}

static void dmatest_mismatch(u8 actual, u8 pattern, unsigned int index,
		unsigned int counter, bool is_srcbuf, bool is_memset)
{
	u8		diff = actual ^ pattern;
	u8		expected = pattern | gen_inv_idx(counter, is_memset);
	const char	*thread_name = current->comm;

	if (is_srcbuf)
		pr_warn("%s: srcbuf[0x%x] overwritten! Expected %02x, got %02x\n",
			thread_name, index, expected, actual);
	else if ((pattern & PATTERN_COPY)
			&& (diff & (PATTERN_COPY | PATTERN_OVERWRITE)))
		pr_warn("%s: dstbuf[0x%x] not copied! Expected %02x, got %02x\n",
			thread_name, index, expected, actual);
	else if (diff & PATTERN_SRC)
		pr_warn("%s: dstbuf[0x%x] was copied! Expected %02x, got %02x\n",
			thread_name, index, expected, actual);
	else
		pr_warn("%s: dstbuf[0x%x] mismatch! Expected %02x, got %02x\n",
			thread_name, index, expected, actual);
}

static unsigned int dmatest_verify(u8 **bufs, unsigned int start,
		unsigned int end, unsigned int counter, u8 pattern,
		bool is_srcbuf, bool is_memset)
{
	unsigned int i;
	unsigned int error_count = 0;
	u8 actual;
	u8 expected;
	u8 *buf;
	unsigned int counter_orig = counter;

	for (; (buf = *bufs); bufs++) {
		counter = counter_orig;
		for (i = start; i < end; i++) {
			actual = buf[i];
			expected = pattern | gen_inv_idx(counter, is_memset);
			if (actual != expected) {
				if (error_count < MAX_ERROR_COUNT)
					dmatest_mismatch(actual, pattern, i,
							 counter, is_srcbuf,
							 is_memset);
				error_count++;
			}
			counter++;
		}
	}

	if (error_count > MAX_ERROR_COUNT)
		pr_warn("%s: %u errors suppressed\n",
			current->comm, error_count - MAX_ERROR_COUNT);

	return error_count;
}


static void dmatest_callback(void *arg)
{
	struct dmatest_done *done = arg;
	struct dmatest_thread *thread =
		container_of(done, struct dmatest_thread, test_done);
	if (!thread->done) {
		done->done = true;
		wake_up_all(done->wait);
	} else {
		/*
		 * If thread->done, it means that this callback occurred
		 * after the parent thread has cleaned up. This can
		 * happen in the case that driver doesn't implement
		 * the terminate_all() functionality and a dma operation
		 * did not occur within the timeout period
		 */
		WARN(1, "dmatest: Kernel memory may be corrupted!!\n");
	}
}

static unsigned int min_odd(unsigned int x, unsigned int y)
{
	unsigned int val = min(x, y);

	return val % 2 ? val : val - 1;
}

static void result(const char *err, unsigned int n, unsigned int src_off,
		   unsigned int dst_off, unsigned int len, unsigned long data)
{
	pr_info("%s: result #%u: '%s' with src_off=0x%x dst_off=0x%x len=0x%x (%lu)\n",
		current->comm, n, err, src_off, dst_off, len, data);
}

static void dbg_result(const char *err, unsigned int n, unsigned int src_off,
		       unsigned int dst_off, unsigned int len,
		       unsigned long data)
{
	pr_debug("%s: result #%u: '%s' with src_off=0x%x dst_off=0x%x len=0x%x (%lu)\n",
		 current->comm, n, err, src_off, dst_off, len, data);
}

#define verbose_result(err, n, src_off, dst_off, len, data) ({	\
	if (verbose)						\
		result(err, n, src_off, dst_off, len, data);	\
	else							\
		dbg_result(err, n, src_off, dst_off, len, data);\
})

static unsigned long long dmatest_persec(s64 runtime, unsigned int val)
{
	unsigned long long per_sec = 1000000;

	if (runtime <= 0)
		return 0;

	/* drop precision until runtime is 32-bits */
	while (runtime > UINT_MAX) {
		runtime >>= 1;
		per_sec <<= 1;
	}

	per_sec *= val;
	per_sec = INT_TO_FIXPT(per_sec);
	do_div(per_sec, runtime);

	return per_sec;
}

static unsigned long long dmatest_KBs(s64 runtime, unsigned long long len)
{
	return FIXPT_TO_INT(dmatest_persec(runtime, len >> 10));
}

static void __dmatest_free_test_data(struct dmatest_data *d, unsigned int cnt)
{
	unsigned int i;

	for (i = 0; i < cnt; i++)
		kfree(d->raw[i]);

	kfree(d->aligned);
	kfree(d->raw);
}

static void dmatest_free_test_data(struct dmatest_data *d)
{
	__dmatest_free_test_data(d, d->cnt);
}

static int dmatest_alloc_test_data(struct dmatest_data *d,
		unsigned int buf_size, u8 align)
{
	unsigned int i = 0;

	d->raw = kcalloc(d->cnt + 1, sizeof(u8 *), GFP_KERNEL);
	if (!d->raw)
		return -ENOMEM;

	d->aligned = kcalloc(d->cnt + 1, sizeof(u8 *), GFP_KERNEL);
	if (!d->aligned)
		goto err;

	for (i = 0; i < d->cnt; i++) {
		d->raw[i] = kmalloc(buf_size + align, GFP_KERNEL);
		if (!d->raw[i])
			goto err;

		/* align to alignment restriction */
		if (align)
			d->aligned[i] = PTR_ALIGN(d->raw[i], align);
		else
			d->aligned[i] = d->raw[i];
	}

	return 0;
err:
	__dmatest_free_test_data(d, i);
	return -ENOMEM;
}

static int dmatest_init_sizes(struct dmatest_thread *t)
{
	struct dma_device *dev = t->chan->device;
	struct dmatest_params *p = &t->info->params;
	struct dmatest_data *src = &t->src;
	struct dmatest_data *dst = &t->dst;

	switch (t->type) {
	case DMA_MEMCPY:
		p->align = dev->copy_align;
		src->cnt = dst->cnt = 1;
		return 0;
	case DMA_XOR:
		/* force odd to ensure dst = src */
		src->cnt = min_odd(p->xor_sources | 1, dev->max_xor);
		dst->cnt = 1;
		p->align = dev->xor_align;
		return 0;
	case DMA_PQ:
		/* force odd to ensure dst = src */
		src->cnt = min_odd(p->pq_sources | 1, dma_maxpq(dev, 0));
		dst->cnt = 2;
		p->align = dev->pq_align;
		return 0;
	case DMA_MEMSET:
		p->align = dev->fill_align;
		src->cnt = dst->cnt = 1;
		return 0;
	default:
		return -EINVAL;
	}
}

static void __dmatest_free_test_data(struct dmatest_data *d, unsigned int cnt)
{
	unsigned int i;

	for (i = 0; i < cnt; i++)
		kfree(d->raw[i]);

	kfree(d->aligned);
	kfree(d->raw);
	kfree(d->dma_addrs);
}

static void dmatest_free_test_data(struct dmatest_data *d)
{
	__dmatest_free_test_data(d, d->cnt);
}

static int dmatest_alloc_test_data(struct dmatest_data *d,
		unsigned int buf_size, u8 align)
{
	unsigned int i = 0;

	d->raw = kcalloc(d->cnt + 1, sizeof(u8 *), GFP_KERNEL);
	if (!d->raw)
		return -ENOMEM;

	d->aligned = kcalloc(d->cnt + 1, sizeof(u8 *), GFP_KERNEL);
	if (!d->aligned)
		goto err;

	d->dma_addrs = kcalloc(d->cnt + 1, sizeof(*d->dma_addrs),
			       GFP_KERNEL);
	if (!d->dma_addrs)
		goto err;

	for (i = 0; i < d->cnt; i++) {
		d->raw[i] = kmalloc(buf_size + align, GFP_KERNEL);
		if (!d->raw[i])
			goto err;

		/* align to alignment restriction */
		if (align)
			d->aligned[i] = PTR_ALIGN(d->raw[i], align);
		else
			d->aligned[i] = d->raw[i];
	}

	return 0;
err:
	__dmatest_free_test_data(d, i);
	return -ENOMEM;
}

static int dmatest_map_data(struct device *dev, struct dmatest_data *d,
		unsigned int buf_size,
		unsigned int len)
{
	struct dmaengine_unmap_data *um;
	unsigned int i;
	int ret;
	u8 *cnt;

	um = dmaengine_get_unmap_data(dev, d->cnt, GFP_KERNEL);
	if (!um)
		return -ENOMEM;

	switch (d->dir) {
	case DMA_TO_DEVICE:
		cnt = &um->to_cnt;
		break;
	case DMA_BIDIRECTIONAL:
		cnt = &um->bidi_cnt;
		break;
	case DMA_FROM_DEVICE:
		cnt = &um->from_cnt;
		break;
	default:
		return -EINVAL;
	}

	um->len = buf_size;
	for (i = 0; i < d->cnt; i++) {
		void *buf = d->aligned[i];
		struct page *pg = virt_to_page(buf);
		unsigned long pg_off = offset_in_page(buf);

		um->addr[i] = dma_map_page(dev, pg, pg_off,
					     um->len, d->dir);
		ret = dma_mapping_error(dev, um->addr[i]);
		if (ret) {
			dmaengine_unmap_put(um);
			return ret;
		}
		d->dma_addrs[i] = um->addr[i] + d->off;
		(*cnt)++;
	}
	d->um = um;
	d->dev = dev;

	return 0;
}

static void dmatest_unmap_data(struct dmatest_data *s,
		struct dmatest_data *d)
{
	if (s->um)
		dmaengine_unmap_put(s->um);
	if (d->um)
		dmaengine_unmap_put(d->um);

}

static int dmatest_prep_tx_desc(struct dmatest_thread *t,
		unsigned int len,
		u8 *pq_coefs)
{
	struct dma_chan *chan = t->chan;
	struct dma_device *dev = chan->device;
	struct dmatest_xfer *x = &t->xfer;
	struct dmatest_data *src = &t->src;
	struct dmatest_data *dst = &t->dst;
	enum dma_ctrl_flags flags;
	dma_addr_t *srcs = src->dma_addrs;
	dma_addr_t *dsts = dst->dma_addrs;

	flags = DMA_CTRL_ACK | DMA_PREP_INTERRUPT;

	switch (t->type) {
	case DMA_MEMCPY:
		x->tx = dev->device_prep_dma_memcpy(chan,
						    dsts[0],
						    srcs[0], len, flags);
		break;
	case DMA_XOR:
		x->tx = dev->device_prep_dma_xor(chan,
						 dsts[0],
						 srcs, src->cnt,
						 len, flags);
		break;
	case DMA_PQ:
		x->tx = dev->device_prep_dma_pq(chan, dsts, srcs,
						src->cnt, pq_coefs,
						len, flags);
		break;
	case DMA_MEMSET:
		x->tx = dev->device_prep_dma_memset(chan,
						  dsts[0],
						  *(src->aligned[0]),
						  len, flags);
		break;
	default:
		return -EINVAL;
	}
	if (!x->tx)
		return -1;
	x->chan = chan;

	return 0;
}

static int dmatest_run_transaction(struct dmatest_xfer *x,
		struct dmatest_done *done)
{
	dma_cookie_t cookie;

	x->tx->callback = dmatest_callback;
	x->tx->callback_param = done;
	cookie = x->tx->tx_submit(x->tx);

	if (dma_submit_error(cookie))
		return -1;
	x->cookie = cookie;

	dma_async_issue_pending(x->chan);
	return 0;
}

/*
 * This function repeatedly tests DMA transfers of various lengths and
 * offsets for a given operation type until it is told to exit by
 * kthread_stop(). There may be multiple threads running this function
 * in parallel for a single channel, and there may be multiple channels
 * being tested in parallel.
 *
 * Before each test, the source and destination buffer is initialized
 * with a known pattern. This pattern is different depending on
 * whether it's in an area which is supposed to be copied or
 * overwritten, and different in the source and destination buffers.
 * So if the DMA engine doesn't copy exactly what we tell it to copy,
 * we'll notice.
 */
static int dmatest_func(void *data)
{
	struct dmatest_thread	*thread = data;
	struct dmatest_done	*done = &thread->test_done;
	struct dmatest_info	*info;
	struct dmatest_params	*params;
	struct dma_chan		*chan;
	struct dma_device	*dev;
	unsigned int		error_count;
	unsigned int		failed_tests = 0;
	unsigned int		total_tests = 0;
	enum dma_status		status;
	u8			*pq_coefs = NULL;
	int			ret;
	unsigned int 		buf_size;
	struct dmatest_data	*src;
	struct dmatest_data	*dst;
	int			i;
	ktime_t			ktime, start, diff;
	ktime_t			filltime = 0;
	ktime_t			comparetime = 0;
	s64			runtime = 0;
	unsigned long long	total_len = 0;
<<<<<<< HEAD
	u8			align;
	bool			is_memset;
=======
	unsigned long long	iops = 0;
	u8			align = 0;
	bool			is_memset = false;
	dma_addr_t		*srcs;
	dma_addr_t		*dma_pq;
>>>>>>> 043f8a22

	set_freezable();

	ret = -ENOMEM;

	smp_rmb();
<<<<<<< HEAD

	chan = thread->chan;
	if (dmatest_init_sizes(thread) < 0)
		goto err_thread_type;

=======
	thread->pending = false;
>>>>>>> 043f8a22
	info = thread->info;
	params = &info->params;
	dev = chan->device;
	src = &thread->src;
	dst = &thread->dst;
<<<<<<< HEAD
	is_memset = (thread->type == DMA_MEMSET);
	align = params->align;
=======
	if (thread->type == DMA_MEMCPY) {
		align = params->alignment < 0 ? dev->copy_align :
						params->alignment;
		src->cnt = dst->cnt = 1;
	} else if (thread->type == DMA_MEMSET) {
		align = params->alignment < 0 ? dev->fill_align :
						params->alignment;
		src->cnt = dst->cnt = 1;
		is_memset = true;
	} else if (thread->type == DMA_XOR) {
		/* force odd to ensure dst = src */
		src->cnt = min_odd(params->xor_sources | 1, dev->max_xor);
		dst->cnt = 1;
		align = params->alignment < 0 ? dev->xor_align :
						params->alignment;
	} else if (thread->type == DMA_PQ) {
		/* force odd to ensure dst = src */
		src->cnt = min_odd(params->pq_sources | 1, dma_maxpq(dev, 0));
		dst->cnt = 2;
		align = params->alignment < 0 ? dev->pq_align :
						params->alignment;
>>>>>>> 043f8a22

	if (thread->type == DMA_PQ) {
		pq_coefs = kmalloc(params->pq_sources + 1, GFP_KERNEL);
		if (!pq_coefs)
			goto err_thread_type;

		for (i = 0; i < src->cnt; i++)
			pq_coefs[i] = 1;
<<<<<<< HEAD
	}

	/* Check if buffer count fits into map count variable (u8) */
	if ((src->cnt + dst->cnt) >= 255) {
		pr_err("too many buffers (%d of 255 supported)\n",
		       src->cnt + dst->cnt);
		goto err_thread_type;
	}
=======
	} else
		goto err_thread_type;

	/* Check if buffer count fits into map count variable (u8) */
	if ((src->cnt + dst->cnt) >= 255) {
		pr_err("too many buffers (%d of 255 supported)\n",
		       src->cnt + dst->cnt);
		goto err_free_coefs;
	}

	buf_size = params->buf_size;
	if (1 << align > buf_size) {
		pr_err("%u-byte buffer too small for %d-byte alignment\n",
		       buf_size, 1 << align);
		goto err_free_coefs;
	}

	if (dmatest_alloc_test_data(src, buf_size, align) < 0)
		goto err_free_coefs;

	if (dmatest_alloc_test_data(dst, buf_size, align) < 0)
		goto err_src;
>>>>>>> 043f8a22

	buf_size = params->buf_size;
	if (1 << align > buf_size) {
		pr_err("%u-byte buffer too small for %d-byte alignment\n",
		       buf_size, 1 << align);
		goto err_thread_type;
	}

<<<<<<< HEAD
	if (dmatest_alloc_test_data(src, buf_size, align) < 0)
		goto err_src;

	if (dmatest_alloc_test_data(dst, buf_size, align) < 0)
		goto err_dst;

	set_user_nice(current, 10);
=======
	srcs = kcalloc(src->cnt, sizeof(dma_addr_t), GFP_KERNEL);
	if (!srcs)
		goto err_dst;

	dma_pq = kcalloc(dst->cnt, sizeof(dma_addr_t), GFP_KERNEL);
	if (!dma_pq)
		goto err_srcs_array;

	/*
	 * src and dst buffers are freed by ourselves below
	 */
	if (params->polled)
		flags = DMA_CTRL_ACK;
	else
		flags = DMA_CTRL_ACK | DMA_PREP_INTERRUPT;
>>>>>>> 043f8a22

	ktime = ktime_get();
	while (!kthread_should_stop()
	       && !(params->iterations && total_tests >= params->iterations)) {
<<<<<<< HEAD
=======
		struct dma_async_tx_descriptor *tx = NULL;
		struct dmaengine_unmap_data *um;
		dma_addr_t *dsts;
>>>>>>> 043f8a22
		unsigned int len;

		total_tests++;

<<<<<<< HEAD
		if (params->norandom)
			len = buf_size;
		else
			len = dmatest_random() % buf_size + 1;

		len = (len >> align) << align;
		if (!len)
			len = 1 << align;

=======
		if (params->transfer_size) {
			if (params->transfer_size >= buf_size) {
				pr_err("%u-byte transfer size must be lower than %u-buffer size\n",
				       params->transfer_size, buf_size);
				break;
			}
			len = params->transfer_size;
		} else if (params->norandom) {
			len = buf_size;
		} else {
			len = dmatest_random() % buf_size + 1;
		}

		/* Do not alter transfer size explicitly defined by user */
		if (!params->transfer_size) {
			len = (len >> align) << align;
			if (!len)
				len = 1 << align;
		}
>>>>>>> 043f8a22
		total_len += len;

		if (params->norandom) {
			src->off = 0;
			dst->off = 0;
		} else {
			src->off = dmatest_random() % (buf_size - len + 1);
			dst->off = dmatest_random() % (buf_size - len + 1);

			src->off = (src->off >> align) << align;
			dst->off = (dst->off >> align) << align;
		}

		if (!params->noverify) {
			start = ktime_get();
			dmatest_init_srcs(src->aligned, src->off, len,
					  buf_size, is_memset);
			dmatest_init_dsts(dst->aligned, dst->off, len,
					  buf_size, is_memset);

			diff = ktime_sub(ktime_get(), start);
			filltime = ktime_add(filltime, diff);
		}
		src->dir = DMA_TO_DEVICE;
		/* map with DMA_BIDIRECTIONAL to force writeback/invalidate */
		dst->dir = DMA_BIDIRECTIONAL;

<<<<<<< HEAD
		ret = dmatest_map_data(dev->dev, src, buf_size, len);
		if (ret < 0) {
			result("src mapping error", total_tests,
			       src->off, dst->off, len, ret);
			failed_tests++;
			continue;
		}

		ret = dmatest_map_data(dev->dev, dst, buf_size, len);
		if (ret < 0) {
			result("dst mapping error", total_tests,
			       src->off, dst->off, len, ret);
			failed_tests++;
			continue;
		}

		ret = dmatest_prep_tx_desc(thread, len, pq_coefs);
		if (ret < 0) {
			dmatest_unmap_data(src, dst);
=======
		um = dmaengine_get_unmap_data(dev->dev, src->cnt + dst->cnt,
					      GFP_KERNEL);
		if (!um) {
			failed_tests++;
			result("unmap data NULL", total_tests,
			       src->off, dst->off, len, ret);
			continue;
		}

		um->len = buf_size;
		for (i = 0; i < src->cnt; i++) {
			void *buf = src->aligned[i];
			struct page *pg = virt_to_page(buf);
			unsigned long pg_off = offset_in_page(buf);

			um->addr[i] = dma_map_page(dev->dev, pg, pg_off,
						   um->len, DMA_TO_DEVICE);
			srcs[i] = um->addr[i] + src->off;
			ret = dma_mapping_error(dev->dev, um->addr[i]);
			if (ret) {
				result("src mapping error", total_tests,
				       src->off, dst->off, len, ret);
				goto error_unmap_continue;
			}
			um->to_cnt++;
		}
		/* map with DMA_BIDIRECTIONAL to force writeback/invalidate */
		dsts = &um->addr[src->cnt];
		for (i = 0; i < dst->cnt; i++) {
			void *buf = dst->aligned[i];
			struct page *pg = virt_to_page(buf);
			unsigned long pg_off = offset_in_page(buf);

			dsts[i] = dma_map_page(dev->dev, pg, pg_off, um->len,
					       DMA_BIDIRECTIONAL);
			ret = dma_mapping_error(dev->dev, dsts[i]);
			if (ret) {
				result("dst mapping error", total_tests,
				       src->off, dst->off, len, ret);
				goto error_unmap_continue;
			}
			um->bidi_cnt++;
		}

		if (thread->type == DMA_MEMCPY)
			tx = dev->device_prep_dma_memcpy(chan,
							 dsts[0] + dst->off,
							 srcs[0], len, flags);
		else if (thread->type == DMA_MEMSET)
			tx = dev->device_prep_dma_memset(chan,
						dsts[0] + dst->off,
						*(src->aligned[0] + src->off),
						len, flags);
		else if (thread->type == DMA_XOR)
			tx = dev->device_prep_dma_xor(chan,
						      dsts[0] + dst->off,
						      srcs, src->cnt,
						      len, flags);
		else if (thread->type == DMA_PQ) {
			for (i = 0; i < dst->cnt; i++)
				dma_pq[i] = dsts[i] + dst->off;
			tx = dev->device_prep_dma_pq(chan, dma_pq, srcs,
						     src->cnt, pq_coefs,
						     len, flags);
		}

		if (!tx) {
>>>>>>> 043f8a22
			result("prep error", total_tests, src->off,
			       dst->off, len, ret);
			msleep(100);
			goto error_unmap_continue;
		}

		done->done = false;
<<<<<<< HEAD
		ret = dmatest_run_transaction(&thread->xfer, done);
		if (ret < 0) {
			dmatest_unmap_data(src, dst);
=======
		if (!params->polled) {
			tx->callback = dmatest_callback;
			tx->callback_param = done;
		}
		cookie = tx->tx_submit(tx);

		if (dma_submit_error(cookie)) {
>>>>>>> 043f8a22
			result("submit error", total_tests, src->off,
			       dst->off, len, ret);
			msleep(100);
			goto error_unmap_continue;
		}

		if (params->polled) {
			status = dma_sync_wait(chan, cookie);
			dmaengine_terminate_sync(chan);
			if (status == DMA_COMPLETE)
				done->done = true;
		} else {
			dma_async_issue_pending(chan);

			wait_event_freezable_timeout(thread->done_wait,
					done->done,
					msecs_to_jiffies(params->timeout));

<<<<<<< HEAD
		status = dma_async_is_tx_complete(chan, thread->xfer.cookie,
						  NULL, NULL);

		dmatest_unmap_data(src, dst);
=======
			status = dma_async_is_tx_complete(chan, cookie, NULL,
							  NULL);
		}
>>>>>>> 043f8a22

		if (!done->done) {
			result("test timed out", total_tests, src->off, dst->off,
			       len, 0);
			goto error_unmap_continue;
		} else if (status != DMA_COMPLETE) {
			result(status == DMA_ERROR ?
			       "completion error status" :
			       "completion busy status", total_tests, src->off,
			       dst->off, len, ret);
<<<<<<< HEAD
			failed_tests++;
			continue;
=======
			goto error_unmap_continue;
>>>>>>> 043f8a22
		}

		if (params->noverify) {
			verbose_result("test passed", total_tests, src->off,
				       dst->off, len, 0);
			continue;
		}

		start = ktime_get();
		pr_debug("%s: verifying source buffer...\n", current->comm);
		error_count = dmatest_verify(src->aligned, 0, src->off,
				0, PATTERN_SRC, true, is_memset);
		error_count += dmatest_verify(src->aligned, src->off,
				src->off + len, src->off,
				PATTERN_SRC | PATTERN_COPY, true, is_memset);
		error_count += dmatest_verify(src->aligned, src->off + len,
				buf_size, src->off + len,
				PATTERN_SRC, true, is_memset);

		pr_debug("%s: verifying dest buffer...\n", current->comm);
		error_count += dmatest_verify(dst->aligned, 0, dst->off,
				0, PATTERN_DST, false, is_memset);

		error_count += dmatest_verify(dst->aligned, dst->off,
				dst->off + len, src->off,
				PATTERN_SRC | PATTERN_COPY, false, is_memset);

		error_count += dmatest_verify(dst->aligned, dst->off + len,
				buf_size, dst->off + len,
				PATTERN_DST, false, is_memset);

		diff = ktime_sub(ktime_get(), start);
		comparetime = ktime_add(comparetime, diff);

		if (error_count) {
			result("data error", total_tests, src->off, dst->off,
			       len, error_count);
			failed_tests++;
		} else {
			verbose_result("test passed", total_tests, src->off,
				       dst->off, len, 0);
		}

		continue;

error_unmap_continue:
		dmaengine_unmap_put(um);
		failed_tests++;
	}
	ktime = ktime_sub(ktime_get(), ktime);
	ktime = ktime_sub(ktime, comparetime);
	ktime = ktime_sub(ktime, filltime);
	runtime = ktime_to_us(ktime);

	ret = 0;
<<<<<<< HEAD
	dmatest_free_test_data(dst);
err_dst:
	dmatest_free_test_data(src);
err_src:
=======
	kfree(dma_pq);
err_srcs_array:
	kfree(srcs);
err_dst:
	dmatest_free_test_data(dst);
err_src:
	dmatest_free_test_data(src);
err_free_coefs:
>>>>>>> 043f8a22
	kfree(pq_coefs);
err_thread_type:
	iops = dmatest_persec(runtime, total_tests);
	pr_info("%s: summary %u tests, %u failures %llu.%02llu iops %llu KB/s (%d)\n",
		current->comm, total_tests, failed_tests,
		FIXPT_TO_INT(iops), FIXPT_GET_FRAC(iops),
		dmatest_KBs(runtime, total_len), ret);

	/* terminate all transfers on specified channels */
	if (ret || failed_tests)
		dmaengine_terminate_sync(chan);

	thread->done = true;
	wake_up(&thread_wait);

	return ret;
}

static void dmatest_cleanup_channel(struct dmatest_chan *dtc)
{
	struct dmatest_thread	*thread;
	struct dmatest_thread	*_thread;
	int			ret;

	list_for_each_entry_safe(thread, _thread, &dtc->threads, node) {
		ret = kthread_stop(thread->task);
		pr_debug("thread %s exited with status %d\n",
			 thread->task->comm, ret);
		list_del(&thread->node);
		put_task_struct(thread->task);
		kfree(thread);
	}

	/* terminate all transfers on specified channels */
	dmaengine_terminate_sync(dtc->chan);

	kfree(dtc);
}

static int dmatest_add_threads(struct dmatest_info *info,
		struct dmatest_chan *dtc, enum dma_transaction_type type)
{
	struct dmatest_params *params = &info->params;
	struct dmatest_thread *thread;
	struct dma_chan *chan = dtc->chan;
	const char *op = transaction_type_names[type];
	unsigned int i;

<<<<<<< HEAD
=======
	if (type == DMA_MEMCPY)
		op = "copy";
	else if (type == DMA_MEMSET)
		op = "set";
	else if (type == DMA_XOR)
		op = "xor";
	else if (type == DMA_PQ)
		op = "pq";
	else
		return -EINVAL;

>>>>>>> 043f8a22
	for (i = 0; i < params->threads_per_chan; i++) {
		thread = kzalloc(sizeof(struct dmatest_thread), GFP_KERNEL);
		if (!thread) {
			pr_warn("No memory for %s-%s%u\n",
				dma_chan_name(chan), op, i);
			break;
		}
		thread->info = info;
		thread->chan = dtc->chan;
		thread->type = type;
		thread->test_done.wait = &thread->done_wait;
		init_waitqueue_head(&thread->done_wait);
		smp_wmb();
		thread->task = kthread_create(dmatest_func, thread, "%s-%s%u",
				dma_chan_name(chan), op, i);
		if (IS_ERR(thread->task)) {
			pr_warn("Failed to create thread %s-%s%u\n",
				dma_chan_name(chan), op, i);
			kfree(thread);
			break;
		}

		/* srcbuf and dstbuf are allocated by the thread itself */
		get_task_struct(thread->task);
		list_add_tail(&thread->node, &dtc->threads);
		thread->pending = true;
	}

	return i;
}

static int dmatest_add_channel(struct dmatest_info *info,
		struct dma_chan *chan,
		enum dma_transaction_type type)
{
	struct dma_device	*dma_dev = chan->device;
	struct dmatest_chan	*dtc;
	unsigned int		thread_count = 0;
	int cnt;

	/* Test operation is undefined in this test (yet) */
        if (!transaction_type_names[type])
		return 0;

	if (!dma_has_cap(type, dma_dev->cap_mask))
		return 0;

	dtc = kmalloc(sizeof(struct dmatest_chan), GFP_KERNEL);
	if (!dtc) {
		pr_warn("No memory for %s\n", dma_chan_name(chan));
		return -ENOMEM;
	}

	dtc->chan = chan;
	INIT_LIST_HEAD(&dtc->threads);

<<<<<<< HEAD
	cnt = dmatest_add_threads(info, dtc, type);
	thread_count += cnt > 0 ? cnt : 0;
=======
	if (dma_has_cap(DMA_MEMCPY, dma_dev->cap_mask)) {
		if (dmatest == 0) {
			cnt = dmatest_add_threads(info, dtc, DMA_MEMCPY);
			thread_count += cnt > 0 ? cnt : 0;
		}
	}

	if (dma_has_cap(DMA_MEMSET, dma_dev->cap_mask)) {
		if (dmatest == 1) {
			cnt = dmatest_add_threads(info, dtc, DMA_MEMSET);
			thread_count += cnt > 0 ? cnt : 0;
		}
	}

	if (dma_has_cap(DMA_XOR, dma_dev->cap_mask)) {
		cnt = dmatest_add_threads(info, dtc, DMA_XOR);
		thread_count += cnt > 0 ? cnt : 0;
	}
	if (dma_has_cap(DMA_PQ, dma_dev->cap_mask)) {
		cnt = dmatest_add_threads(info, dtc, DMA_PQ);
		thread_count += cnt > 0 ? cnt : 0;
	}
>>>>>>> 043f8a22

	pr_info("Added %u threads using %s\n",
		thread_count, dma_chan_name(chan));

	list_add_tail(&dtc->node, &info->channels);
	info->nr_channels++;

	return 0;
}

static bool filter(struct dma_chan *chan, void *param)
{
	struct dmatest_params *params = param;

	if (!dmatest_match_channel(params, chan) ||
	    !dmatest_match_device(params, chan->device))
		return false;
	else
		return true;
}

static void request_channels(struct dmatest_info *info,
			     enum dma_transaction_type type)
{
	dma_cap_mask_t mask;

	dma_cap_zero(mask);
	dma_cap_set(type, mask);
	for (;;) {
		struct dmatest_params *params = &info->params;
		struct dma_chan *chan;

		chan = dma_request_channel(mask, filter, params);
		if (chan) {
			if (dmatest_add_channel(info, chan, type)) {
				dma_release_channel(chan);
				break; /* add_channel failed, punt */
			}
		} else
			break; /* no more channels available */
		if (params->max_channels &&
		    info->nr_channels >= params->max_channels)
			break; /* we have all we need */
	}
}

static void add_threaded_test(struct dmatest_info *info)
{
	struct dmatest_params *params = &info->params;
	unsigned int i;

	/* Copy test parameters */
	params->buf_size = test_buf_size;
	strlcpy(params->channel, strim(test_channel), sizeof(params->channel));
	strlcpy(params->device, strim(test_device), sizeof(params->device));
	params->threads_per_chan = threads_per_chan;
	params->max_channels = max_channels;
	params->iterations = iterations;
	params->xor_sources = xor_sources;
	params->pq_sources = pq_sources;
	params->timeout = timeout;
	params->noverify = noverify;
	params->norandom = norandom;
	params->alignment = alignment;
	params->transfer_size = transfer_size;
	params->polled = polled;

<<<<<<< HEAD
	for (i = 0; i < DMA_TX_TYPE_END; i++) {
		if (!transaction_type_names[i])
			continue;
		/* skip if this test hasn't been selected */
		if (!(BIT(i) & dmatest))
			continue;
		request_channels(info, i);
	}
=======
	request_channels(info, DMA_MEMCPY);
	request_channels(info, DMA_MEMSET);
	request_channels(info, DMA_XOR);
	request_channels(info, DMA_PQ);
>>>>>>> 043f8a22
}

static void run_pending_tests(struct dmatest_info *info)
{
	struct dmatest_chan *dtc;
	unsigned int thread_count = 0;

	list_for_each_entry(dtc, &info->channels, node) {
		struct dmatest_thread *thread;

		thread_count = 0;
		list_for_each_entry(thread, &dtc->threads, node) {
			wake_up_process(thread->task);
			thread_count++;
		}
		pr_info("Started %u threads using %s\n",
			thread_count, dma_chan_name(dtc->chan));
	}
}

static void stop_threaded_test(struct dmatest_info *info)
{
	struct dmatest_chan *dtc, *_dtc;
	struct dma_chan *chan;

	list_for_each_entry_safe(dtc, _dtc, &info->channels, node) {
		list_del(&dtc->node);
		chan = dtc->chan;
		dmatest_cleanup_channel(dtc);
		pr_debug("dropped channel %s\n", dma_chan_name(chan));
		dma_release_channel(chan);
	}

	info->nr_channels = 0;
}

static void start_threaded_tests(struct dmatest_info *info)
{
	/* we might be called early to set run=, defer running until all
	 * parameters have been evaluated
	 */
	if (!info->did_init)
		return;

	run_pending_tests(info);
}

static int dmatest_run_get(char *val, const struct kernel_param *kp)
{
	struct dmatest_info *info = &test_info;

	mutex_lock(&info->lock);
	if (is_threaded_test_run(info)) {
		dmatest_run = true;
	} else {
		if (!is_threaded_test_pending(info))
			stop_threaded_test(info);
		dmatest_run = false;
	}
	mutex_unlock(&info->lock);

	return param_get_bool(val, kp);
}

static int dmatest_run_set(const char *val, const struct kernel_param *kp)
{
	struct dmatest_info *info = &test_info;
	int ret;

	mutex_lock(&info->lock);
	ret = param_set_bool(val, kp);
	if (ret) {
		mutex_unlock(&info->lock);
		return ret;
	} else if (dmatest_run) {
		if (is_threaded_test_pending(info))
			start_threaded_tests(info);
		else
			pr_info("Could not start test, no channels configured\n");
	} else {
		stop_threaded_test(info);
	}

	mutex_unlock(&info->lock);

	return ret;
}

static int dmatest_chan_set(const char *val, const struct kernel_param *kp)
{
	struct dmatest_info *info = &test_info;
	struct dmatest_chan *dtc;
	char chan_reset_val[20];
	int ret = 0;

	mutex_lock(&info->lock);
	ret = param_set_copystring(val, kp);
	if (ret) {
		mutex_unlock(&info->lock);
		return ret;
	}
	/*Clear any previously run threads */
	if (!is_threaded_test_run(info) && !is_threaded_test_pending(info))
		stop_threaded_test(info);
	/* Reject channels that are already registered */
	if (is_threaded_test_pending(info)) {
		list_for_each_entry(dtc, &info->channels, node) {
			if (strcmp(dma_chan_name(dtc->chan),
				   strim(test_channel)) == 0) {
				dtc = list_last_entry(&info->channels,
						      struct dmatest_chan,
						      node);
				strlcpy(chan_reset_val,
					dma_chan_name(dtc->chan),
					sizeof(chan_reset_val));
				ret = -EBUSY;
				goto add_chan_err;
			}
		}
	}

	add_threaded_test(info);

	/* Check if channel was added successfully */
	dtc = list_last_entry(&info->channels, struct dmatest_chan, node);

	if (dtc->chan) {
		/*
		 * if new channel was not successfully added, revert the
		 * "test_channel" string to the name of the last successfully
		 * added channel. exception for when users issues empty string
		 * to channel parameter.
		 */
		if ((strcmp(dma_chan_name(dtc->chan), strim(test_channel)) != 0)
		    && (strcmp("", strim(test_channel)) != 0)) {
			ret = -EINVAL;
			strlcpy(chan_reset_val, dma_chan_name(dtc->chan),
				sizeof(chan_reset_val));
			goto add_chan_err;
		}

	} else {
		/* Clear test_channel if no channels were added successfully */
		strlcpy(chan_reset_val, "", sizeof(chan_reset_val));
		ret = -EBUSY;
		goto add_chan_err;
	}

	mutex_unlock(&info->lock);

	return ret;

add_chan_err:
	param_set_copystring(chan_reset_val, kp);
	mutex_unlock(&info->lock);

	return ret;
}

static int dmatest_chan_get(char *val, const struct kernel_param *kp)
{
	struct dmatest_info *info = &test_info;

	mutex_lock(&info->lock);
	if (!is_threaded_test_run(info) && !is_threaded_test_pending(info)) {
		stop_threaded_test(info);
		strlcpy(test_channel, "", sizeof(test_channel));
	}
	mutex_unlock(&info->lock);

	return param_get_string(val, kp);
}

static int dmatest_test_list_get(char *val, const struct kernel_param *kp)
{
	struct dmatest_info *info = &test_info;
	struct dmatest_chan *dtc;
	unsigned int thread_count = 0;

	list_for_each_entry(dtc, &info->channels, node) {
		struct dmatest_thread *thread;

		thread_count = 0;
		list_for_each_entry(thread, &dtc->threads, node) {
			thread_count++;
		}
		pr_info("%u threads using %s\n",
			thread_count, dma_chan_name(dtc->chan));
	}

	return 0;
}

static int param_set_dmatest_type(const char *val,
				  const struct kernel_param *kp)
{
	unsigned int mask;
	char val_buf[32], *p;
	int ret, en = 1;
	int err;

	strlcpy(val_buf, val, sizeof(val_buf));

	if ((p = strchr(val_buf, '='))) {
		*p = 0;
		p++;
		err = kstrtoint(p, 10, &en);
		if (err)
			return err;
	}

	ret = find_string(strim(val_buf), transaction_type_names,
			  ARRAY_SIZE(transaction_type_names));
	if (ret < 0)
		return ret;
	mask = BIT(ret);
	if (en)
		dmatest |= mask;
	else
		dmatest &= ~mask;
	return 0;
}

static int param_get_dmatest_type(char *buffer,
				  const struct kernel_param *kp)
{
	int i, ret, off = 0;
	for (i = 0; i < ARRAY_SIZE(transaction_type_names); i++) {
		const char *n = transaction_type_names[i];
		if (!n)
			continue;
		ret = scnprintf(&buffer[off], PAGE_SIZE - off, "%16s - %s\n",
			n, (dmatest & BIT(i)) ? "on" : "off");
		if (ret < 0)
			return ret;
		off += ret;
	}
	return off;
}

static int __init dmatest_init(void)
{
	struct dmatest_info *info = &test_info;
	struct dmatest_params *params = &info->params;

	if (dmatest_run) {
		mutex_lock(&info->lock);
		add_threaded_test(info);
		run_pending_tests(info);
		mutex_unlock(&info->lock);
	}

	if (params->iterations && wait)
		wait_event(thread_wait, !is_threaded_test_run(info));

	/* module parameters are stable, inittime tests are started,
	 * let userspace take over 'run' control
	 */
	info->did_init = true;

	return 0;
}
/* when compiled-in wait for drivers to load first */
late_initcall(dmatest_init);

static void __exit dmatest_exit(void)
{
	struct dmatest_info *info = &test_info;

	mutex_lock(&info->lock);
	stop_threaded_test(info);
	mutex_unlock(&info->lock);
}
module_exit(dmatest_exit);

MODULE_AUTHOR("Haavard Skinnemoen (Atmel)");
MODULE_LICENSE("GPL v2");<|MERGE_RESOLUTION|>--- conflicted
+++ resolved
@@ -44,27 +44,10 @@
 MODULE_PARM_DESC(iterations,
 		"Iterations before stopping test (default: infinite)");
 
-<<<<<<< HEAD
-static int param_set_dmatest_type(const char *val,
-				  const struct kernel_param *kp);
-static int param_get_dmatest_type(char *buffer,
-				  const struct kernel_param *kp);
-#define param_check_dmatest_type(a, b)
-const struct kernel_param_ops param_ops_dmatest_type = {
-	.set = param_set_dmatest_type,
-	.get = param_get_dmatest_type,
-};
-
-static unsigned int dmatest = BIT(DMA_MEMCPY);
-module_param(dmatest, dmatest_type, S_IRUGO | S_IWUSR);
-MODULE_PARM_DESC(dmatest,
-		"dmatest type (default: memcpy)");
-=======
 static unsigned int dmatest;
 module_param(dmatest, uint, S_IRUGO | S_IWUSR);
 MODULE_PARM_DESC(dmatest,
 		"dmatest 0-memcpy 1-memset (default: 0)");
->>>>>>> 043f8a22
 
 static unsigned int xor_sources = 3;
 module_param(xor_sources, uint, S_IRUGO | S_IWUSR);
@@ -121,7 +104,6 @@
 	unsigned int	buf_size;
 	char		channel[20];
 	char		device[32];
-	u8		align;
 	unsigned int	threads_per_chan;
 	unsigned int	max_channels;
 	unsigned int	iterations;
@@ -223,23 +205,8 @@
 struct dmatest_data {
 	u8		**raw;
 	u8		**aligned;
-<<<<<<< HEAD
-	dma_addr_t	*dma_addrs;
 	unsigned int	cnt;
 	unsigned int	off;
-	struct device	*dev;
-	struct dmaengine_unmap_data *um;
-	enum dma_data_direction	dir;
-};
-
-struct dmatest_xfer {
-	struct dma_async_tx_descriptor	*tx;
-	struct dma_chan			*chan;
-	dma_cookie_t			cookie;
-=======
-	unsigned int	cnt;
-	unsigned int	off;
->>>>>>> 043f8a22
 };
 
 struct dmatest_thread {
@@ -249,10 +216,6 @@
 	struct dma_chan		*chan;
 	struct dmatest_data	src;
 	struct dmatest_data	dst;
-<<<<<<< HEAD
-	struct dmatest_xfer	xfer;
-=======
->>>>>>> 043f8a22
 	enum dma_transaction_type type;
 	wait_queue_head_t done_wait;
 	struct dmatest_done test_done;
@@ -268,27 +231,6 @@
 
 static DECLARE_WAIT_QUEUE_HEAD(thread_wait);
 static bool wait;
-
-const static char *transaction_type_names[DMA_TX_TYPE_END] = {
-	[DMA_MEMCPY]     = "memcpy",
-	[DMA_XOR]        = "xor",
-	[DMA_PQ]         = "pq",
-	[DMA_MEMSET]     = "memset",
-};
-
-static int find_string(const char *name, const char *names[], int names_cnt)
-{
-	int i;
-	if (!name || !names || names_cnt <= 0)
-		return -EINVAL;
-	for (i = 0; i < names_cnt; i++) {
-		if (!names[i])
-			continue;
-		if (!strcmp(names[i], name))
-			return i;
-	}
-	return -ENOENT;
-}
 
 static bool is_threaded_test_run(struct dmatest_info *info)
 {
@@ -593,216 +535,6 @@
 	return -ENOMEM;
 }
 
-static int dmatest_init_sizes(struct dmatest_thread *t)
-{
-	struct dma_device *dev = t->chan->device;
-	struct dmatest_params *p = &t->info->params;
-	struct dmatest_data *src = &t->src;
-	struct dmatest_data *dst = &t->dst;
-
-	switch (t->type) {
-	case DMA_MEMCPY:
-		p->align = dev->copy_align;
-		src->cnt = dst->cnt = 1;
-		return 0;
-	case DMA_XOR:
-		/* force odd to ensure dst = src */
-		src->cnt = min_odd(p->xor_sources | 1, dev->max_xor);
-		dst->cnt = 1;
-		p->align = dev->xor_align;
-		return 0;
-	case DMA_PQ:
-		/* force odd to ensure dst = src */
-		src->cnt = min_odd(p->pq_sources | 1, dma_maxpq(dev, 0));
-		dst->cnt = 2;
-		p->align = dev->pq_align;
-		return 0;
-	case DMA_MEMSET:
-		p->align = dev->fill_align;
-		src->cnt = dst->cnt = 1;
-		return 0;
-	default:
-		return -EINVAL;
-	}
-}
-
-static void __dmatest_free_test_data(struct dmatest_data *d, unsigned int cnt)
-{
-	unsigned int i;
-
-	for (i = 0; i < cnt; i++)
-		kfree(d->raw[i]);
-
-	kfree(d->aligned);
-	kfree(d->raw);
-	kfree(d->dma_addrs);
-}
-
-static void dmatest_free_test_data(struct dmatest_data *d)
-{
-	__dmatest_free_test_data(d, d->cnt);
-}
-
-static int dmatest_alloc_test_data(struct dmatest_data *d,
-		unsigned int buf_size, u8 align)
-{
-	unsigned int i = 0;
-
-	d->raw = kcalloc(d->cnt + 1, sizeof(u8 *), GFP_KERNEL);
-	if (!d->raw)
-		return -ENOMEM;
-
-	d->aligned = kcalloc(d->cnt + 1, sizeof(u8 *), GFP_KERNEL);
-	if (!d->aligned)
-		goto err;
-
-	d->dma_addrs = kcalloc(d->cnt + 1, sizeof(*d->dma_addrs),
-			       GFP_KERNEL);
-	if (!d->dma_addrs)
-		goto err;
-
-	for (i = 0; i < d->cnt; i++) {
-		d->raw[i] = kmalloc(buf_size + align, GFP_KERNEL);
-		if (!d->raw[i])
-			goto err;
-
-		/* align to alignment restriction */
-		if (align)
-			d->aligned[i] = PTR_ALIGN(d->raw[i], align);
-		else
-			d->aligned[i] = d->raw[i];
-	}
-
-	return 0;
-err:
-	__dmatest_free_test_data(d, i);
-	return -ENOMEM;
-}
-
-static int dmatest_map_data(struct device *dev, struct dmatest_data *d,
-		unsigned int buf_size,
-		unsigned int len)
-{
-	struct dmaengine_unmap_data *um;
-	unsigned int i;
-	int ret;
-	u8 *cnt;
-
-	um = dmaengine_get_unmap_data(dev, d->cnt, GFP_KERNEL);
-	if (!um)
-		return -ENOMEM;
-
-	switch (d->dir) {
-	case DMA_TO_DEVICE:
-		cnt = &um->to_cnt;
-		break;
-	case DMA_BIDIRECTIONAL:
-		cnt = &um->bidi_cnt;
-		break;
-	case DMA_FROM_DEVICE:
-		cnt = &um->from_cnt;
-		break;
-	default:
-		return -EINVAL;
-	}
-
-	um->len = buf_size;
-	for (i = 0; i < d->cnt; i++) {
-		void *buf = d->aligned[i];
-		struct page *pg = virt_to_page(buf);
-		unsigned long pg_off = offset_in_page(buf);
-
-		um->addr[i] = dma_map_page(dev, pg, pg_off,
-					     um->len, d->dir);
-		ret = dma_mapping_error(dev, um->addr[i]);
-		if (ret) {
-			dmaengine_unmap_put(um);
-			return ret;
-		}
-		d->dma_addrs[i] = um->addr[i] + d->off;
-		(*cnt)++;
-	}
-	d->um = um;
-	d->dev = dev;
-
-	return 0;
-}
-
-static void dmatest_unmap_data(struct dmatest_data *s,
-		struct dmatest_data *d)
-{
-	if (s->um)
-		dmaengine_unmap_put(s->um);
-	if (d->um)
-		dmaengine_unmap_put(d->um);
-
-}
-
-static int dmatest_prep_tx_desc(struct dmatest_thread *t,
-		unsigned int len,
-		u8 *pq_coefs)
-{
-	struct dma_chan *chan = t->chan;
-	struct dma_device *dev = chan->device;
-	struct dmatest_xfer *x = &t->xfer;
-	struct dmatest_data *src = &t->src;
-	struct dmatest_data *dst = &t->dst;
-	enum dma_ctrl_flags flags;
-	dma_addr_t *srcs = src->dma_addrs;
-	dma_addr_t *dsts = dst->dma_addrs;
-
-	flags = DMA_CTRL_ACK | DMA_PREP_INTERRUPT;
-
-	switch (t->type) {
-	case DMA_MEMCPY:
-		x->tx = dev->device_prep_dma_memcpy(chan,
-						    dsts[0],
-						    srcs[0], len, flags);
-		break;
-	case DMA_XOR:
-		x->tx = dev->device_prep_dma_xor(chan,
-						 dsts[0],
-						 srcs, src->cnt,
-						 len, flags);
-		break;
-	case DMA_PQ:
-		x->tx = dev->device_prep_dma_pq(chan, dsts, srcs,
-						src->cnt, pq_coefs,
-						len, flags);
-		break;
-	case DMA_MEMSET:
-		x->tx = dev->device_prep_dma_memset(chan,
-						  dsts[0],
-						  *(src->aligned[0]),
-						  len, flags);
-		break;
-	default:
-		return -EINVAL;
-	}
-	if (!x->tx)
-		return -1;
-	x->chan = chan;
-
-	return 0;
-}
-
-static int dmatest_run_transaction(struct dmatest_xfer *x,
-		struct dmatest_done *done)
-{
-	dma_cookie_t cookie;
-
-	x->tx->callback = dmatest_callback;
-	x->tx->callback_param = done;
-	cookie = x->tx->tx_submit(x->tx);
-
-	if (dma_submit_error(cookie))
-		return -1;
-	x->cookie = cookie;
-
-	dma_async_issue_pending(x->chan);
-	return 0;
-}
-
 /*
  * This function repeatedly tests DMA transfers of various lengths and
  * offsets for a given operation type until it is told to exit by
@@ -828,7 +560,9 @@
 	unsigned int		error_count;
 	unsigned int		failed_tests = 0;
 	unsigned int		total_tests = 0;
+	dma_cookie_t		cookie;
 	enum dma_status		status;
+	enum dma_ctrl_flags 	flags;
 	u8			*pq_coefs = NULL;
 	int			ret;
 	unsigned int 		buf_size;
@@ -840,40 +574,24 @@
 	ktime_t			comparetime = 0;
 	s64			runtime = 0;
 	unsigned long long	total_len = 0;
-<<<<<<< HEAD
-	u8			align;
-	bool			is_memset;
-=======
 	unsigned long long	iops = 0;
 	u8			align = 0;
 	bool			is_memset = false;
 	dma_addr_t		*srcs;
 	dma_addr_t		*dma_pq;
->>>>>>> 043f8a22
 
 	set_freezable();
 
 	ret = -ENOMEM;
 
 	smp_rmb();
-<<<<<<< HEAD
-
-	chan = thread->chan;
-	if (dmatest_init_sizes(thread) < 0)
-		goto err_thread_type;
-
-=======
 	thread->pending = false;
->>>>>>> 043f8a22
 	info = thread->info;
 	params = &info->params;
+	chan = thread->chan;
 	dev = chan->device;
 	src = &thread->src;
 	dst = &thread->dst;
-<<<<<<< HEAD
-	is_memset = (thread->type == DMA_MEMSET);
-	align = params->align;
-=======
 	if (thread->type == DMA_MEMCPY) {
 		align = params->alignment < 0 ? dev->copy_align :
 						params->alignment;
@@ -895,25 +613,13 @@
 		dst->cnt = 2;
 		align = params->alignment < 0 ? dev->pq_align :
 						params->alignment;
->>>>>>> 043f8a22
-
-	if (thread->type == DMA_PQ) {
+
 		pq_coefs = kmalloc(params->pq_sources + 1, GFP_KERNEL);
 		if (!pq_coefs)
 			goto err_thread_type;
 
 		for (i = 0; i < src->cnt; i++)
 			pq_coefs[i] = 1;
-<<<<<<< HEAD
-	}
-
-	/* Check if buffer count fits into map count variable (u8) */
-	if ((src->cnt + dst->cnt) >= 255) {
-		pr_err("too many buffers (%d of 255 supported)\n",
-		       src->cnt + dst->cnt);
-		goto err_thread_type;
-	}
-=======
 	} else
 		goto err_thread_type;
 
@@ -936,24 +642,9 @@
 
 	if (dmatest_alloc_test_data(dst, buf_size, align) < 0)
 		goto err_src;
->>>>>>> 043f8a22
-
-	buf_size = params->buf_size;
-	if (1 << align > buf_size) {
-		pr_err("%u-byte buffer too small for %d-byte alignment\n",
-		       buf_size, 1 << align);
-		goto err_thread_type;
-	}
-
-<<<<<<< HEAD
-	if (dmatest_alloc_test_data(src, buf_size, align) < 0)
-		goto err_src;
-
-	if (dmatest_alloc_test_data(dst, buf_size, align) < 0)
-		goto err_dst;
 
 	set_user_nice(current, 10);
-=======
+
 	srcs = kcalloc(src->cnt, sizeof(dma_addr_t), GFP_KERNEL);
 	if (!srcs)
 		goto err_dst;
@@ -969,32 +660,17 @@
 		flags = DMA_CTRL_ACK;
 	else
 		flags = DMA_CTRL_ACK | DMA_PREP_INTERRUPT;
->>>>>>> 043f8a22
 
 	ktime = ktime_get();
 	while (!kthread_should_stop()
 	       && !(params->iterations && total_tests >= params->iterations)) {
-<<<<<<< HEAD
-=======
 		struct dma_async_tx_descriptor *tx = NULL;
 		struct dmaengine_unmap_data *um;
 		dma_addr_t *dsts;
->>>>>>> 043f8a22
 		unsigned int len;
 
 		total_tests++;
 
-<<<<<<< HEAD
-		if (params->norandom)
-			len = buf_size;
-		else
-			len = dmatest_random() % buf_size + 1;
-
-		len = (len >> align) << align;
-		if (!len)
-			len = 1 << align;
-
-=======
 		if (params->transfer_size) {
 			if (params->transfer_size >= buf_size) {
 				pr_err("%u-byte transfer size must be lower than %u-buffer size\n",
@@ -1014,7 +690,6 @@
 			if (!len)
 				len = 1 << align;
 		}
->>>>>>> 043f8a22
 		total_len += len;
 
 		if (params->norandom) {
@@ -1038,31 +713,7 @@
 			diff = ktime_sub(ktime_get(), start);
 			filltime = ktime_add(filltime, diff);
 		}
-		src->dir = DMA_TO_DEVICE;
-		/* map with DMA_BIDIRECTIONAL to force writeback/invalidate */
-		dst->dir = DMA_BIDIRECTIONAL;
-
-<<<<<<< HEAD
-		ret = dmatest_map_data(dev->dev, src, buf_size, len);
-		if (ret < 0) {
-			result("src mapping error", total_tests,
-			       src->off, dst->off, len, ret);
-			failed_tests++;
-			continue;
-		}
-
-		ret = dmatest_map_data(dev->dev, dst, buf_size, len);
-		if (ret < 0) {
-			result("dst mapping error", total_tests,
-			       src->off, dst->off, len, ret);
-			failed_tests++;
-			continue;
-		}
-
-		ret = dmatest_prep_tx_desc(thread, len, pq_coefs);
-		if (ret < 0) {
-			dmatest_unmap_data(src, dst);
-=======
+
 		um = dmaengine_get_unmap_data(dev->dev, src->cnt + dst->cnt,
 					      GFP_KERNEL);
 		if (!um) {
@@ -1130,7 +781,6 @@
 		}
 
 		if (!tx) {
->>>>>>> 043f8a22
 			result("prep error", total_tests, src->off,
 			       dst->off, len, ret);
 			msleep(100);
@@ -1138,11 +788,6 @@
 		}
 
 		done->done = false;
-<<<<<<< HEAD
-		ret = dmatest_run_transaction(&thread->xfer, done);
-		if (ret < 0) {
-			dmatest_unmap_data(src, dst);
-=======
 		if (!params->polled) {
 			tx->callback = dmatest_callback;
 			tx->callback_param = done;
@@ -1150,7 +795,6 @@
 		cookie = tx->tx_submit(tx);
 
 		if (dma_submit_error(cookie)) {
->>>>>>> 043f8a22
 			result("submit error", total_tests, src->off,
 			       dst->off, len, ret);
 			msleep(100);
@@ -1169,16 +813,9 @@
 					done->done,
 					msecs_to_jiffies(params->timeout));
 
-<<<<<<< HEAD
-		status = dma_async_is_tx_complete(chan, thread->xfer.cookie,
-						  NULL, NULL);
-
-		dmatest_unmap_data(src, dst);
-=======
 			status = dma_async_is_tx_complete(chan, cookie, NULL,
 							  NULL);
 		}
->>>>>>> 043f8a22
 
 		if (!done->done) {
 			result("test timed out", total_tests, src->off, dst->off,
@@ -1189,13 +826,10 @@
 			       "completion error status" :
 			       "completion busy status", total_tests, src->off,
 			       dst->off, len, ret);
-<<<<<<< HEAD
-			failed_tests++;
-			continue;
-=======
 			goto error_unmap_continue;
->>>>>>> 043f8a22
-		}
+		}
+
+		dmaengine_unmap_put(um);
 
 		if (params->noverify) {
 			verbose_result("test passed", total_tests, src->off,
@@ -1250,12 +884,6 @@
 	runtime = ktime_to_us(ktime);
 
 	ret = 0;
-<<<<<<< HEAD
-	dmatest_free_test_data(dst);
-err_dst:
-	dmatest_free_test_data(src);
-err_src:
-=======
 	kfree(dma_pq);
 err_srcs_array:
 	kfree(srcs);
@@ -1264,7 +892,6 @@
 err_src:
 	dmatest_free_test_data(src);
 err_free_coefs:
->>>>>>> 043f8a22
 	kfree(pq_coefs);
 err_thread_type:
 	iops = dmatest_persec(runtime, total_tests);
@@ -1310,11 +937,9 @@
 	struct dmatest_params *params = &info->params;
 	struct dmatest_thread *thread;
 	struct dma_chan *chan = dtc->chan;
-	const char *op = transaction_type_names[type];
+	char *op;
 	unsigned int i;
 
-<<<<<<< HEAD
-=======
 	if (type == DMA_MEMCPY)
 		op = "copy";
 	else if (type == DMA_MEMSET)
@@ -1326,7 +951,6 @@
 	else
 		return -EINVAL;
 
->>>>>>> 043f8a22
 	for (i = 0; i < params->threads_per_chan; i++) {
 		thread = kzalloc(sizeof(struct dmatest_thread), GFP_KERNEL);
 		if (!thread) {
@@ -1359,20 +983,12 @@
 }
 
 static int dmatest_add_channel(struct dmatest_info *info,
-		struct dma_chan *chan,
-		enum dma_transaction_type type)
-{
+		struct dma_chan *chan)
+{
+	struct dmatest_chan	*dtc;
 	struct dma_device	*dma_dev = chan->device;
-	struct dmatest_chan	*dtc;
 	unsigned int		thread_count = 0;
 	int cnt;
-
-	/* Test operation is undefined in this test (yet) */
-        if (!transaction_type_names[type])
-		return 0;
-
-	if (!dma_has_cap(type, dma_dev->cap_mask))
-		return 0;
 
 	dtc = kmalloc(sizeof(struct dmatest_chan), GFP_KERNEL);
 	if (!dtc) {
@@ -1383,10 +999,6 @@
 	dtc->chan = chan;
 	INIT_LIST_HEAD(&dtc->threads);
 
-<<<<<<< HEAD
-	cnt = dmatest_add_threads(info, dtc, type);
-	thread_count += cnt > 0 ? cnt : 0;
-=======
 	if (dma_has_cap(DMA_MEMCPY, dma_dev->cap_mask)) {
 		if (dmatest == 0) {
 			cnt = dmatest_add_threads(info, dtc, DMA_MEMCPY);
@@ -1409,7 +1021,6 @@
 		cnt = dmatest_add_threads(info, dtc, DMA_PQ);
 		thread_count += cnt > 0 ? cnt : 0;
 	}
->>>>>>> 043f8a22
 
 	pr_info("Added %u threads using %s\n",
 		thread_count, dma_chan_name(chan));
@@ -1444,7 +1055,7 @@
 
 		chan = dma_request_channel(mask, filter, params);
 		if (chan) {
-			if (dmatest_add_channel(info, chan, type)) {
+			if (dmatest_add_channel(info, chan)) {
 				dma_release_channel(chan);
 				break; /* add_channel failed, punt */
 			}
@@ -1459,7 +1070,6 @@
 static void add_threaded_test(struct dmatest_info *info)
 {
 	struct dmatest_params *params = &info->params;
-	unsigned int i;
 
 	/* Copy test parameters */
 	params->buf_size = test_buf_size;
@@ -1477,21 +1087,10 @@
 	params->transfer_size = transfer_size;
 	params->polled = polled;
 
-<<<<<<< HEAD
-	for (i = 0; i < DMA_TX_TYPE_END; i++) {
-		if (!transaction_type_names[i])
-			continue;
-		/* skip if this test hasn't been selected */
-		if (!(BIT(i) & dmatest))
-			continue;
-		request_channels(info, i);
-	}
-=======
 	request_channels(info, DMA_MEMCPY);
 	request_channels(info, DMA_MEMSET);
 	request_channels(info, DMA_XOR);
 	request_channels(info, DMA_PQ);
->>>>>>> 043f8a22
 }
 
 static void run_pending_tests(struct dmatest_info *info)
@@ -1685,53 +1284,6 @@
 	return 0;
 }
 
-static int param_set_dmatest_type(const char *val,
-				  const struct kernel_param *kp)
-{
-	unsigned int mask;
-	char val_buf[32], *p;
-	int ret, en = 1;
-	int err;
-
-	strlcpy(val_buf, val, sizeof(val_buf));
-
-	if ((p = strchr(val_buf, '='))) {
-		*p = 0;
-		p++;
-		err = kstrtoint(p, 10, &en);
-		if (err)
-			return err;
-	}
-
-	ret = find_string(strim(val_buf), transaction_type_names,
-			  ARRAY_SIZE(transaction_type_names));
-	if (ret < 0)
-		return ret;
-	mask = BIT(ret);
-	if (en)
-		dmatest |= mask;
-	else
-		dmatest &= ~mask;
-	return 0;
-}
-
-static int param_get_dmatest_type(char *buffer,
-				  const struct kernel_param *kp)
-{
-	int i, ret, off = 0;
-	for (i = 0; i < ARRAY_SIZE(transaction_type_names); i++) {
-		const char *n = transaction_type_names[i];
-		if (!n)
-			continue;
-		ret = scnprintf(&buffer[off], PAGE_SIZE - off, "%16s - %s\n",
-			n, (dmatest & BIT(i)) ? "on" : "off");
-		if (ret < 0)
-			return ret;
-		off += ret;
-	}
-	return off;
-}
-
 static int __init dmatest_init(void)
 {
 	struct dmatest_info *info = &test_info;
