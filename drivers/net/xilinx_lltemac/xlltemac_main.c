/*
 * Xilinx Ethernet: Linux driver for the XPS_LLTEMAC core.
 *
 * Author: Xilinx, Inc.
 *
 * 2006-2007 (c) Xilinx, Inc. This file is licensed uner the terms of the GNU
 * General Public License version 2.1. This program is licensed "as is" without
 * any warranty of any kind, whether express or implied.
 *
 * <pre>
 * MODIFICATION HISTORY:
 *
 * Ver   Who  Date     Changes
 * ----- ---- -------- -------------------------------------------------------
 * 1.00a jvb  05/08/05 First release
 * </pre>
 *
 */

/*
 * With the way the hardened Temac works, the driver needs to communicate
 * with the PHY controller. Since each board will have a different
 * type of PHY, the code that communicates with the MII type controller
 * is inside #ifdef XILINX_PLB_TEMAC_3_00A_ML403_PHY_SUPPORT conditional
 * compilation. For your specific board, you will want to replace this code with
 * code of your own for your specific board.
 */

#include <linux/module.h>
#include <linux/kernel.h>
#include <linux/init.h>
#include <linux/mm.h>
#include <linux/netdevice.h>
#include <linux/etherdevice.h>
#include <linux/mii.h>
#include <linux/delay.h>
#include <linux/dma-mapping.h>
#include <linux/xilinx_devices.h>
#include <asm/io.h>
#include <linux/ethtool.h>
#include <linux/vmalloc.h>

#ifdef CONFIG_OF
// For open firmware.
#include <linux/of_device.h>
#include <linux/of_platform.h>
#endif

#include "xbasic_types.h"
#include "xlltemac.h"
#include "xllfifo.h"
#include "xlldma.h"
#include "xlldma_bdring.h"

#define LOCAL_FEATURE_RX_CSUM   0x01

/*
 * Default SEND and RECV buffer descriptors (BD) numbers.
 * BD Space needed is (XTE_SEND_BD_CNT+XTE_RECV_BD_CNT)*Sizeof(XLlDma_Bd).
 * Each XLlDma_Bd instance currently takes 40 bytes.
 */
#define XTE_SEND_BD_CNT 256
#define XTE_RECV_BD_CNT 256

/* Must be shorter than length of ethtool_drvinfo.driver field to fit */
#define DRIVER_NAME         "xilinx_lltemac"
#define DRIVER_DESCRIPTION  "Xilinx Tri-Mode Ethernet MAC driver"
#define DRIVER_VERSION      "1.00a"

#define TX_TIMEOUT   (3*HZ)	/* Transmission timeout is 3 seconds. */

/*
 * This version of the Xilinx TEMAC uses external DMA or FIFO cores.
 * Currently neither the DMA or FIFO cores used require any memory alignment
 * restrictions.
 */
/*
 * ALIGNMENT_RECV = the alignement required to receive
 * ALIGNMENT_SEND = the alignement required to send
 * ALIGNMENT_SEND_PERF = tx alignment for better performance
 *
 * ALIGNMENT_SEND is used to see if we *need* to copy the data to re-align.
 * ALIGNMENT_SEND_PERF is used if we've decided we need to copy anyway, we just
 * copy to this alignment for better performance.
 */

#define ALIGNMENT_RECV          32
#define ALIGNMENT_SEND          8
#define ALIGNMENT_SEND_PERF     32

#define XTE_SEND  1
#define XTE_RECV  2

/* SGDMA buffer descriptors must be aligned on a 8-byte boundary. */
#define ALIGNMENT_BD            XLLDMA_BD_MINIMUM_ALIGNMENT

/* BUFFER_ALIGN(adr) calculates the number of bytes to the next alignment. */
#define BUFFER_ALIGNSEND(adr) ((ALIGNMENT_SEND - ((u32) adr)) % ALIGNMENT_SEND)
#define BUFFER_ALIGNSEND_PERF(adr) ((ALIGNMENT_SEND_PERF - ((u32) adr)) % ALIGNMENT_SEND_PERF)
#define BUFFER_ALIGNRECV(adr) ((ALIGNMENT_RECV - ((u32) adr)) % ALIGNMENT_RECV)

/* Default TX/RX Threshold and waitbound values for SGDMA mode */
#define DFT_TX_THRESHOLD  24
#define DFT_TX_WAITBOUND  254
#define DFT_RX_THRESHOLD  4
#define DFT_RX_WAITBOUND  254

#define XTE_AUTOSTRIPPING 1

/* Put Buffer Descriptors in BRAM?
 * NOTE:
 *   Putting BDs in BRAM only works if there is only ONE instance of the TEMAC
 *   in hardware.  The code does not handle multiple instances, e.g. it does
 *   not manage the memory in BRAM.
 */
#define BD_IN_BRAM        0
#define BRAM_BASEADDR     0xffff8000


/*
 * Checksum offload macros
 */
#define BdCsumEnable(BdPtr) \
	XLlDma_mBdWrite((BdPtr), XLLDMA_BD_STSCTRL_USR0_OFFSET,             \
		(XLlDma_mBdRead((BdPtr), XLLDMA_BD_STSCTRL_USR0_OFFSET)) | 1 )

/* Used for debugging */
#define BdCsumEnabled(BdPtr) \
	((XLlDma_mBdRead((BdPtr), XLLDMA_BD_STSCTRL_USR0_OFFSET)) & 1)

#define BdCsumDisable(BdPtr) \
	XLlDma_mBdWrite((BdPtr), XLLDMA_BD_STSCTRL_USR0_OFFSET,             \
		(XLlDma_mBdRead((BdPtr), XLLDMA_BD_STSCTRL_USR0_OFFSET)) & 0xFFFFFFFE )

#define BdCsumSetup(BdPtr, Start, Insert) \
    XLlDma_mBdWrite((BdPtr), XLLDMA_BD_USR1_OFFSET, (Start) << 16 | (Insert))

/* Used for debugging */
#define BdCsumInsert(BdPtr) \
    (XLlDma_mBdRead((BdPtr), XLLDMA_BD_USR1_OFFSET) & 0xffff)

#define BdCsumSeed(BdPtr, Seed) \
    XLlDma_mBdWrite((BdPtr), XLLDMA_BD_USR2_OFFSET, 0)

#define BdCsumGet(BdPtr) \
    XLlDma_mBdRead((BdPtr), XLLDMA_BD_USR3_OFFSET)

#define BdGetRxLen(BdPtr) \
    XLlDma_mBdRead((BdPtr), XLLDMA_BD_USR4_OFFSET)

/*
 * Our private per device data.  When a net_device is allocated we will
 * ask for enough extra space for this.
 */
struct net_local {
	struct list_head rcv;
	struct list_head xmit;

	struct net_device *ndev;	/* this device */
	struct net_device *next_dev;	/* The next device in dev_list */
	struct net_device_stats stats;	/* Statistics for this device */
	struct timer_list phy_timer;	/* PHY monitoring timer */

	u32 index;		/* Which interface is this */
#if 0
	XInterruptHandler Isr;	/* Pointer to the XLlTemac ISR routine */
#endif
	u8 gmii_addr;		/* The GMII address of the PHY */

	/* The underlying OS independent code needs space as well.  A
	 * pointer to the following XLlTemac structure will be passed to
	 * any XLlTemac_ function that requires it.  However, we treat the
	 * data as an opaque object in this file (meaning that we never
	 * reference any of the fields inside of the structure). */
	XLlFifo Fifo;
	XLlDma Dma;
	XLlTemac Emac;

	unsigned int fifo_irq;	/* fifo irq */
	unsigned int dma_irq_s;	/* send irq */
	unsigned int dma_irq_r;	/* recv irq */
	unsigned int max_frame_size;

	int cur_speed;

	/* Buffer Descriptor space for both TX and RX BD ring */
	void *desc_space;	/* virtual address of BD space */
	dma_addr_t desc_space_handle;	/* physical address of BD space */
	int desc_space_size;	/* size of BD space */

	/* buffer for one skb in case no room is available for transmission */
	struct sk_buff *deferred_skb;

	/* send buffers for non tx-dre hw */
	void **tx_orig_buffers;	/* Buffer addresses as returned by
				   dma_alloc_coherent() */
	void **tx_buffers;	/* Buffers addresses aligned for DMA */
	dma_addr_t *tx_phys_buffers;	/* Buffer addresses in physical memory */
	size_t tx_buffers_cur;	/* Index of current buffer used */

	/* stats */
	int max_frags_in_a_packet;
	unsigned long realignments;
	unsigned long tx_hw_csums;
	unsigned long rx_hw_csums;
	unsigned long local_features;
#if ! XTE_AUTOSTRIPPING
	unsigned long stripping;
#endif
};

u32 dma_rx_int_mask = XLLDMA_CR_IRQ_ALL_EN_MASK;
u32 dma_tx_int_mask = XLLDMA_CR_IRQ_ALL_EN_MASK;

/* for exclusion of all program flows (processes, ISRs and BHs) */
spinlock_t XTE_spinlock;
spinlock_t XTE_tx_spinlock;
spinlock_t XTE_rx_spinlock;

/*
 * ethtool has a status reporting feature where we can report any sort of
 * status information we'd like. This is the list of strings used for that
 * status reporting. ETH_GSTRING_LEN is defined in ethtool.h
 */
static char xenet_ethtool_gstrings_stats[][ETH_GSTRING_LEN] = {
	"txpkts", "txdropped", "txerr", "txfifoerr",
	"rxpkts", "rxdropped", "rxerr", "rxfifoerr",
	"rxrejerr", "max_frags", "tx_hw_csums", "rx_hw_csums",
};

#define XENET_STATS_LEN sizeof(xenet_ethtool_gstrings_stats) / ETH_GSTRING_LEN

/* Helper function to determine if a given XLlTemac error warrants a reset. */
extern inline int status_requires_reset(int s)
{
	return (s == XST_FIFO_ERROR ||
		s == XST_PFIFO_DEADLOCK ||
		s == XST_DMA_ERROR || s == XST_IPIF_ERROR);
}

/* Queues with locks */
static LIST_HEAD(receivedQueue);
static spinlock_t receivedQueueSpin = SPIN_LOCK_UNLOCKED;

static LIST_HEAD(sentQueue);
static spinlock_t sentQueueSpin = SPIN_LOCK_UNLOCKED;


/* from mii.h
 *
 * Items in mii.h but not in gmii.h
 */
#define ADVERTISE_100FULL       0x0100
#define ADVERTISE_100HALF       0x0080
#define ADVERTISE_10FULL        0x0040
#define ADVERTISE_10HALF        0x0020
#define ADVERTISE_CSMA          0x0001

#define EX_ADVERTISE_1000FULL   0x0200
#define EX_ADVERTISE_1000HALF   0x0100

/*
 * items not in mii.h nor gmii.h but should be
 */
#define MII_EXADVERTISE 0x09

/*
 * Wrap certain temac routines with a lock, so access to the shared hard temac
 * interface is accessed mutually exclusive for dual channel temac support.
 */

static inline void _XLlTemac_Start(XLlTemac *InstancePtr)
{
	unsigned long flags;

	spin_lock_irqsave(&XTE_spinlock, flags);
	XLlTemac_Start(InstancePtr);
	spin_unlock_irqrestore(&XTE_spinlock, flags);
}

static inline void _XLlTemac_Stop(XLlTemac *InstancePtr)
{
	unsigned long flags;

	spin_lock_irqsave(&XTE_spinlock, flags);
	XLlTemac_Stop(InstancePtr);
	spin_unlock_irqrestore(&XTE_spinlock, flags);
}

static inline void _XLlTemac_Reset(XLlTemac *InstancePtr, int HardCoreAction)
{
	unsigned long flags;

	spin_lock_irqsave(&XTE_spinlock, flags);
	XLlTemac_Reset(InstancePtr, HardCoreAction);
	spin_unlock_irqrestore(&XTE_spinlock, flags);
}

static inline int _XLlTemac_SetMacAddress(XLlTemac *InstancePtr,
					  void *AddressPtr)
{
	int status;
	unsigned long flags;

	spin_lock_irqsave(&XTE_spinlock, flags);
	status = XLlTemac_SetMacAddress(InstancePtr, AddressPtr);
	spin_unlock_irqrestore(&XTE_spinlock, flags);

	return status;
}

static inline void _XLlTemac_GetMacAddress(XLlTemac *InstancePtr,
					   void *AddressPtr)
{
	unsigned long flags;

	spin_lock_irqsave(&XTE_spinlock, flags);
	XLlTemac_GetMacAddress(InstancePtr, AddressPtr);
	spin_unlock_irqrestore(&XTE_spinlock, flags);
}

static inline int _XLlTemac_SetOptions(XLlTemac *InstancePtr, u32 Options)
{
	int status;
	unsigned long flags;

	spin_lock_irqsave(&XTE_spinlock, flags);
	status = XLlTemac_SetOptions(InstancePtr, Options);
	spin_unlock_irqrestore(&XTE_spinlock, flags);

	return status;
}

static inline int _XLlTemac_ClearOptions(XLlTemac *InstancePtr, u32 Options)
{
	int status;
	unsigned long flags;

	spin_lock_irqsave(&XTE_spinlock, flags);
	status = XLlTemac_ClearOptions(InstancePtr, Options);
	spin_unlock_irqrestore(&XTE_spinlock, flags);

	return status;
}

static inline u16 _XLlTemac_GetOperatingSpeed(XLlTemac *InstancePtr)
{
	u16 speed;
	unsigned long flags;

	spin_lock_irqsave(&XTE_spinlock, flags);
	speed = XLlTemac_GetOperatingSpeed(InstancePtr);
	spin_unlock_irqrestore(&XTE_spinlock, flags);

	return speed;
}

static inline void _XLlTemac_SetOperatingSpeed(XLlTemac *InstancePtr, u16 Speed)
{
	unsigned long flags;

	spin_lock_irqsave(&XTE_spinlock, flags);
	XLlTemac_SetOperatingSpeed(InstancePtr, Speed);
	spin_unlock_irqrestore(&XTE_spinlock, flags);

	/* We need a delay after we set the speed. Otherwise the PHY will not be ready. */
	udelay(10000);
}

static inline void _XLlTemac_PhySetMdioDivisor(XLlTemac *InstancePtr, u8 Divisor)
{
	unsigned long flags;

	spin_lock_irqsave(&XTE_spinlock, flags);
	XLlTemac_PhySetMdioDivisor(InstancePtr, Divisor);
	spin_unlock_irqrestore(&XTE_spinlock, flags);
}

static inline void _XLlTemac_PhyRead(XLlTemac *InstancePtr, u32 PhyAddress,
				     u32 RegisterNum, u16 *PhyDataPtr)
{
	unsigned long flags;

	spin_lock_irqsave(&XTE_spinlock, flags);
	XLlTemac_PhyRead(InstancePtr, PhyAddress, RegisterNum, PhyDataPtr);
	spin_unlock_irqrestore(&XTE_spinlock, flags);
}

static inline void _XLlTemac_PhyWrite(XLlTemac *InstancePtr, u32 PhyAddress,
				      u32 RegisterNum, u16 PhyData)
{
	unsigned long flags;

	spin_lock_irqsave(&XTE_spinlock, flags);
	XLlTemac_PhyWrite(InstancePtr, PhyAddress, RegisterNum, PhyData);
	spin_unlock_irqrestore(&XTE_spinlock, flags);
}


static inline int _XLlTemac_MulticastClear(XLlTemac *InstancePtr, int Entry)
{
	int status;
	unsigned long flags;

	spin_lock_irqsave(&XTE_spinlock, flags);
	status = XLlTemac_MulticastClear(InstancePtr, Entry);
	spin_unlock_irqrestore(&XTE_spinlock, flags);

	return status;
}

static inline int _XLlTemac_SetMacPauseAddress(XLlTemac *InstancePtr, void *AddressPtr)
{
	int status;
	unsigned long flags;

	spin_lock_irqsave(&XTE_spinlock, flags);
	status = XLlTemac_SetMacPauseAddress(InstancePtr, AddressPtr);
	spin_unlock_irqrestore(&XTE_spinlock, flags);

	return status;
}

static inline void _XLlTemac_GetMacPauseAddress(XLlTemac *InstancePtr, void *AddressPtr)
{
	unsigned long flags;

	spin_lock_irqsave(&XTE_spinlock, flags);
	XLlTemac_GetMacPauseAddress(InstancePtr, AddressPtr);
	spin_unlock_irqrestore(&XTE_spinlock, flags);
}

static inline int _XLlTemac_GetSgmiiStatus(XLlTemac *InstancePtr, u16 *SpeedPtr)
{
	int status;
	unsigned long flags;

	spin_lock_irqsave(&XTE_spinlock, flags);
	status = XLlTemac_GetSgmiiStatus(InstancePtr, SpeedPtr);
	spin_unlock_irqrestore(&XTE_spinlock, flags);

	return status;
}

static inline int _XLlTemac_GetRgmiiStatus(XLlTemac *InstancePtr,
					   u16 *SpeedPtr,
					   int *IsFullDuplexPtr,
					   int *IsLinkUpPtr)
{
	int status;
	unsigned long flags;

	spin_lock_irqsave(&XTE_spinlock, flags);
	status = XLlTemac_GetRgmiiStatus(InstancePtr, SpeedPtr, IsFullDuplexPtr, IsLinkUpPtr);
	spin_unlock_irqrestore(&XTE_spinlock, flags);

	return status;
}



<<<<<<< HEAD
#define PHYSETUP
#define ML405_PHY_MARVELL_88E1111_GMII_100
// #define ML410_PHY_MARVELL_88E1111_RGMII

#ifdef ML410_PHY_MARVELL_88E1111_RGMII

#  define C_RCW0_RD          0x00000200UL	/* hard TEMAC Read Config Wd 0 read */
#  define C_RCW0_WR          0x00008200UL	/* hard TEMAC Read Config Wd 0 write */
#  define C_RCW1_RD          0x00000240UL	/* hard TEMAC Read Config Wd 1 read */
#  define C_RCW1_WR          0x00008240UL	/* hard TEMAC Read Config Wd 1 write */
#  define C_TC_RD            0x00000280UL	/* hard TEMAC Transmit Config read */
#  define C_TC_WR            0x00008280UL	/* hard TEMAC Transmit Config write */
#  define C_FCC_RD           0x000002C0UL	/* hard TEMAC Flow Control Config read */
#  define C_FCC_WR           0x000082C0UL	/* hard TEMAC Flow Control Config write */
#  define C_EMMC_RD          0x00000300UL	/* hard TEMAC Ethernet MAC Mode Config read */
#  define C_EMMC_WR          0x00008300UL	/* hard TEMAC Ethernet MAC Mode Config write */
#  define C_PHYC_RD          0x00000320UL	/* hard TEMAC RGMII/SGMII Config read */
#  define C_MC_RD            0x00000340UL	/* hard TEMAC Management Config read */
#  define C_MC_WR            0x00008340UL	/* hard TEMAC Management Config write */
#  define C_UAW0_RD          0x00000380UL	/* hard TEMAC Unicast Addr Word 0 read */
#  define C_UAW0_WR          0x00008380UL	/* hard TEMAC Unicast Addr Word 0 write */
#  define C_UAW1_RD          0x00000384UL	/* hard TEMAC Unicast Addr Word 1 read */
#  define C_UAW1_WR          0x00008384UL	/* hard TEMAC Unicast Addr Word 1 write */
#  define C_MAW0_RD          0x00000388UL	/* hard TEMAC Multicast Addr Word 0 read */
#  define C_MAW0_WR          0x00008388UL	/* hard TEMAC Multicast Addr Word 0 write */
#  define C_MAW1_RD          0x0000038CUL	/* hard TEMAC Multicast Addr Word 1 read */
#  define C_MAW1_WR          0x0000838CUL	/* hard TEMAC Multicast Addr Word 1 write */
#  define C_AFM_RD           0x00000390UL	/* hard TEMAC Address Filter Mode read */
#  define C_AFM_WR           0x00008390UL	/* hard TEMAC Address Filter Mode write */
#  define C_IS_RD            0x000003A0UL	/* hard TEMAC Interrupt Status read */
#  define C_IS_WR            0x000083A0UL	/* hard TEMAC Interrupt Status write */
#  define C_IE_RD            0x000003A0UL	/* hard TEMAC Interrupt Enable read */
#  define C_IE_WR            0x000083A0UL	/* hard TEMAC Interrupt Enable write */
#  define C_MIIMWD_RD        0x000003B0UL	/* hard TEMAC Management Write Data Reg read */
#  define C_MIIMWD_WR        0x000083B0UL	/* hard TEMAC Management Write Data Reg write */
#  define C_MIIMAI_RD        0x000003B4UL	/* hard TEMAC Management Access Initiate Reg read */
#  define C_MIIMAI_WR        0x000083B4UL	/* hard TEMAC Management Access Initiate Reg write */

#  define C_MAW_RD_EN        0x00800000UL	/* Multicast Addr Table Read  Enable for MAW1 */
#  define C_MAW_WR_EN        0x00000000UL	/* Multicast Addr Table Write Enable for MAW1 */

#  define C_MAW_ADDR0        0x00000000UL	/* Multicast Addr Table entry 0 for MAW1 */
#  define C_MAW_ADDR1        0x00010000UL	/* Multicast Addr Table entry 1 for MAW1 */
#  define C_MAW_ADDR2        0x00020000UL	/* Multicast Addr Table entry 2 for MAW1 */
#  define C_MAW_ADDR3        0x00030000UL	/* Multicast Addr Table entry 3 for MAW1 */


#endif /* #ifdef ML410_PHY_MARVELL_88E1111_RGMII */
=======
// #define PHY_MARVELL_88E1111_RGMII

#ifdef PHY_MARVELL_88E1111_RGMII
#define MARVELL_88E1111_EXTENDED_PHY_CTL_REG_OFFSET  20
#define MARVELL_88E1111_EXTENDED_PHY_STATUS_REG_OFFSET  27
#endif
>>>>>>> 2ed3799b

#define DEBUG_ERROR KERN_ERR
#define DEBUG_LOG(level, ...) printk(level __VA_ARGS__)

/*
 * Perform any necessary special phy setup. In the gmii case, nothing needs to
 * be done.
 */
static void phy_setup(struct net_local *lp)
{
#ifdef PHY_MARVELL_88E1111_RGMII
	u32 Register;

	/*
	 * Set up MAC interface
	 *
	 * Write 0x0cc3 to reg 20 in PHY
	 *      5432 1098 7654 3210
	 *      ---- ---- ---- ----
	 * 0cc3=0000 1100 1100 0011
	 *           downshift counter (bits 11-9): 110 = 7 times
	 *              downshift enable (bit 8): 0 = enable
	 *                RGMII timing control (bit 7): 1 = add delay to rx clk ro rxd
	 *                outputs
	 *                 Default Mac interface speed (bits 6-4): 100 = 10mbps 2.5 mhz
	 *                 (between phy and temac - gets renegotiated)
	 *                     reserved (bit 3)
	 *                      DTE detect (bit 2): 0 disabled
	 *                       RGMII transmit timing control (bit 1): 1 = add delay
	 *                       to tx clk ro txd outputs
	 *                        Transmitter Disable (bit 0): 1 = enabled
	 */
	_XLlTemac_PhyWrite(&lp->Emac, lp->gmii_addr, MARVELL_88E1111_EXTENDED_PHY_CTL_REG_OFFSET, 0x0cc3);

	/*
	 * Set RGMII to copper with correct hysterisis and correct mode
	 * Disable fiber/copper auto sel, choose copper
	 * RGMII /Modified MII to copper mode
	 *
	 * Write 0x848b to reg 27
	 *      5432 1098 7654 3210
	 *      ---- ---- ---- ----
	 * 848b=1000 0100 1000 1011
	 *      Fiber/Copper Auto Selection (bit 15): 1 = disable auto selection
	 *            Interrupt Polarity (bit 10): 1 = int active low
	 *              DTE detect status drop hysteresis (bts 8-5): 0100 = report 20s after DTE power status drop
	 *                     HWCFG mode (bits 3-0): 1011 = RGMII/Modified MII to Copper
	 */
	_XLlTemac_PhyWrite(&lp->Emac, lp->gmii_addr, MARVELL_88E1111_EXTENDED_PHY_STATUS_REG_OFFSET, 0x848b);

	/*
	 * Reset the PHY
	 */
	_XLlTemac_PhyRead(&lp->Emac, lp->gmii_addr, MII_BMCR, Register);
	Register |= BMCR_RESET;
	_XLlTemac_PhyWrite(&lp->Emac, lp->gmii_addr, MII_BMCR, Register);

#endif /* PHY_MARVELL_88E1111_RGMII */
}


typedef enum DUPLEX { UNKNOWN_DUPLEX, HALF_DUPLEX, FULL_DUPLEX } DUPLEX;

int renegotiate_speed(struct net_device *dev, int speed, DUPLEX duplex)
{
	struct net_local *lp = (struct net_local *) dev->priv;
	int retries = 2;
	int wait_count;
	u16 phy_reg0 = BMCR_ANENABLE | BMCR_ANRESTART;
	u16 phy_reg1;
	u16 phy_reg4;
	u16 phy_reg9 = 0;


	/*
	 * It appears that the 10baset full and half duplex settings
	 * are overloaded for gigabit ethernet
	 */
	if ((duplex == FULL_DUPLEX) && (speed == 10)) {
		phy_reg4 = ADVERTISE_10FULL | ADVERTISE_CSMA;
	}
	else if ((duplex == FULL_DUPLEX) && (speed == 100)) {
		phy_reg4 = ADVERTISE_100FULL | ADVERTISE_CSMA;
	}
	else if ((duplex == FULL_DUPLEX) && (speed == 1000)) {
		phy_reg4 = ADVERTISE_CSMA;
		phy_reg9 = EX_ADVERTISE_1000FULL;
	}
	else if (speed == 10) {
		phy_reg4 = ADVERTISE_10HALF | ADVERTISE_CSMA;
	}
	else if (speed == 100) {
		phy_reg4 = ADVERTISE_100HALF | ADVERTISE_CSMA;
	}
	else if (speed == 1000) {
		phy_reg4 = ADVERTISE_CSMA;
		phy_reg9 = EX_ADVERTISE_1000HALF;
	}
	else {
		printk(KERN_ERR
		       "%s: XLlTemac: unsupported speed requested: %d\n",
		       dev->name, speed);
		return -1;
	}

	/*
	 * link status in register 1:
	 * first read / second read:
	 * 0               0           link is down
	 * 0               1           link is up (but it was down earlier)
	 * 1               0           link is down (but it was just up)
	 * 1               1           link is up
	 *
	 */
	_XLlTemac_PhyRead(&lp->Emac, lp->gmii_addr, MII_BMSR, &phy_reg1);
	_XLlTemac_PhyRead(&lp->Emac, lp->gmii_addr, MII_BMSR, &phy_reg1);
	_XLlTemac_PhyWrite(&lp->Emac, lp->gmii_addr, MII_ADVERTISE, phy_reg4);
	_XLlTemac_PhyWrite(&lp->Emac, lp->gmii_addr, MII_EXADVERTISE, phy_reg9);

	while (retries--) {
		/* initiate an autonegotiation of the speed */
		_XLlTemac_PhyWrite(&lp->Emac, lp->gmii_addr, MII_BMCR, phy_reg0);

		wait_count = 20;	/* so we don't loop forever */
		while (wait_count--) {
			/* wait a bit for the negotiation to complete */
			mdelay(500);
			_XLlTemac_PhyRead(&lp->Emac, lp->gmii_addr, MII_BMSR,
					  &phy_reg1);
			_XLlTemac_PhyRead(&lp->Emac, lp->gmii_addr, MII_BMSR,
					  &phy_reg1);
			if ((phy_reg1 & BMSR_LSTATUS) &&
			    (phy_reg1 & BMSR_ANEGCAPABLE))
				break;

		}

		if (phy_reg1 & BMSR_LSTATUS) {
			printk(KERN_INFO
			       "%s: XLlTemac: We renegotiated the speed to: %d\n",
			       dev->name, speed);
			return 0;
		}
		else {
			printk(KERN_ERR
			       "%s: XLlTemac: Not able to set the speed to %d (status: 0x%0x)\n",
			       dev->name, speed, phy_reg1);
			return -1;
		}
	}

	printk(KERN_ERR
	       "%s: XLlTemac: Not able to set the speed to %d\n", dev->name,
	       speed);
	return -1;
}

#define XILINX_PLB_TEMAC_3_00A_ML403_PHY_SUPPORT
/*
 * This function sets up MAC's speed according to link speed of PHY
 * This function is specific to MARVELL 88E1111 PHY chip on Xilinx ML403
 * board and assumes GMII interface is being used by the TEMAC
 */
void set_mac_speed(struct net_local *lp)
{
	u16 phylinkspeed;
	struct net_device *dev = lp->ndev;
	int ret;

#ifndef XILINX_PLB_TEMAC_3_00A_ML403_PHY_SUPPORT
	int retry_count = 1;
#endif

	/*
	 * See comments at top for an explanation of
	 * XILINX_PLB_TEMAC_3_00A_ML403_PHY_SUPPORT
	 */
#ifdef XILINX_PLB_TEMAC_3_00A_ML403_PHY_SUPPORT
#define MARVELL_88E1111_PHY_SPECIFIC_STATUS_REG_OFFSET  17
#define MARVELL_88E1111_LINKSPEED_MARK                  0xC000
#define MARVELL_88E1111_LINKSPEED_SHIFT                 14
#define MARVELL_88E1111_LINKSPEED_1000M                 0x0002
#define MARVELL_88E1111_LINKSPEED_100M                  0x0001
#define MARVELL_88E1111_LINKSPEED_10M                   0x0000
	u16 RegValue;

	_XLlTemac_PhyRead(&lp->Emac, lp->gmii_addr,
			MARVELL_88E1111_PHY_SPECIFIC_STATUS_REG_OFFSET,
			&RegValue);
	/* Get current link speed */
	phylinkspeed = (RegValue & MARVELL_88E1111_LINKSPEED_MARK)
		>> MARVELL_88E1111_LINKSPEED_SHIFT;

	/* Update TEMAC speed accordingly */
	switch (phylinkspeed) {
	case (MARVELL_88E1111_LINKSPEED_1000M):
		_XLlTemac_SetOperatingSpeed(&lp->Emac, 1000);
		printk(KERN_INFO "%s: XLlTemac: speed set to 1000Mb/s\n",
		       dev->name);
		lp->cur_speed = 1000;
		break;
	case (MARVELL_88E1111_LINKSPEED_100M):
		_XLlTemac_SetOperatingSpeed(&lp->Emac, 100);
		printk(KERN_INFO "%s: XLlTemac: speed set to 100Mb/s\n",
		       dev->name);
		lp->cur_speed = 100;
		break;
	case (MARVELL_88E1111_LINKSPEED_10M):
		_XLlTemac_SetOperatingSpeed(&lp->Emac, 10);
		printk(KERN_INFO "%s: XLlTemac: speed set to 10Mb/s\n",
		       dev->name);
		lp->cur_speed = 10;
		break;
	default:
		_XLlTemac_SetOperatingSpeed(&lp->Emac, 1000);
		printk(KERN_INFO "%s: XLlTemac: speed set to 1000Mb/s\n",
		       dev->name);
		lp->cur_speed = 1000;
		break;
	}

#else
	if (XLlTemac_GetPhysicalInterface(&lp->Emac) == XTE_PHY_TYPE_MII) {
		phylinkspeed = 100;
	}
	else {
		phylinkspeed = 1000;
	}

	/*
	 * Try to renegotiate the speed until something sticks
	 */
	while (phylinkspeed > 1) {
		ret = renegotiate_speed(dev, phylinkspeed, FULL_DUPLEX);
		/*
		 * ret == 1 - try it again
		 * ret == 0 - it worked
		 * ret <  0 - there was some failure negotiating the speed
		 */
		if (ret == 0) {
			/* it worked, get out of the loop */
			break;
		}

		/* it didn't work this time, but it may work if we try again */
		if ((ret == 1) && (retry_count)) {
			retry_count--;
			printk("trying again...\n");
			continue;
		}
		/* reset the retry_count, becuase we're about to try a lower speed */
		retry_count = 1;
		phylinkspeed /= 10;
	}
	if (phylinkspeed == 1) {
		printk(KERN_INFO "%s: XLlTemac: could not negotiate speed\n",
		       dev->name);
		lp->cur_speed = 0;

		return;
	}

	_XLlTemac_SetOperatingSpeed(&lp->Emac, phylinkspeed);
	printk(KERN_INFO "%s: XLlTemac: speed set to %dMb/s\n", dev->name,
	       phylinkspeed);
	lp->cur_speed = phylinkspeed;
#endif
}

/*
 * Helper function to reset the underlying hardware.  This is called
 * when we get into such deep trouble that we don't know how to handle
 * otherwise.
 */
static void reset(struct net_device *dev, u32 line_num)
{
	struct net_local *lp = (struct net_local *) dev->priv;
	u32 TxThreshold, TxWaitBound, RxThreshold, RxWaitBound;
	u32 Options;
	static u32 reset_cnt = 0;
	int status;

	printk(KERN_INFO "%s: XLlTemac: resets (#%u) from adapter code line %d\n",
	       dev->name, ++reset_cnt, line_num);

	/* Shouldn't really be necessary, but shouldn't hurt. */
	netif_stop_queue(dev);

	/* Stop device */
	_XLlTemac_Stop(&lp->Emac);

	/*
	 * XLlTemac_Reset puts the device back to the default state.  We need
	 * to save all the settings we don't already know, reset, restore
	 * the settings, and then restart the TEMAC.
	 */
	Options = XLlTemac_GetOptions(&lp->Emac);

	/*
	 * Capture the dma coalesce settings (if needed) and reset the
	 * connected core, dma or fifo
	 */
	if (XLlTemac_IsDma(&lp->Emac)) {
		XLlDma_BdRingGetCoalesce(&XLlDma_mGetRxRing(&lp->Dma),
					 &RxThreshold, &RxWaitBound);
		XLlDma_BdRingGetCoalesce(&XLlDma_mGetTxRing(&lp->Dma),
					 &TxThreshold, &TxWaitBound);

		XLlDma_Reset(&lp->Dma);
	} else {
		XLlFifo_Reset(&lp->Fifo);
	}

	/* now we can reset the device */
	_XLlTemac_Reset(&lp->Emac, XTE_NORESET_HARD);

	/* Reset on TEMAC also resets PHY. Give it some time to finish negotiation
	 * before we move on */
	mdelay(2000);

	/*
	 * The following four functions will return an error if the
	 * EMAC is already started.  We just stopped it by calling
	 * _XLlTemac_Reset() so we can safely ignore the return values.
	 */
	(int) _XLlTemac_SetMacAddress(&lp->Emac, dev->dev_addr);
	(int) _XLlTemac_SetOptions(&lp->Emac, Options);
	(int) _XLlTemac_ClearOptions(&lp->Emac, ~Options);
	Options = XLlTemac_GetOptions(&lp->Emac);
	printk(KERN_INFO "%s: XLlTemac: Options: 0x%x\n", dev->name, Options);

	phy_setup(lp);
	set_mac_speed(lp);

	if (XLlTemac_IsDma(&lp->Emac)) {	/* SG DMA mode */
		status = XLlDma_BdRingSetCoalesce(&lp->Dma.RxBdRing,
						  RxThreshold, RxWaitBound);
		status |= XLlDma_BdRingSetCoalesce(&lp->Dma.TxBdRing,
						   TxThreshold, TxWaitBound);
		if (status != XST_SUCCESS) {
			/* Print the error, but keep on going as it's not a fatal error. */
			printk(KERN_ERR "%s: XLlTemac: error setting coalesce values (probably out of range). status: %d\n",
			       dev->name, status);
		}
		XLlDma_mBdRingIntEnable(&lp->Dma.RxBdRing, dma_rx_int_mask);
		XLlDma_mBdRingIntEnable(&lp->Dma.TxBdRing, dma_tx_int_mask);
	} else {			/* FIFO interrupt mode */
		XLlFifo_IntEnable(&lp->Fifo, XLLF_INT_TC_MASK |
				XLLF_INT_RC_MASK | XLLF_INT_RXERROR_MASK |
				XLLF_INT_TXERROR_MASK);
	}
	XLlTemac_IntDisable(&lp->Emac, XTE_INT_ALL_MASK);

	if (lp->deferred_skb) {
		dev_kfree_skb_any(lp->deferred_skb);
		lp->deferred_skb = NULL;
		lp->stats.tx_errors++;
	}

	/*
	 * XLlTemac_Start returns an error when: if configured for
	 * scatter-gather DMA and a descriptor list has not yet been created
	 * for the send or receive channel, or if no receive buffer descriptors
	 * have been initialized. Those are not happening. so ignore the returned
	 * result checking.
	 */
	_XLlTemac_Start(&lp->Emac);

	/* We're all ready to go.  Start the queue in case it was stopped. */
	netif_wake_queue(dev);
}

/*
 * The PHY registers read here should be standard registers in all PHY chips
 */
static int get_phy_status(struct net_device *dev, DUPLEX * duplex, int *linkup)
{
	struct net_local *lp = (struct net_local *) dev->priv;
	u16 reg;

	_XLlTemac_PhyRead(&lp->Emac, lp->gmii_addr, MII_BMCR, &reg);
	*duplex = FULL_DUPLEX;

	_XLlTemac_PhyRead(&lp->Emac, lp->gmii_addr, MII_BMSR, &reg);
	*linkup = (reg & BMSR_LSTATUS) != 0;

	return 0;
}

/*
 * This routine is used for two purposes.  The first is to keep the
 * EMAC's duplex setting in sync with the PHY's.  The second is to keep
 * the system apprised of the state of the link.  Note that this driver
 * does not configure the PHY.  Either the PHY should be configured for
 * auto-negotiation or it should be handled by something like mii-tool. */
static void poll_gmii(unsigned long data)
{
	struct net_device *dev;
	struct net_local *lp;
	DUPLEX phy_duplex;
	int phy_carrier;
	int netif_carrier;

	dev = (struct net_device *) data;
	lp = (struct net_local *) dev->priv;

	/* First, find out what's going on with the PHY. */
	if (get_phy_status(dev, &phy_duplex, &phy_carrier)) {
		printk(KERN_ERR "%s: XLlTemac: terminating link monitoring.\n",
		       dev->name);
		return;
	}
	netif_carrier = netif_carrier_ok(dev) != 0;
	if (phy_carrier != netif_carrier) {
		if (phy_carrier) {
			printk(KERN_INFO
			       "%s: XLlTemac: PHY Link carrier restored.\n",
			       dev->name);
			netif_carrier_on(dev);
		}
		else {
			printk(KERN_INFO "%s: XLlTemac: PHY Link carrier lost.\n",
			       dev->name);
			netif_carrier_off(dev);
		}
	}

	/* Set up the timer so we'll get called again in 2 seconds. */
	lp->phy_timer.expires = jiffies + 2 * HZ;
	add_timer(&lp->phy_timer);
}

static irqreturn_t xenet_temac_interrupt(int irq, void *dev_id)
{
	struct net_device *dev = dev_id;
	struct net_local *lp = (struct net_local *) dev->priv;

	/*
	 * All we care about here is the RxRject interrupts. Explanation below:
	 *
	 * Interrupt     Usage Description
	 * ---------     -----------------
	 * TxCmplt:      Fifo or DMA will have completion interrupts. We'll use
	 *               those and not the TEMAC ones.
	 * RxFifoOvr:    if the RX fifo is overflowing, the last thing we need
	 *               is more interrupts to handle.
	 * RxRJect:      We're keeping stats on rejected packets (we could
	 *               choose not to).
	 * RxCmplt:      Fifo or DMA will have completion interrupts. We'll use
	 *               those and not the TEMAC ones.
	 * AutoNeg:      This driver doesn't make use of the autonegotation
	 *               completion interrupt.
	 * HardAcsCmplt: This driver just polls the RDY register for this
	 *               information instead of using an interrupt handler.
	 * CfgWst, CfgRst,
	 * AfWst, AfRst,
	 * MiimWst, MiimRst,
	 * FabrRst:      All of these registers indicate when access (read or
	 *               write) to one or other of the Hard Temac Core
	 *               registers is complete. Instead of relying on an
	 *               interrupt context switch to be notified that the
	 *               access is complete, this driver instead polls for the
	 *               status, which, in most cases, should be faster.
	 */
	XLlTemac_IntClear(&lp->Emac, XTE_INT_ALL_MASK);

	lp->stats.rx_errors++;
	lp->stats.rx_crc_errors++;


	return IRQ_HANDLED;
}

static void FifoSendHandler(struct net_device *dev);
static void FifoRecvHandler(unsigned long p /*struct net_device *dev*/);

DECLARE_TASKLET(FifoRecvBH, FifoRecvHandler, 0);

static irqreturn_t xenet_fifo_interrupt(int irq, void *dev_id)
{
	struct net_device *dev = dev_id;
	struct net_local *lp = (struct net_local *) dev->priv;
	u32 irq_status;

	/*
	 * Need to:
	 * 1) Read the FIFO IS register
	 * 2) clear all bits in the FIFO IS register
	 * 3) loop on each bit in the IS register, and handle each interrupt event
	 *
	 */
	irq_status = XLlFifo_IntPending(&lp->Fifo);
	XLlFifo_IntClear(&lp->Fifo, irq_status);
	while (irq_status) {
		if (irq_status & XLLF_INT_RC_MASK) {
			/* handle the receive completion */
			struct list_head *cur_lp;
			spin_lock(&receivedQueueSpin);
			list_for_each(cur_lp, &receivedQueue) {
				if (cur_lp == &(lp->rcv)) {
					break;
				}
			}
			if (cur_lp != &(lp->rcv)) {
				list_add_tail(&lp->rcv, &receivedQueue);
				XLlFifo_IntDisable(&lp->Fifo, XLLF_INT_ALL_MASK);
				tasklet_schedule(&FifoRecvBH);
			}
			spin_unlock(&receivedQueueSpin);
			irq_status &= ~XLLF_INT_RC_MASK;
		} else if (irq_status & XLLF_INT_TC_MASK) {
			/* handle the transmit completion */
			FifoSendHandler(dev);
			irq_status &= ~XLLF_INT_TC_MASK;
		} else if (irq_status & XLLF_INT_TXERROR_MASK) {
			lp->stats.tx_errors++;
			lp->stats.tx_fifo_errors++;
			XLlFifo_Reset(&lp->Fifo);
			irq_status &= ~XLLF_INT_TXERROR_MASK;
		} else if (irq_status & XLLF_INT_RXERROR_MASK) {
			lp->stats.rx_errors++;
			XLlFifo_Reset(&lp->Fifo);
			irq_status &= ~XLLF_INT_RXERROR_MASK;
		} else {
			/* debug
			 * if (irq_status == 0) printk("Temac: spurious fifo int\n");
			 */
		}
	}

	return IRQ_HANDLED;
}

/* The callback function for completed frames sent in SGDMA mode. */
static void DmaSendHandlerBH(unsigned long p);
static void DmaRecvHandlerBH(unsigned long p);

DECLARE_TASKLET(DmaSendBH, DmaSendHandlerBH, 0);
DECLARE_TASKLET(DmaRecvBH, DmaRecvHandlerBH, 0);

static irqreturn_t xenet_dma_rx_interrupt(int irq, void *dev_id)
{
	u32 irq_status;
	struct net_device *dev = dev_id;
	struct net_local *lp = (struct net_local *) dev->priv;
	struct list_head *cur_lp;

	/* Read pending interrupts */
	irq_status = XLlDma_mBdRingGetIrq(&lp->Dma.RxBdRing);

	XLlDma_mBdRingAckIrq(&lp->Dma.RxBdRing, irq_status);

	if ((irq_status & XLLDMA_IRQ_ALL_ERR_MASK)) {
		XLlDma_Reset(&lp->Dma);
		return IRQ_HANDLED;
	}

	if ((irq_status & (XLLDMA_IRQ_DELAY_MASK | XLLDMA_IRQ_COALESCE_MASK))) {
		spin_lock(&receivedQueueSpin);
		list_for_each(cur_lp, &receivedQueue) {
			if (cur_lp == &(lp->rcv)) {
				break;
			}
		}
		if (cur_lp != &(lp->rcv)) {
			list_add_tail(&lp->rcv, &receivedQueue);
			XLlDma_mBdRingIntDisable(&lp->Dma.RxBdRing,
						 XLLDMA_CR_IRQ_ALL_EN_MASK);
			tasklet_schedule(&DmaRecvBH);
		}
		spin_unlock(&receivedQueueSpin);
	}
	return IRQ_HANDLED;
}

static irqreturn_t xenet_dma_tx_interrupt(int irq, void *dev_id)
{
	u32 irq_status;
	struct net_device *dev = dev_id;
	struct net_local *lp = (struct net_local *) dev->priv;
	struct list_head *cur_lp;

	/* Read pending interrupts */
	irq_status = XLlDma_mBdRingGetIrq(&(lp->Dma.TxBdRing));

	XLlDma_mBdRingAckIrq(&(lp->Dma.TxBdRing), irq_status);

	if ((irq_status & XLLDMA_IRQ_ALL_ERR_MASK)) {
		XLlDma_Reset(&lp->Dma);
		return IRQ_HANDLED;
	}

	if ((irq_status & (XLLDMA_IRQ_DELAY_MASK | XLLDMA_IRQ_COALESCE_MASK))) {
		spin_lock(&sentQueueSpin);
		list_for_each(cur_lp, &sentQueue) {
			if (cur_lp == &(lp->xmit)) {
				break;
			}
		}
		if (cur_lp != &(lp->xmit)) {
			list_add_tail(&lp->xmit, &sentQueue);
			XLlDma_mBdRingIntDisable(&lp->Dma.TxBdRing,
						 XLLDMA_CR_IRQ_ALL_EN_MASK);
			tasklet_schedule(&DmaSendBH);
		}
		spin_unlock(&sentQueueSpin);
	}
	return IRQ_HANDLED;
}

/*
 * Q:
 * Why doesn't this linux driver use an interrupt handler for the TEMAC itself?
 *
 * A:
 * Let's take a look at all the possible events that could be signaled by the
 * TEMAC core.
 *
 * possible events:
 *    Transmit Complete (TxCmplt) [not handled by this driver]
 *        The TEMAC TxCmplt interrupt status is ignored by software in favor of
 *        paying attention to the transmit complete status in the connected DMA
 *        or FIFO core.
 *    Receive Fifo Overflow (RxFifoOver) [not handled by this driver]
 *        We have discovered that the overhead of an interrupt context switch
 *        to attempt to handle this sort of event actually worsens the
 *        condition, and cuases further dropped packets further increasing the
 *        time spent in this interrupt handler.
 *    Receive Frame Rejected (RxRject) [not handled by this driver]
 *        We could possibly handle this interrupt and gather statistics
 *        information based on these events that occur. However it is not that
 *        critical.
 *    Receive Complete (RxCmplt) [not handled by this driver]
 *        The TEMAC RxCmplt interrupt status is ignored by software in favor of
 *        paying attention to the receive complete status in the connected DMA
 *        or FIFO core.
 *    Autonegotiaion Complete (AutoNeg) [not handled by this driver]
 *        Autonegotiation on the TEMAC is a bit complicated, and is handled in
 *        a way that does not require the use of this interrupt event.
 *    Hard Temac Core Access Complete (HardAcsCmplt) [not handled by this driver]
 *        This event really just indicates if there are any events in the TIS
 *        register. As can be seen below, none of the events from the TIS
 *        register are handled, so there is no need to handle this event
 *        either.
 *    Configuration Write Complete (CfgWst) [not handled by this driver]
 *    Configuration Read Complete (CfgRst) [not handled by this driver]
 *    Address Filter Write Complete (AfWst) [not handled by this driver]
 *    Address Filter Read Complete (AfRst) [not handled by this driver]
 *    MII Management Write Complete (MiimWst) [not handled by this driver]
 *    MII Management Read Complete (MiimRst) [not handled by this driver]
 *    Fabric Read Complete (FabrRst) [not handled by this driver]
 *        All of the above registers indicate when access (read or write) to
 *        one or other of the Hard Temac Core registers is complete. Instead of
 *        relying on an interrupt context switch to be notified that the access
 *        is complete, this driver instead polls for the status, which, in most
 *        cases, should be faster.
 */

static int xenet_open(struct net_device *dev)
{
	struct net_local *lp;
	u32 Options;
	int irqval = 0;

	/*
	 * Just to be safe, stop TX queue and the device first.  If the device is
	 * already stopped, an error will be returned.  In this case, we don't
	 * really care.
	 */
	netif_stop_queue(dev);
	lp = (struct net_local *) dev->priv;
	_XLlTemac_Stop(&lp->Emac);

	/* Set the MAC address each time opened. */
	if (_XLlTemac_SetMacAddress(&lp->Emac, dev->dev_addr) != XST_SUCCESS) {
		printk(KERN_ERR "%s: XLlTemac: could not set MAC address.\n",
		       dev->name);
		return -EIO;
	}

	/*
	 * If the device is not configured for polled mode, connect to the
	 * interrupt controller and enable interrupts.  Currently, there
	 * isn't any code to set polled mode, so this check is probably
	 * superfluous.
	 */
	Options = XLlTemac_GetOptions(&lp->Emac);
	Options |= XTE_FLOW_CONTROL_OPTION;
	Options |= XTE_JUMBO_OPTION;
	Options |= XTE_TRANSMITTER_ENABLE_OPTION;
	Options |= XTE_RECEIVER_ENABLE_OPTION;
#if XTE_AUTOSTRIPPING
	Options |= XTE_FCS_STRIP_OPTION;
#endif

	(int) _XLlTemac_SetOptions(&lp->Emac, Options);
	(int) _XLlTemac_ClearOptions(&lp->Emac, ~Options);
	Options = XLlTemac_GetOptions(&lp->Emac);
	printk(KERN_INFO "%s: XLlTemac: Options: 0x%x\n", dev->name, Options);

	/* Just use interrupt driven methods - no polled mode */

	irqval = request_irq(dev->irq, &xenet_temac_interrupt, IRQF_DISABLED, dev->name, dev);
	if (irqval) {
		printk(KERN_ERR
		       "%s: XLlTemac: could not allocate interrupt %d.\n",
		       dev->name, lp->dma_irq_s);
		return irqval;
	}
	if (XLlTemac_IsDma(&lp->Emac)) {
		printk(KERN_INFO
		       "%s: XLlTemac: allocating interrupt %d for dma mode tx.\n",
		       dev->name, lp->dma_irq_s);
		irqval = request_irq(lp->dma_irq_s,
			&xenet_dma_tx_interrupt, 0, "xilinx_dma_tx_int", dev);
		if (irqval) {
			printk(KERN_ERR
			       "%s: XLlTemac: could not allocate interrupt %d.\n",
			       dev->name, lp->dma_irq_s);
			return irqval;
		}
		printk(KERN_INFO
		       "%s: XLlTemac: allocating interrupt %d for dma mode rx.\n",
		       dev->name, lp->dma_irq_r);
		irqval = request_irq(lp->dma_irq_r,
			&xenet_dma_rx_interrupt, 0, "xilinx_dma_rx_int", dev);
		if (irqval) {
			printk(KERN_ERR
			       "%s: XLlTemac: could not allocate interrupt %d.\n",
			       dev->name, lp->dma_irq_r);
			return irqval;
		}
	} else {
		printk(KERN_INFO
		       "%s: XLlTemac: allocating interrupt %d for fifo mode.\n",
		       dev->name, lp->fifo_irq);
		/* With the way interrupts are issued on the fifo core, this needs to be
		 * fast interrupt handler.
		 */
		irqval = request_irq(lp->fifo_irq,
			&xenet_fifo_interrupt, IRQF_DISABLED, "xilinx_fifo_int", dev);
		if (irqval) {
			printk(KERN_ERR
			       "%s: XLlTemac: could not allocate interrupt %d.\n",
			       dev->name, lp->fifo_irq);
			return irqval;
		}
	}

	/* give the system enough time to establish a link */
	mdelay(2000);

	phy_setup(lp);
	set_mac_speed(lp);

	INIT_LIST_HEAD(&(lp->rcv));
	INIT_LIST_HEAD(&(lp->xmit));

	/* Enable interrupts  - no polled mode */
	if (XLlTemac_IsFifo(&lp->Emac)) { /* fifo direct interrupt driver mode */
		XLlFifo_IntEnable(&lp->Fifo, XLLF_INT_TC_MASK |
			XLLF_INT_RC_MASK | XLLF_INT_RXERROR_MASK |
			XLLF_INT_TXERROR_MASK);
	} else {		/* SG DMA mode */
		XLlDma_mBdRingIntEnable(&lp->Dma.RxBdRing, dma_rx_int_mask);
		XLlDma_mBdRingIntEnable(&lp->Dma.TxBdRing, dma_tx_int_mask);
	}
	/*
	 * Make sure all temac interrupts are disabled. These
	 * interrupts are not data flow releated.
	 */
	XLlTemac_IntDisable(&lp->Emac, XTE_INT_ALL_MASK);

	/* Start TEMAC device */
	_XLlTemac_Start(&lp->Emac);
	if (XLlTemac_IsDma(&lp->Emac)) {
		u32 threshold_s, timer_s, threshold_r, timer_r;

		XLlDma_BdRingGetCoalesce(&lp->Dma.TxBdRing, &threshold_s, &timer_s);
		XLlDma_BdRingGetCoalesce(&lp->Dma.RxBdRing, &threshold_r, &timer_r);
		printk(KERN_INFO
		       "%s: XLlTemac: Send Threshold = %d, Receive Threshold = %d\n",
		       dev->name, threshold_s, threshold_r);
		printk(KERN_INFO
		       "%s: XLlTemac: Send Wait bound = %d, Receive Wait bound = %d\n",
		       dev->name, timer_s, timer_r);
		if (XLlDma_BdRingStart(&lp->Dma.TxBdRing) == XST_FAILURE) {
			printk(KERN_ERR "%s: XLlTemac: could not start dma tx channel\n", dev->name);
			return -EIO;
		}
		if (XLlDma_BdRingStart(&lp->Dma.RxBdRing) == XST_FAILURE) {
			printk(KERN_ERR "%s: XLlTemac: could not start dma rx channel\n", dev->name);
			return -EIO;
		}
	}

	/* We're ready to go. */
	netif_start_queue(dev);

	/* Set up the PHY monitoring timer. */
	lp->phy_timer.expires = jiffies + 2 * HZ;
	lp->phy_timer.data = (unsigned long) dev;
	lp->phy_timer.function = &poll_gmii;
	init_timer(&lp->phy_timer);
	add_timer(&lp->phy_timer);

	INIT_LIST_HEAD(&sentQueue);
	INIT_LIST_HEAD(&receivedQueue);

	spin_lock_init(&sentQueueSpin);
	spin_lock_init(&receivedQueueSpin);
	return 0;
}

static int xenet_close(struct net_device *dev)
{
	struct net_local *lp;
	unsigned long flags;

	lp = (struct net_local *) dev->priv;

	/* Shut down the PHY monitoring timer. */
	del_timer_sync(&lp->phy_timer);

	/* Stop Send queue */
	netif_stop_queue(dev);

	/* Now we could stop the device */
	_XLlTemac_Stop(&lp->Emac);

	/*
	 * Free the interrupt - not polled mode.
	 */
	free_irq(dev->irq, dev);
	if (XLlTemac_IsDma(&lp->Emac)) {
		free_irq(lp->dma_irq_s, dev);
		free_irq(lp->dma_irq_r, dev);
	} else {
		free_irq(lp->fifo_irq, dev);
	}

	spin_lock_irqsave(&receivedQueueSpin, flags);
	list_del(&(lp->rcv));
	spin_unlock_irqrestore(&receivedQueueSpin, flags);

	spin_lock_irqsave(&sentQueueSpin, flags);
	list_del(&(lp->xmit));
	spin_unlock_irqrestore(&sentQueueSpin, flags);

	return 0;
}

static struct net_device_stats *xenet_get_stats(struct net_device *dev)
{
	struct net_local *lp = (struct net_local *) dev->priv;

	return &lp->stats;
}

static int xenet_change_mtu(struct net_device *dev, int new_mtu)
{
#ifdef CONFIG_XILINX_GIGE_VLAN
	int head_size = XTE_HDR_VLAN_SIZE;
#else
	int head_size = XTE_HDR_SIZE;
#endif
	struct net_local *lp = (struct net_local *) dev->priv;
	int max_frame = new_mtu + head_size + XTE_TRL_SIZE;
	int min_frame = 1 + head_size + XTE_TRL_SIZE;

	if ((max_frame < min_frame) || (max_frame > lp->max_frame_size))
		return -EINVAL;

	dev->mtu = new_mtu;	/* change mtu in net_device structure */
	return 0;
}

static int xenet_FifoSend(struct sk_buff *skb, struct net_device *dev)
{
	struct net_local *lp;
	unsigned long flags, fifo_free_bytes;
	int total_frags = skb_shinfo(skb)->nr_frags + 1;
	unsigned int total_len;
	skb_frag_t *frag;
	int i;
	void *virt_addr;

	total_len = skb_headlen(skb);

	frag = &skb_shinfo(skb)->frags[0];
	for (i = 1; i < total_frags; i++, frag++) {
		total_len += frag->size;
	}

	/* The following lock is used to protect TxVacancy, Write
	 * and TxSetLen sequence which could happen from FifoSendHandler
	 * or other processor in SMP case.
	 */
	spin_lock_irqsave(&XTE_tx_spinlock, flags);
	lp = (struct net_local *) dev->priv;

	fifo_free_bytes = XLlFifo_TxVacancy(&lp->Fifo) * 4;
	if (fifo_free_bytes < total_len) {
		netif_stop_queue(dev);	/* stop send queue */
		lp->deferred_skb = skb;	/* buffer the sk_buffer and will send
					   it in interrupt context */
		spin_unlock_irqrestore(&XTE_tx_spinlock, flags);
		return 0;
	}

	/* Write frame data to FIFO */
	XLlFifo_Write(&lp->Fifo, (void *) skb->data, skb_headlen(skb));

	frag = &skb_shinfo(skb)->frags[0];
	for (i = 1; i < total_frags; i++, frag++) {
		virt_addr =
			(void *) page_address(frag->page) + frag->page_offset;
		XLlFifo_Write(&lp->Fifo, virt_addr, frag->size);
	}

	/* Initiate transmit */
	XLlFifo_TxSetLen(&lp->Fifo, total_len);
	lp->stats.tx_bytes += total_len;
	spin_unlock_irqrestore(&XTE_tx_spinlock, flags);

	dev_kfree_skb(skb);	/* free skb */
	dev->trans_start = jiffies;
	return 0;
}

/* Callback function for completed frames sent in FIFO interrupt driven mode */
static void FifoSendHandler(struct net_device *dev)
{
	struct net_local *lp;
	struct sk_buff *skb;

	spin_lock(&XTE_tx_spinlock);
	lp = (struct net_local *) dev->priv;
	lp->stats.tx_packets++;

	/*Send out the deferred skb and wake up send queue if a deferred skb exists */
	if (lp->deferred_skb) {
		int total_frags;
		unsigned int total_len;
		unsigned long fifo_free_bytes;
		skb_frag_t *frag;
		int i;
		void *virt_addr;

		skb = lp->deferred_skb;
		total_frags = skb_shinfo(skb)->nr_frags + 1;
		total_len = skb_headlen(skb);

		frag = &skb_shinfo(skb)->frags[0];
		for (i = 1; i < total_frags; i++, frag++) {
			total_len += frag->size;
		}

		fifo_free_bytes = XLlFifo_TxVacancy(&lp->Fifo) * 4;
		if (fifo_free_bytes < total_len) {
			/* If still no room for the deferred packet, return */
			spin_unlock(&XTE_tx_spinlock);
			return;
		}

		/* Write frame data to FIFO */
		XLlFifo_Write(&lp->Fifo, (void *) skb->data, skb_headlen(skb));

		frag = &skb_shinfo(skb)->frags[0];
		for (i = 1; i < total_frags; i++, frag++) {
			virt_addr =
				(void *) page_address(frag->page) + frag->page_offset;
			XLlFifo_Write(&lp->Fifo, virt_addr, frag->size);
		}

		/* Initiate transmit */
		XLlFifo_TxSetLen(&lp->Fifo, total_len);

		dev_kfree_skb(skb);	/* free skb */
		lp->deferred_skb = NULL;
		lp->stats.tx_packets++;
		lp->stats.tx_bytes += total_len;
		dev->trans_start = jiffies;
		netif_wake_queue(dev);	/* wake up send queue */
	}
	spin_unlock(&XTE_tx_spinlock);
}

#if 0
/*
 * These are used for debugging purposes, left here in case they are useful
 * for further debugging
 */
static unsigned int _xenet_tx_csum(struct sk_buff *skb)
{
	unsigned int csum = 0;
	long csstart = skb_transport_header(skb) - skb->data;

	if (csstart != skb->len) {
		csum = skb_checksum(skb, csstart, skb->len - csstart, 0);
	}

	return csum;
}

static inline unsigned int _xenet_rx_csum(struct sk_buff *skb)
{
	return skb_checksum(skb, 0, skb->len, 0);
}
#endif

/*
 * xenet_DmaSend_internal is an internal use, send routine.
 * Any locks that need to be acquired, should be acquired
 * prior to calling this routine.
 */
static int xenet_DmaSend_internal(struct sk_buff *skb, struct net_device *dev)
{
	struct net_local *lp;
	XLlDma_Bd *bd_ptr;
	int result;
	int total_frags;
	int i;
	void *virt_addr;
	size_t len;
	dma_addr_t phy_addr;
	XLlDma_Bd *first_bd_ptr;
	XLlDma_Bd *last_bd_ptr;
	skb_frag_t *frag;

	lp = (struct net_local *) dev->priv;

	/* get skb_shinfo(skb)->nr_frags + 1 buffer descriptors */
	total_frags = skb_shinfo(skb)->nr_frags + 1;

	/* stats */
	if (lp->max_frags_in_a_packet < total_frags) {
		lp->max_frags_in_a_packet = total_frags;
	}

	if (total_frags < XTE_SEND_BD_CNT) {
		result = XLlDma_BdRingAlloc(&lp->Dma.TxBdRing, total_frags,
					    &bd_ptr);

		if (result != XST_SUCCESS) {
			netif_stop_queue(dev);	/* stop send queue */
			lp->deferred_skb = skb;	/* buffer the sk_buffer and will send
						   it in interrupt context */
			return result;
		}
	} else {
		dev_kfree_skb(skb);
		lp->stats.tx_dropped++;
		printk(KERN_ERR
		       "%s: XLlTemac: could not send TX socket buffers (too many fragments).\n",
		       dev->name);
		return XST_FAILURE;
	}

	len = skb_headlen(skb);

	/* get the physical address of the header */
	phy_addr = (u32) dma_map_single(NULL, skb->data, len, DMA_TO_DEVICE);

	/* get the header fragment, it's in the skb differently */
	XLlDma_mBdSetBufAddr(bd_ptr, phy_addr);
	XLlDma_mBdSetLength(bd_ptr, len);
	XLlDma_mBdSetId(bd_ptr, skb);

	/*
	 * if tx checksum offloading is enabled, when the ethernet stack
	 * wants us to perform the checksum in hardware,
	 * skb->ip_summed is CHECKSUM_COMPLETE. Otherwise skb->ip_summed is
	 * CHECKSUM_NONE, meaning the checksum is already done, or
	 * CHECKSUM_UNNECESSARY, meaning checksumming is turned off (e.g.
	 * loopback interface)
	 *
	 * skb->csum is an overloaded value. On send, skb->csum is the offset
	 * into the buffer (skb_transport_header(skb)) to place the csum value.
	 * On receive this feild gets set to the actual csum value, before it's
	 * passed up the stack.
	 *
	 * When we get here, the ethernet stack above will have already
	 * computed the pseudoheader csum value and have placed it in the
	 * TCP/UDP header.
	 *
	 * The IP header csum has also already been computed and inserted.
	 *
	 * Since the IP header with it's own csum should compute to a null
	 * csum, it should be ok to include it in the hw csum. If it is decided
	 * to change this scheme, skb should be examined before dma_map_single()
	 * is called, which flushes the page from the cpu's cache.
	 *
	 * skb->data points to the beginning of the whole packet
	 * skb_transport_header(skb) points to the beginning of the ip header
	 *
	 */
	if (skb->ip_summed == CHECKSUM_COMPLETE) {

		unsigned char *raw = skb_transport_header(skb);
#if 0
		{
			unsigned int csum = _xenet_tx_csum(skb);

			*((unsigned short *) (raw + skb->csum)) =
				csum_fold(csum);
			BdCsumDisable(bd_ptr);
		}
#else
		BdCsumEnable(bd_ptr);
		BdCsumSetup(bd_ptr, raw - skb->data,
			    (raw - skb->data) + skb->csum);

#endif
		lp->tx_hw_csums++;
	}
	else {
		/*
		 * This routine will do no harm even if hardware checksum capability is
		 * off.
		 */
		BdCsumDisable(bd_ptr);
	}

	first_bd_ptr = bd_ptr;
	last_bd_ptr = bd_ptr;

	frag = &skb_shinfo(skb)->frags[0];

	for (i = 1; i < total_frags; i++, frag++) {
		bd_ptr = XLlDma_mBdRingNext(&lp->Dma.TxBdRing, bd_ptr);
		last_bd_ptr = bd_ptr;

		virt_addr =
			(void *) page_address(frag->page) + frag->page_offset;
		phy_addr =
			(u32) dma_map_single(NULL, virt_addr, frag->size,
					     DMA_TO_DEVICE);

		XLlDma_mBdSetBufAddr(bd_ptr, phy_addr);
		XLlDma_mBdSetLength(bd_ptr, frag->size);
		XLlDma_mBdSetId(bd_ptr, NULL);
		BdCsumDisable(bd_ptr);
		XLlDma_mBdSetStsCtrl(bd_ptr, 0);
	}

	if (first_bd_ptr == last_bd_ptr) {
		XLlDma_mBdSetStsCtrl(last_bd_ptr,
				     XLLDMA_BD_STSCTRL_SOP_MASK |
				     XLLDMA_BD_STSCTRL_EOP_MASK);
	} else {
		XLlDma_mBdSetStsCtrl(first_bd_ptr, XLLDMA_BD_STSCTRL_SOP_MASK);
		XLlDma_mBdSetStsCtrl(last_bd_ptr, XLLDMA_BD_STSCTRL_EOP_MASK);
	}


	/* Enqueue to HW */
	result = XLlDma_BdRingToHw(&lp->Dma.TxBdRing, total_frags,
				   first_bd_ptr);
	if (result != XST_SUCCESS) {
		netif_stop_queue(dev);	/* stop send queue */
		dev_kfree_skb(skb);
		XLlDma_mBdSetId(first_bd_ptr, NULL);
		lp->stats.tx_dropped++;
		printk(KERN_ERR
		       "%s: XLlTemac: could not send commit TX buffer descriptor (%d).\n",
		       dev->name, result);
		reset(dev, __LINE__);

		return XST_FAILURE;
	}

	dev->trans_start = jiffies;

	return XST_SUCCESS;
}

/* The send function for frames sent in DMA mode */
static int xenet_DmaSend(struct sk_buff *skb, struct net_device *dev)
{
	/* The following spin_lock protects
	 * SgAlloc, SgCommit sequence, which also exists in DmaSendHandlerBH Bottom
	 * Half, or triggered by other processor in SMP case.
	 */
	spin_lock_bh(&XTE_tx_spinlock);

	xenet_DmaSend_internal(skb, dev);

	spin_unlock_bh(&XTE_tx_spinlock);

	return 0;
}


static void DmaSendHandlerBH(unsigned long p)
{
	struct net_device *dev;
	struct net_local *lp;
	XLlDma_Bd *BdPtr, *BdCurPtr;
	unsigned long len;
	unsigned long flags;
	struct sk_buff *skb;
	dma_addr_t skb_dma_addr;
	int result = XST_SUCCESS;
	unsigned int bd_processed, bd_processed_save;

	while (1) {
		spin_lock_irqsave(&sentQueueSpin, flags);
		if (list_empty(&sentQueue)) {
			spin_unlock_irqrestore(&sentQueueSpin, flags);
			break;
		}

		lp = list_entry(sentQueue.next, struct net_local, xmit);

		list_del_init(&(lp->xmit));
		spin_unlock_irqrestore(&sentQueueSpin, flags);

		spin_lock(&XTE_tx_spinlock);
		dev = lp->ndev;
		bd_processed_save = 0;
		while ((bd_processed =
			XLlDma_BdRingFromHw(&lp->Dma.TxBdRing, XTE_SEND_BD_CNT,
					    &BdPtr)) > 0) {

			bd_processed_save = bd_processed;
			BdCurPtr = BdPtr;
			do {
				len = XLlDma_mBdGetLength(BdCurPtr);
				skb_dma_addr = (dma_addr_t) XLlDma_mBdGetBufAddr(BdCurPtr);
				dma_unmap_single(NULL, skb_dma_addr, len,
						 DMA_TO_DEVICE);

				/* get ptr to skb */
				skb = (struct sk_buff *)
					XLlDma_mBdGetId(BdCurPtr);
				if (skb)
					dev_kfree_skb(skb);

				/* reset BD id */
				XLlDma_mBdSetId(BdCurPtr, NULL);

				lp->stats.tx_bytes += len;
				if (XLlDma_mBdGetStsCtrl(BdCurPtr) & XLLDMA_BD_STSCTRL_EOP_MASK) {
					lp->stats.tx_packets++;
				}

				BdCurPtr = XLlDma_mBdRingNext(&lp->Dma.TxBdRing, BdCurPtr);
				bd_processed--;
			} while (bd_processed > 0);

			result = XLlDma_BdRingFree(&lp->Dma.TxBdRing,
						   bd_processed_save, BdPtr);
			if (result != XST_SUCCESS) {
				printk(KERN_ERR
				       "%s: XLlDma: BdRingFree() error %d.\n",
				       dev->name, result);
				reset(dev, __LINE__);
				spin_unlock(&XTE_tx_spinlock);
				return;
			}
		}
		XLlDma_mBdRingIntEnable(&lp->Dma.TxBdRing, dma_tx_int_mask);

		/* Send out the deferred skb if it exists */
		if ((lp->deferred_skb) && bd_processed_save) {
			skb = lp->deferred_skb;
			lp->deferred_skb = NULL;

			result = xenet_DmaSend_internal(skb, dev);
		}

		if (result == XST_SUCCESS) {
			netif_wake_queue(dev);	/* wake up send queue */
		}
		spin_unlock(&XTE_tx_spinlock);
	}
}

static void xenet_tx_timeout(struct net_device *dev)
{
	struct net_local *lp;
	unsigned long flags;

	/*
	 * Make sure that no interrupts come in that could cause reentrancy
	 * problems in reset.
	 */
	spin_lock_irqsave(&XTE_tx_spinlock, flags);

	lp = (struct net_local *) dev->priv;
	printk(KERN_ERR
	       "%s: XLlTemac: exceeded transmit timeout of %lu ms.  Resetting emac.\n",
	       dev->name, TX_TIMEOUT * 1000UL / HZ);
	lp->stats.tx_errors++;

	reset(dev, __LINE__);

	spin_unlock_irqrestore(&XTE_tx_spinlock, flags);
}

/* The callback function for frames received when in FIFO mode. */
static void FifoRecvHandler(unsigned long p)
{
#if 1 // wgr TODO: NEW CODE
	struct net_local *lp;
	struct sk_buff *skb;
	u32 len;

	struct net_device *dev;
	unsigned long flags;
	spin_lock_irqsave(&receivedQueueSpin, flags);
	if (list_empty(&receivedQueue)) {
		spin_unlock_irqrestore(&receivedQueueSpin, flags);
		return;
	}
	lp = list_entry(receivedQueue.next, struct net_local, rcv);

	list_del_init(&(lp->rcv));
	spin_unlock_irqrestore(&receivedQueueSpin, flags);
	dev = lp->ndev;

	while (XLlFifo_RxOccupancy(&lp->Fifo) != 0) {

		len = XLlFifo_RxGetLen(&lp->Fifo);

		/*
		 * TODO: Hm this is odd, if we can't allocate the skb, we throw away the next packet. Why?
		 */
		if (!(skb = /*dev_ */ alloc_skb(len + ALIGNMENT_RECV, GFP_ATOMIC))) {
#define XTE_RX_SINK_BUFFER_SIZE 1024
			static u32 rx_buffer_sink[XTE_RX_SINK_BUFFER_SIZE / sizeof(u32)];

			/* Couldn't get memory. */
			lp->stats.rx_dropped++;
			printk(KERN_ERR
			       "%s: XLlTemac: could not allocate receive buffer.\n",
			       dev->name);

			/* consume data in Xilinx TEMAC RX data fifo so it is sync with RX length fifo */
			for (; len > XTE_RX_SINK_BUFFER_SIZE;
					len -= XTE_RX_SINK_BUFFER_SIZE) {
				XLlFifo_Read(&lp->Fifo, rx_buffer_sink,
					       XTE_RX_SINK_BUFFER_SIZE);
			}
			XLlFifo_Read(&lp->Fifo, rx_buffer_sink, len);
			break;
		}

		/* Read the packet data */
		XLlFifo_Read(&lp->Fifo, skb->data, len);
		lp->stats.rx_packets++;
		lp->stats.rx_bytes += len;

		skb_put(skb, len);	/* Tell the skb how much data we got. */
		skb->dev = dev;		/* Fill out required meta-data. */
		skb->protocol = eth_type_trans(skb, dev);
		skb->ip_summed = CHECKSUM_NONE;
		netif_rx(skb);		/* Send the packet upstream. */
	}
	XLlFifo_IntEnable(&lp->Fifo, XLLF_INT_TC_MASK | XLLF_INT_RC_MASK |
			XLLF_INT_RXERROR_MASK | XLLF_INT_TXERROR_MASK);

#else // wgr TODO: OLD CODE
	struct net_local *lp;
	struct sk_buff *skb;
	u32 len;

#define XTE_RX_SINK_BUFFER_SIZE 1024
	static u32 rx_buffer_sink[XTE_RX_SINK_BUFFER_SIZE / sizeof(u32)];

	spin_lock(&XTE_rx_spinlock);
	lp = (struct net_local *) dev->priv;


	if (XLlFifo_RxOccupancy(&lp->Fifo) == 0) {
		spin_unlock(&XTE_rx_spinlock);
		return;
	}

	len = XLlFifo_RxGetLen(&lp->Fifo);

	/*
	 * TODO: Hm this is odd, if we can't allocate the skb, we throw away the next packet. Why?
	 */
	if (!(skb = /*dev_ */ alloc_skb(len + ALIGNMENT_RECV, GFP_ATOMIC))) {
		/* Couldn't get memory. */
		lp->stats.rx_dropped++;
		printk(KERN_ERR
		       "%s: XLlTemac: could not allocate receive buffer.\n",
		       dev->name);

		/* consume data in Xilinx TEMAC RX data fifo so it is sync with RX length fifo */
		for (; len > XTE_RX_SINK_BUFFER_SIZE;
		     len -= XTE_RX_SINK_BUFFER_SIZE) {
			XLlFifo_Read(&lp->Fifo, rx_buffer_sink,
				     XTE_RX_SINK_BUFFER_SIZE);
		}
		XLlFifo_Read(&lp->Fifo, rx_buffer_sink, len);

		spin_unlock(&XTE_rx_spinlock);
		return;
	}

	/* Read the packet data */
	XLlFifo_Read(&lp->Fifo, skb->data, len);
	lp->stats.rx_packets++;
	lp->stats.rx_bytes += len;
	spin_unlock(&XTE_rx_spinlock);

	skb_put(skb, len);	/* Tell the skb how much data we got. */
	skb->dev = dev;		/* Fill out required meta-data. */
	skb->protocol = eth_type_trans(skb, dev);
	skb->ip_summed = CHECKSUM_NONE;
	netif_rx(skb);		/* Send the packet upstream. */
#endif // wgr TODO: OLD CODE
}


/*
 * _xenet_DmaSetupRecvBuffers allocates as many socket buffers (sk_buff's) as it
 * can up to the number of free RX buffer descriptors. Then it sets up the RX
 * buffer descriptors to DMA into the socket_buffers.
 *
 * The net_device, dev, indcates on which device to operate for buffer
 * descriptor allocation.
 */
static void _xenet_DmaSetupRecvBuffers(struct net_device *dev)
{
	struct net_local *lp = (struct net_local *) dev->priv;

	int free_bd_count = XLlDma_mBdRingGetFreeCnt(&lp->Dma.RxBdRing);
	int num_sk_buffs;
	struct sk_buff_head sk_buff_list;
	struct sk_buff *new_skb;
	u32 new_skb_baddr;
	XLlDma_Bd *BdPtr, *BdCurPtr;
	u32 align;
	int result;

#if 0
	int align_max = ALIGNMENT_RECV;
#else
	int align_max = 0;
#endif


	skb_queue_head_init(&sk_buff_list);
	for (num_sk_buffs = 0; num_sk_buffs < free_bd_count; num_sk_buffs++) {
		new_skb = alloc_skb(lp->max_frame_size + align_max, GFP_ATOMIC);
		if (new_skb == NULL) {
			break;
		}
		/*
		 * I think the XTE_spinlock, and Recv DMA int disabled will protect this
		 * list as well, so we can use the __ version just fine
		 */
		__skb_queue_tail(&sk_buff_list, new_skb);
	}
	if (!num_sk_buffs) {
		printk(KERN_ERR "%s: XLlTemac: alloc_skb unsuccessful\n",
		       dev->name);
		return;
	}

	/* now we got a bunch o' sk_buffs */
	result = XLlDma_BdRingAlloc(&lp->Dma.RxBdRing, num_sk_buffs, &BdPtr);
	if (result != XST_SUCCESS) {
		/* we really shouldn't get this */
		skb_queue_purge(&sk_buff_list);
		printk(KERN_ERR "%s: XLlDma: BdRingAlloc unsuccessful (%d)\n",
		       dev->name, result);
		reset(dev, __LINE__);
		return;
	}

	BdCurPtr = BdPtr;

	new_skb = skb_dequeue(&sk_buff_list);
	while (new_skb) {
		/* make sure we're long-word aligned */
		align = BUFFER_ALIGNRECV(new_skb->data);
		if (align) {
			skb_reserve(new_skb, align);
		}

		/* Get dma handle of skb->data */
		new_skb_baddr = (u32) dma_map_single(NULL, new_skb->data,
						     lp->max_frame_size,
						     DMA_FROM_DEVICE);

		XLlDma_mBdSetBufAddr(BdCurPtr, new_skb_baddr);
		XLlDma_mBdSetLength(BdCurPtr, lp->max_frame_size);
		XLlDma_mBdSetId(BdCurPtr, new_skb);
		XLlDma_mBdSetStsCtrl(BdCurPtr,
				     XLLDMA_BD_STSCTRL_SOP_MASK |
				     XLLDMA_BD_STSCTRL_EOP_MASK);

		BdCurPtr = XLlDma_mBdRingNext(&lp->Dma.RxBdRing, BdCurPtr);

		new_skb = skb_dequeue(&sk_buff_list);
	}

	/* enqueue RxBD with the attached skb buffers such that it is
	 * ready for frame reception */
	result = XLlDma_BdRingToHw(&lp->Dma.RxBdRing, num_sk_buffs, BdPtr);
	if (result != XST_SUCCESS) {
		printk(KERN_ERR
		       "%s: XLlDma: (DmaSetupRecvBuffers) BdRingToHw unsuccessful (%d)\n",
		       dev->name, result);
		skb_queue_purge(&sk_buff_list);
		BdCurPtr = BdPtr;
		while (num_sk_buffs > 0) {
			XLlDma_mBdSetId(BdCurPtr, NULL);
			BdCurPtr = XLlDma_mBdRingNext(&lp->Dma.RxBdRing,
						      BdCurPtr);
			num_sk_buffs--;
		}
		reset(dev, __LINE__);
		return;
	}
}

static void DmaRecvHandlerBH(unsigned long p)
{
	struct net_device *dev;
	struct net_local *lp;
	struct sk_buff *skb;
	u32 len, skb_baddr;
	int result;
	unsigned long flags;
	XLlDma_Bd *BdPtr, *BdCurPtr;
	unsigned int bd_processed, bd_processed_saved;

	while (1) {
		spin_lock_irqsave(&receivedQueueSpin, flags);
		if (list_empty(&receivedQueue)) {
			spin_unlock_irqrestore(&receivedQueueSpin, flags);
			break;
		}
		lp = list_entry(receivedQueue.next, struct net_local, rcv);

		list_del_init(&(lp->rcv));
		spin_unlock_irqrestore(&receivedQueueSpin, flags);
		dev = lp->ndev;

		spin_lock(&XTE_rx_spinlock);
		if ((bd_processed =
		     XLlDma_BdRingFromHw(&lp->Dma.RxBdRing, XTE_RECV_BD_CNT, &BdPtr)) > 0) {

			bd_processed_saved = bd_processed;
			BdCurPtr = BdPtr;
			do {
				/*
				 * Regular length field not updated on rx,
				 * USR4 updated instead.
				 */
				len = BdGetRxLen(BdCurPtr);

				/* get ptr to skb */
				skb = (struct sk_buff *)
					XLlDma_mBdGetId(BdCurPtr);

				/* get and free up dma handle used by skb->data */
				skb_baddr = (dma_addr_t) XLlDma_mBdGetBufAddr(BdCurPtr);
				dma_unmap_single(NULL, skb_baddr,
						 lp->max_frame_size,
						 DMA_FROM_DEVICE);

				/* reset ID */
				XLlDma_mBdSetId(BdCurPtr, NULL);

				/* setup received skb and send it upstream */
				skb_put(skb, len);	/* Tell the skb how much data we got. */
				skb->dev = dev;

				/* this routine adjusts skb->data to skip the header */
				skb->protocol = eth_type_trans(skb, dev);

				/* default the ip_summed value */
				skb->ip_summed = CHECKSUM_NONE;

				/* if we're doing rx csum offload, set it up */
				if (((lp->local_features & LOCAL_FEATURE_RX_CSUM) != 0) &&
				    (skb->protocol == __constant_htons(ETH_P_IP)) &&
				    (skb->len > 64)) {
					unsigned int csum;

					/*
					 * This hardware only supports proper checksum calculations
					 * on TCP/UDP packets.
					 *
					 * skb->csum is an overloaded value. On send, skb->csum is
					 * the offset into the buffer (skb_transport_header(skb))
					 * to place the csum value. On receive this feild gets set
					 * to the actual csum value, before it's passed up the stack.
					 *
					 * If we set skb->ip_summed to CHECKSUM_COMPLETE, the ethernet
					 * stack above will compute the pseudoheader csum value and
					 * add it to the partial checksum already computed (to be
					 * placed in skb->csum) and verify it.
					 *
					 * Setting skb->ip_summed to CHECKSUM_NONE means that the
					 * cheksum didn't verify and the stack will (re)check it.
					 *
					 * Setting skb->ip_summed to CHECKSUM_UNNECESSARY means
					 * that the cheksum was verified/assumed to be good and the
					 * stack does not need to (re)check it.
					 *
					 * The ethernet stack above will (re)compute the checksum
					 * under the following conditions:
					 * 1) skb->ip_summed was set to CHECKSUM_NONE
					 * 2) skb->len does not match the length of the ethernet
					 *    packet determined by parsing the packet. In this case
					 *    the ethernet stack will assume any prior checksum
					 *    value was miscomputed and throw it away.
					 * 3) skb->ip_summed was set to CHECKSUM_COMPLETE, skb->csum was
					 *    set, but the result does not check out ok by the
					 *    ethernet stack.
					 *
					 * If the TEMAC hardware stripping feature is off, each
					 * packet will contain an FCS feild which will have been
					 * computed by the hardware checksum operation. This 4 byte
					 * FCS value needs to be subtracted back out of the checksum
					 * value computed by hardware as it's not included in a
					 * normal ethernet packet checksum.
					 *
					 * The minimum transfer packet size over the wire is 64
					 * bytes. If the packet is sent as exactly 64 bytes, then
					 * it probably contains some random padding bytes. It's
					 * somewhat difficult to determine the actual length of the
					 * real packet data, so we just let the stack recheck the
					 * checksum for us.
					 *
					 * After the call to eth_type_trans(), the following holds
					 * true:
					 *    skb->data points to the beginning of the ip header
					 */
					csum = BdCsumGet(BdCurPtr);

#if ! XTE_AUTOSTRIPPING
					if (!lp->stripping) {
						/* take off the FCS */
						u16 *data;

						/* FCS is 4 bytes */
						skb_put(skb, -4);

						data = (u16 *) (&skb->
								data[skb->len]);

						/* subtract out the FCS from the csum value */
						csum = csum_sub(csum, *data /* & 0xffff */);
						data++;
						csum = csum_sub(csum, *data /* & 0xffff */);
					}
#endif
					skb->csum = csum;
					skb->ip_summed = CHECKSUM_COMPLETE;

					lp->rx_hw_csums++;
				}

				lp->stats.rx_packets++;
				lp->stats.rx_bytes += len;
				netif_rx(skb);	/* Send the packet upstream. */

				BdCurPtr =
					XLlDma_mBdRingNext(&lp->Dma.RxBdRing,
							   BdCurPtr);
				bd_processed--;
			} while (bd_processed > 0);

			/* give the descriptor back to the driver */
			result = XLlDma_BdRingFree(&lp->Dma.RxBdRing,
						   bd_processed_saved, BdPtr);
			if (result != XST_SUCCESS) {
				printk(KERN_ERR
				       "%s: XLlDma: BdRingFree unsuccessful (%d)\n",
				       dev->name, result);
				reset(dev, __LINE__);
				spin_unlock(&XTE_rx_spinlock);
				return;
			}

			_xenet_DmaSetupRecvBuffers(dev);
		}
		XLlDma_mBdRingIntEnable(&lp->Dma.RxBdRing, dma_rx_int_mask);
		spin_unlock(&XTE_rx_spinlock);
	}
}

static int descriptor_init(struct net_device *dev)
{
	struct net_local *lp = (struct net_local *) dev->priv;
	int recvsize, sendsize;
	int dftsize;
	u32 *recvpoolptr, *sendpoolptr;
	void *recvpoolphy, *sendpoolphy;
	int result;

/*
 * Buffer Descriptr
 * word	byte	description
 * 0	0h	next ptr
 * 1	4h	buffer addr
 * 2	8h	buffer len
 * 3	ch	sts/ctrl | app data (0) [tx csum enable (bit 31 LSB)]
 * 4	10h	app data (1) [tx csum begin (bits 0-15 MSB) | csum insert (bits 16-31 LSB)]
 * 5	14h	app data (2) [tx csum seed (bits 16-31 LSB)]
 * 6	18h	app data (3) [rx raw csum (bits 16-31 LSB)]
 * 7	1ch	app data (4) [rx recv length (bits 18-31 LSB)]
 */
#if 0
	int XferType = XDMAV3_DMACR_TYPE_BFBURST_MASK;
	int XferWidth = XDMAV3_DMACR_DSIZE_64_MASK;
#endif

	/* calc size of descriptor space pool; alloc from non-cached memory */
	dftsize = XLlDma_mBdRingMemCalc(ALIGNMENT_BD,
					XTE_RECV_BD_CNT + XTE_SEND_BD_CNT);
	printk(KERN_INFO "XLlTemac: buffer descriptor size: %d (0x%0x)\n",
	       dftsize, dftsize);

#if BD_IN_BRAM == 0
	/*
	 * Allow buffer descriptors to be cached.
	 * Old method w/cache on buffer descriptors disabled:
	 *     lp->desc_space = dma_alloc_coherent(NULL, dftsize,
	 *         &lp->desc_space_handle, GFP_KERNEL);
	 * (note if going back to dma_alloc_coherent() the CACHE macros in
	 * xenv_linux.h need to be disabled.
	 */

	lp->desc_space = kmalloc(dftsize, GFP_KERNEL);
	lp->desc_space_handle = (dma_addr_t) page_to_phys(virt_to_page(lp->desc_space));
#else
	lp->desc_space_handle = BRAM_BASEADDR;
	lp->desc_space = ioremap(lp->desc_space_handle, dftsize);
#endif
	if (lp->desc_space == 0) {
		return -1;
	}

	lp->desc_space_size = dftsize;

	printk(KERN_INFO
	       "XLlTemac: (buffer_descriptor_init) phy: 0x%x, virt: 0x%x, size: 0x%x\n",
	       lp->desc_space_handle, (unsigned int) lp->desc_space,
	       lp->desc_space_size);

	/* calc size of send and recv descriptor space */
	recvsize = XLlDma_mBdRingMemCalc(ALIGNMENT_BD, XTE_RECV_BD_CNT);
	sendsize = XLlDma_mBdRingMemCalc(ALIGNMENT_BD, XTE_SEND_BD_CNT);

	recvpoolptr = lp->desc_space;
	sendpoolptr = (void *) ((u32) lp->desc_space + recvsize);

	recvpoolphy = (void *) lp->desc_space_handle;
	sendpoolphy = (void *) ((u32) lp->desc_space_handle + recvsize);

	result = XLlDma_BdRingCreate(&lp->Dma.RxBdRing, (u32) recvpoolphy,
				     (u32) recvpoolptr, ALIGNMENT_BD,
				     XTE_RECV_BD_CNT);
	if (result != XST_SUCCESS) {
		printk(KERN_ERR "XLlTemac: DMA Ring Create (RECV). Error: %d\n", result);
		return -EIO;
	}

	result = XLlDma_BdRingCreate(&lp->Dma.TxBdRing, (u32) sendpoolphy,
				     (u32) sendpoolptr, ALIGNMENT_BD,
				     XTE_SEND_BD_CNT);
	if (result != XST_SUCCESS) {
		printk(KERN_ERR "XLlTemac: DMA Ring Create (SEND). Error: %d\n", result);
		return -EIO;
	}

	_xenet_DmaSetupRecvBuffers(dev);
	return 0;
}

static void free_descriptor_skb(struct net_device *dev)
{
	struct net_local *lp = (struct net_local *) dev->priv;
	XLlDma_Bd *BdPtr;
	struct sk_buff *skb;
	dma_addr_t skb_dma_addr;
	u32 len, i;

	/* Unmap and free skb's allocated and mapped in descriptor_init() */

	/* Get the virtual address of the 1st BD in the DMA RX BD ring */
	BdPtr = (XLlDma_Bd *) lp->Dma.RxBdRing.FirstBdAddr;

	for (i = 0; i < XTE_RECV_BD_CNT; i++) {
		skb = (struct sk_buff *) XLlDma_mBdGetId(BdPtr);
		if (skb) {
			skb_dma_addr = (dma_addr_t) XLlDma_mBdGetBufAddr(BdPtr);
			dma_unmap_single(NULL, skb_dma_addr, lp->max_frame_size,
					 DMA_FROM_DEVICE);
			dev_kfree_skb(skb);
		}
		/* find the next BD in the DMA RX BD ring */
		BdPtr = XLlDma_mBdRingNext(&lp->Dma.RxBdRing, BdPtr);
	}

	/* Unmap and free TX skb's that have not had a chance to be freed
	 * in DmaSendHandlerBH(). This could happen when TX Threshold is larger
	 * than 1 and TX waitbound is 0
	 */

	/* Get the virtual address of the 1st BD in the DMA TX BD ring */
	BdPtr = (XLlDma_Bd *) lp->Dma.TxBdRing.FirstBdAddr;

	for (i = 0; i < XTE_SEND_BD_CNT; i++) {
		skb = (struct sk_buff *) XLlDma_mBdGetId(BdPtr);
		if (skb) {
			skb_dma_addr = (dma_addr_t) XLlDma_mBdGetBufAddr(BdPtr);
			len = XLlDma_mBdGetLength(BdPtr);
			dma_unmap_single(NULL, skb_dma_addr, len,
					 DMA_TO_DEVICE);
			dev_kfree_skb(skb);
		}
		/* find the next BD in the DMA TX BD ring */
		BdPtr = XLlDma_mBdRingNext(&lp->Dma.TxBdRing, BdPtr);
	}

#if BD_IN_BRAM == 0
	dma_free_coherent(NULL,
			  lp->desc_space_size,
			  lp->desc_space, lp->desc_space_handle);
#else
	iounmap(lp->desc_space);
#endif
}

static int
xenet_ethtool_get_settings(struct net_device *dev, struct ethtool_cmd *ecmd)
{
	struct net_local *lp = (struct net_local *) dev->priv;
	u32 mac_options;
	u32 threshold, timer;
	u16 gmii_cmd, gmii_status, gmii_advControl;

	memset(ecmd, 0, sizeof(struct ethtool_cmd));

	mac_options = XLlTemac_GetOptions(&(lp->Emac));
	_XLlTemac_PhyRead(&lp->Emac, lp->gmii_addr, MII_BMCR, &gmii_cmd);
	_XLlTemac_PhyRead(&lp->Emac, lp->gmii_addr, MII_BMSR, &gmii_status);

	_XLlTemac_PhyRead(&lp->Emac, lp->gmii_addr, MII_ADVERTISE, &gmii_advControl);

	ecmd->duplex = DUPLEX_FULL;

	ecmd->supported |= SUPPORTED_MII;

	ecmd->port = PORT_MII;

	ecmd->speed = lp->cur_speed;

	if (gmii_status & BMSR_ANEGCAPABLE) {
		ecmd->supported |= SUPPORTED_Autoneg;
	}
	if (gmii_status & BMSR_ANEGCOMPLETE) {
		ecmd->autoneg = AUTONEG_ENABLE;
		ecmd->advertising |= ADVERTISED_Autoneg;
	}
	else {
		ecmd->autoneg = AUTONEG_DISABLE;
	}
	ecmd->phy_address = lp->Emac.Config.BaseAddress;
	ecmd->transceiver = XCVR_INTERNAL;
	if (XLlTemac_IsDma(&lp->Emac)) {
		/* get TX threshold */

		XLlDma_BdRingGetCoalesce(&lp->Dma.TxBdRing, &threshold, &timer);
		ecmd->maxtxpkt = threshold;

		/* get RX threshold */
		XLlDma_BdRingGetCoalesce(&lp->Dma.RxBdRing, &threshold, &timer);
		ecmd->maxrxpkt = threshold;
	}

	ecmd->supported |= SUPPORTED_10baseT_Full | SUPPORTED_100baseT_Full |
		SUPPORTED_1000baseT_Full | SUPPORTED_Autoneg;

	return 0;
}

static int
xenet_ethtool_set_settings(struct net_device *dev, struct ethtool_cmd *ecmd)
{
	struct net_local *lp = (struct net_local *) dev->priv;

	if ((ecmd->duplex != DUPLEX_FULL) ||
	    (ecmd->transceiver != XCVR_INTERNAL) ||
	    (ecmd->phy_address &&
	     (ecmd->phy_address != lp->Emac.Config.BaseAddress))) {
		return -EOPNOTSUPP;
	}

	if ((ecmd->speed != 1000) && (ecmd->speed != 100) &&
	    (ecmd->speed != 10)) {
		printk(KERN_ERR
		       "%s: XLlTemac: xenet_ethtool_set_settings speed not supported: %d\n",
		       dev->name, ecmd->speed);
		return -EOPNOTSUPP;
	}

	if (ecmd->speed != lp->cur_speed) {
		renegotiate_speed(dev, ecmd->speed, FULL_DUPLEX);
		_XLlTemac_SetOperatingSpeed(&lp->Emac, ecmd->speed);
		lp->cur_speed = ecmd->speed;
	}
	return 0;
}

static int
xenet_ethtool_get_coalesce(struct net_device *dev, struct ethtool_coalesce *ec)
{
	struct net_local *lp = (struct net_local *) dev->priv;
	u32 threshold, waitbound;

	memset(ec, 0, sizeof(struct ethtool_coalesce));

	XLlDma_BdRingGetCoalesce(&lp->Dma.RxBdRing, &threshold, &waitbound);
	ec->rx_max_coalesced_frames = threshold;
	ec->rx_coalesce_usecs = waitbound;

	XLlDma_BdRingGetCoalesce(&lp->Dma.TxBdRing, &threshold, &waitbound);
	ec->tx_max_coalesced_frames = threshold;
	ec->tx_coalesce_usecs = waitbound;

	return 0;
}

void disp_bd_ring(XLlDma_BdRing *bd_ring)
{
	int num_bds = bd_ring->AllCnt;
	u32 *cur_bd_ptr = (u32 *) bd_ring->FirstBdAddr;
	int idx;

	printk("ChanBase: %p\n", (void *) bd_ring->ChanBase);
	printk("FirstBdPhysAddr: %p\n", (void *) bd_ring->FirstBdPhysAddr);
	printk("FirstBdAddr: %p\n", (void *) bd_ring->FirstBdAddr);
	printk("LastBdAddr: %p\n", (void *) bd_ring->LastBdAddr);
	printk("Length: %d (0x%0x)\n", bd_ring->Length, bd_ring->Length);
	printk("RunState: %d (0x%0x)\n", bd_ring->RunState, bd_ring->RunState);
	printk("Separation: %d (0x%0x)\n", bd_ring->Separation,
	       bd_ring->Separation);
	printk("BD Count: %d\n", bd_ring->AllCnt);

	printk("\n");

	printk("FreeHead: %p\n", (void *) bd_ring->FreeHead);
	printk("PreHead: %p\n", (void *) bd_ring->PreHead);
	printk("HwHead: %p\n", (void *) bd_ring->HwHead);
	printk("HwTail: %p\n", (void *) bd_ring->HwTail);
	printk("PostHead: %p\n", (void *) bd_ring->PostHead);
	printk("BdaRestart: %p\n", (void *) bd_ring->BdaRestart);

	printk("Ring Contents:\n");
/*
 * Buffer Descriptr
 * word	byte	description
 * 0	0h	next ptr
 * 1	4h	buffer addr
 * 2	8h	buffer len
 * 3	ch	sts/ctrl | app data (0) [tx csum enable (bit 31 LSB)]
 * 4	10h	app data (1) [tx csum begin (bits 0-15 MSB) | csum insert (bits 16-31 LSB)]
 * 5	14h	app data (2) [tx csum seed (bits 16-31 LSB)]
 * 6	18h	app data (3) [rx raw csum (bits 16-31 LSB)]
 * 7	1ch	app data (4) [rx recv length (bits 18-31 LSB)]
 * 8	20h	sw app data (0) [id]
 */
	printk("Idx   NextBD BuffAddr   Length  CTL/CSE CSUM B/I CSUMSeed Raw CSUM  RecvLen       ID\n");
	printk("--- -------- -------- -------- -------- -------- -------- -------- -------- --------\n");

	for (idx = 0; idx < num_bds; idx++) {
		printk("%3d %08x %08x %08x %08x %08x %08x %08x %08x %08x\n",
		       idx,
		       cur_bd_ptr[XLLDMA_BD_NDESC_OFFSET / sizeof(*cur_bd_ptr)],
		       cur_bd_ptr[XLLDMA_BD_BUFA_OFFSET / sizeof(*cur_bd_ptr)],
		       cur_bd_ptr[XLLDMA_BD_BUFL_OFFSET / sizeof(*cur_bd_ptr)],
		       cur_bd_ptr[XLLDMA_BD_STSCTRL_USR0_OFFSET /
				  sizeof(*cur_bd_ptr)],
		       cur_bd_ptr[XLLDMA_BD_USR1_OFFSET / sizeof(*cur_bd_ptr)],
		       cur_bd_ptr[XLLDMA_BD_USR2_OFFSET / sizeof(*cur_bd_ptr)],
		       cur_bd_ptr[XLLDMA_BD_USR3_OFFSET / sizeof(*cur_bd_ptr)],
		       cur_bd_ptr[XLLDMA_BD_USR4_OFFSET / sizeof(*cur_bd_ptr)],
		       cur_bd_ptr[XLLDMA_BD_ID_OFFSET / sizeof(*cur_bd_ptr)]);

		cur_bd_ptr += bd_ring->Separation / sizeof(int);
	}
	printk("--------------------------------------- Done ---------------------------------------\n");
}

static int
xenet_ethtool_set_coalesce(struct net_device *dev, struct ethtool_coalesce *ec)
{
	int ret;
	struct net_local *lp;

	lp = (struct net_local *) dev->priv;

	if (ec->rx_coalesce_usecs == 0) {
		ec->rx_coalesce_usecs = 1;
		dma_rx_int_mask = XLLDMA_CR_IRQ_ALL_EN_MASK & ~XLLDMA_CR_IRQ_DELAY_EN_MASK;
	}
	if ((ret = XLlDma_BdRingSetCoalesce(&lp->Dma.RxBdRing,
			(u16) (ec->rx_max_coalesced_frames),
			(u16) (ec->rx_coalesce_usecs))) != XST_SUCCESS) {
		printk(KERN_ERR "%s: XLlDma: BdRingSetCoalesce error %d\n",
		       dev->name, ret);
		return -EIO;
	}
	XLlDma_mBdRingIntEnable(&lp->Dma.RxBdRing, dma_rx_int_mask);

	if (ec->tx_coalesce_usecs == 0) {
		ec->tx_coalesce_usecs = 1;
		dma_tx_int_mask = XLLDMA_CR_IRQ_ALL_EN_MASK & ~XLLDMA_CR_IRQ_DELAY_EN_MASK;
	}
	if ((ret = XLlDma_BdRingSetCoalesce(&lp->Dma.TxBdRing,
			(u16) (ec->tx_max_coalesced_frames),
			(u16) (ec->tx_coalesce_usecs))) != XST_SUCCESS) {
		printk(KERN_ERR "%s: XLlDma: BdRingSetCoalesce error %d\n",
		       dev->name, ret);
		return -EIO;
	}
	XLlDma_mBdRingIntEnable(&lp->Dma.TxBdRing, dma_tx_int_mask);

	return 0;
}

static int
xenet_ethtool_get_ringparam(struct net_device *dev,
			    struct ethtool_ringparam *erp)
{
	memset(erp, 0, sizeof(struct ethtool_ringparam));

	erp->rx_max_pending = XTE_RECV_BD_CNT;
	erp->tx_max_pending = XTE_SEND_BD_CNT;
	erp->rx_pending = XTE_RECV_BD_CNT;
	erp->tx_pending = XTE_SEND_BD_CNT;
	return 0;
}

#define EMAC_REGS_N 32
struct mac_regsDump {
	struct ethtool_regs hd;
	u16 data[EMAC_REGS_N];
};

static void
xenet_ethtool_get_regs(struct net_device *dev, struct ethtool_regs *regs,
		       void *ret)
{
	struct net_local *lp = (struct net_local *) dev->priv;
	struct mac_regsDump *dump = (struct mac_regsDump *) regs;
	int i;

	dump->hd.version = 0;
	dump->hd.len = sizeof(dump->data);
	memset(dump->data, 0, sizeof(dump->data));

	for (i = 0; i < EMAC_REGS_N; i++) {
		_XLlTemac_PhyRead(&lp->Emac, lp->gmii_addr, i, &(dump->data[i]));
	}

	*(int *) ret = 0;
}

static int
xenet_ethtool_get_drvinfo(struct net_device *dev, struct ethtool_drvinfo *ed)
{
	memset(ed, 0, sizeof(struct ethtool_drvinfo));
	strncpy(ed->driver, DRIVER_NAME, sizeof(ed->driver) - 1);
	strncpy(ed->version, DRIVER_VERSION, sizeof(ed->version) - 1);
	/* Also tell how much memory is needed for dumping register values */
	ed->regdump_len = sizeof(u16) * EMAC_REGS_N;
	return 0;
}

static int xenet_do_ethtool_ioctl(struct net_device *dev, struct ifreq *rq)
{
	struct net_local *lp = (struct net_local *) dev->priv;
	struct ethtool_cmd ecmd;
	struct ethtool_coalesce eco;
	struct ethtool_drvinfo edrv;
	struct ethtool_ringparam erp;
	struct ethtool_pauseparam epp;
	struct mac_regsDump regs;
	int ret = -EOPNOTSUPP;
	u32 Options;

	if (copy_from_user(&ecmd, rq->ifr_data, sizeof(ecmd)))
		return -EFAULT;
	switch (ecmd.cmd) {
	case ETHTOOL_GSET:	/* Get setting. No command option needed w/ ethtool */
		ret = xenet_ethtool_get_settings(dev, &ecmd);
		if (ret < 0)
			return -EIO;
		if (copy_to_user(rq->ifr_data, &ecmd, sizeof(ecmd)))
			return -EFAULT;
		ret = 0;
		break;
	case ETHTOOL_SSET:	/* Change setting. Use "-s" command option w/ ethtool */
		ret = xenet_ethtool_set_settings(dev, &ecmd);
		break;
	case ETHTOOL_GPAUSEPARAM:	/* Get pause parameter information. Use "-a" w/ ethtool */
		ret = xenet_ethtool_get_settings(dev, &ecmd);
		if (ret < 0)
			return ret;
		epp.cmd = ecmd.cmd;
		epp.autoneg = ecmd.autoneg;
		Options = XLlTemac_GetOptions(&lp->Emac);
		if (Options & XTE_FCS_INSERT_OPTION) {
			epp.rx_pause = 1;
			epp.tx_pause = 1;
		}
		else {
			epp.rx_pause = 0;
			epp.tx_pause = 0;
		}
		if (copy_to_user
		    (rq->ifr_data, &epp, sizeof(struct ethtool_pauseparam)))
			return -EFAULT;
		ret = 0;
		break;
	case ETHTOOL_SPAUSEPARAM:	/* Set pause parameter. Use "-A" w/ ethtool */
		return -EOPNOTSUPP;	/* TODO: To support in next version */
	case ETHTOOL_GRXCSUM:{	/* Get rx csum offload info. Use "-k" w/ ethtool */
			struct ethtool_value edata = { ETHTOOL_GRXCSUM };

			edata.data =
				(lp->local_features & LOCAL_FEATURE_RX_CSUM) !=
				0;
			if (copy_to_user(rq->ifr_data, &edata, sizeof(edata)))
				return -EFAULT;
			ret = 0;
			break;
		}
	case ETHTOOL_SRXCSUM:{	/* Set rx csum offload info. Use "-K" w/ ethtool */
			struct ethtool_value edata;

			if (copy_from_user(&edata, rq->ifr_data, sizeof(edata)))
				return -EFAULT;

			if (edata.data) {
				if (XLlTemac_IsRxCsum(&lp->Emac) == TRUE) {
					lp->local_features |=
						LOCAL_FEATURE_RX_CSUM;
				}
			}
			else {
				lp->local_features &= ~LOCAL_FEATURE_RX_CSUM;
			}

			ret = 0;
			break;
		}
	case ETHTOOL_GTXCSUM:{	/* Get tx csum offload info. Use "-k" w/ ethtool */
			struct ethtool_value edata = { ETHTOOL_GTXCSUM };

			edata.data = (dev->features & NETIF_F_IP_CSUM) != 0;
			if (copy_to_user(rq->ifr_data, &edata, sizeof(edata)))
				return -EFAULT;
			ret = 0;
			break;
		}
	case ETHTOOL_STXCSUM:{	/* Set tx csum offload info. Use "-K" w/ ethtool */
			struct ethtool_value edata;

			if (copy_from_user(&edata, rq->ifr_data, sizeof(edata)))
				return -EFAULT;

			if (edata.data) {
				if (XLlTemac_IsTxCsum(&lp->Emac) == TRUE) {
					dev->features |= NETIF_F_IP_CSUM;
				}
			}
			else {
				dev->features &= ~NETIF_F_IP_CSUM;
			}

			ret = 0;
			break;
		}
	case ETHTOOL_GSG:{	/* Get ScatterGather info. Use "-k" w/ ethtool */
			struct ethtool_value edata = { ETHTOOL_GSG };

			edata.data = (dev->features & NETIF_F_SG) != 0;
			if (copy_to_user(rq->ifr_data, &edata, sizeof(edata)))
				return -EFAULT;
			ret = 0;
			break;
		}
	case ETHTOOL_SSG:{	/* Set ScatterGather info. Use "-K" w/ ethtool */
			struct ethtool_value edata;

			if (copy_from_user(&edata, rq->ifr_data, sizeof(edata)))
				return -EFAULT;

			if (edata.data) {
				if (XLlTemac_IsDma(&lp->Emac)) {
					dev->features |=
						NETIF_F_SG | NETIF_F_FRAGLIST;
				}
			}
			else {
				dev->features &=
					~(NETIF_F_SG | NETIF_F_FRAGLIST);
			}

			ret = 0;
			break;
		}
	case ETHTOOL_GCOALESCE:	/* Get coalescing info. Use "-c" w/ ethtool */
		if (!(XLlTemac_IsDma(&lp->Emac)))
			break;
		eco.cmd = ecmd.cmd;
		ret = xenet_ethtool_get_coalesce(dev, &eco);
		if (ret < 0) {
			return -EIO;
		}
		if (copy_to_user
		    (rq->ifr_data, &eco, sizeof(struct ethtool_coalesce))) {
			return -EFAULT;
		}
		ret = 0;
		break;
	case ETHTOOL_SCOALESCE:	/* Set coalescing info. Use "-C" w/ ethtool */
		if (!(XLlTemac_IsDma(&lp->Emac)))
			break;
		if (copy_from_user
		    (&eco, rq->ifr_data, sizeof(struct ethtool_coalesce)))
			return -EFAULT;
		ret = xenet_ethtool_set_coalesce(dev, &eco);
		break;
	case ETHTOOL_GDRVINFO:	/* Get driver information. Use "-i" w/ ethtool */
		edrv.cmd = edrv.cmd;
		ret = xenet_ethtool_get_drvinfo(dev, &edrv);
		if (ret < 0) {
			return -EIO;
		}
		edrv.n_stats = XENET_STATS_LEN;
		if (copy_to_user
		    (rq->ifr_data, &edrv, sizeof(struct ethtool_drvinfo))) {
			return -EFAULT;
		}
		ret = 0;
		break;
	case ETHTOOL_GREGS:	/* Get register values. Use "-d" with ethtool */
		regs.hd.cmd = edrv.cmd;
		xenet_ethtool_get_regs(dev, &(regs.hd), &ret);
		if (ret < 0) {
			return ret;
		}
		if (copy_to_user
		    (rq->ifr_data, &regs, sizeof(struct mac_regsDump))) {
			return -EFAULT;
		}
		ret = 0;
		break;
	case ETHTOOL_GRINGPARAM:	/* Get RX/TX ring parameters. Use "-g" w/ ethtool */
		erp.cmd = edrv.cmd;
		ret = xenet_ethtool_get_ringparam(dev, &(erp));
		if (ret < 0) {
			return ret;
		}
		if (copy_to_user
		    (rq->ifr_data, &erp, sizeof(struct ethtool_ringparam))) {
			return -EFAULT;
		}
		ret = 0;
		break;
	case ETHTOOL_NWAY_RST:	/* Restart auto negotiation if enabled. Use "-r" w/ ethtool */
		return -EOPNOTSUPP;	/* TODO: To support in next version */
	case ETHTOOL_GSTRINGS:{
			struct ethtool_gstrings gstrings = { ETHTOOL_GSTRINGS };
			void *addr = rq->ifr_data;
			char *strings = NULL;

			if (copy_from_user(&gstrings, addr, sizeof(gstrings))) {
				return -EFAULT;
			}
			switch (gstrings.string_set) {
			case ETH_SS_STATS:
				gstrings.len = XENET_STATS_LEN;
				strings = *xenet_ethtool_gstrings_stats;
				break;
			default:
				return -EOPNOTSUPP;
			}
			if (copy_to_user(addr, &gstrings, sizeof(gstrings))) {
				return -EFAULT;
			}
			addr += offsetof(struct ethtool_gstrings, data);
			if (copy_to_user
			    (addr, strings, gstrings.len * ETH_GSTRING_LEN)) {
				return -EFAULT;
			}
			ret = 0;
			break;
		}
	case ETHTOOL_GSTATS:{
			struct {
				struct ethtool_stats cmd;
				uint64_t data[XENET_STATS_LEN];
			} stats = { {
			ETHTOOL_GSTATS, XENET_STATS_LEN}};

			stats.data[0] = lp->stats.tx_packets;
			stats.data[1] = lp->stats.tx_dropped;
			stats.data[2] = lp->stats.tx_errors;
			stats.data[3] = lp->stats.tx_fifo_errors;
			stats.data[4] = lp->stats.rx_packets;
			stats.data[5] = lp->stats.rx_dropped;
			stats.data[6] = lp->stats.rx_errors;
			stats.data[7] = lp->stats.rx_fifo_errors;
			stats.data[8] = lp->stats.rx_crc_errors;
			stats.data[9] = lp->max_frags_in_a_packet;
			stats.data[10] = lp->tx_hw_csums;
			stats.data[11] = lp->rx_hw_csums;

			if (copy_to_user(rq->ifr_data, &stats, sizeof(stats))) {
				return -EFAULT;
			}
			ret = 0;
			break;
		}
	default:
		return -EOPNOTSUPP;	/* All other operations not supported */
	}
	return ret;
}

static int xenet_ioctl(struct net_device *dev, struct ifreq *rq, int cmd)
{
	struct net_local *lp = (struct net_local *) dev->priv;

	/* gmii_ioctl_data has 4 u16 fields: phy_id, reg_num, val_in & val_out */
	struct mii_ioctl_data *data = (struct mii_ioctl_data *) &rq->ifr_data;
	struct {
		__u16 threshold;
		__u32 direction;
	} thr_arg;
	struct {
		__u16 waitbound;
		__u32 direction;
	} wbnd_arg;

	int ret;
	u32 threshold, timer;
	XLlDma_BdRing *RingPtr;
	u32 *dma_int_mask_ptr;

	switch (cmd) {
	case SIOCETHTOOL:
		return xenet_do_ethtool_ioctl(dev, rq);
	case SIOCGMIIPHY:	/* Get address of GMII PHY in use. */
	case SIOCDEVPRIVATE:	/* for binary compat, remove in 2.5 */
		data->phy_id = lp->gmii_addr;
		/* Fall Through */

	case SIOCGMIIREG:	/* Read GMII PHY register. */
	case SIOCDEVPRIVATE + 1:	/* for binary compat, remove in 2.5 */
		if (data->phy_id > 31 || data->reg_num > 31)
			return -ENXIO;

		/* Stop the PHY timer to prevent reentrancy. */
		del_timer_sync(&lp->phy_timer);

		_XLlTemac_PhyRead(&lp->Emac, data->phy_id, data->reg_num,
				  &data->val_out);

		/* Start the PHY timer up again. */
		lp->phy_timer.expires = jiffies + 2 * HZ;
		add_timer(&lp->phy_timer);
		return 0;

	case SIOCSMIIREG:	/* Write GMII PHY register. */
	case SIOCDEVPRIVATE + 2:	/* for binary compat, remove in 2.5 */
		if (!capable(CAP_NET_ADMIN))
			return -EPERM;

		if (data->phy_id > 31 || data->reg_num > 31)
			return -ENXIO;

		/* Stop the PHY timer to prevent reentrancy. */
		del_timer_sync(&lp->phy_timer);

		_XLlTemac_PhyWrite(&lp->Emac, data->phy_id, data->reg_num,
				   data->val_in);

		/* Start the PHY timer up again. */
		lp->phy_timer.expires = jiffies + 2 * HZ;
		add_timer(&lp->phy_timer);
		return 0;

	case SIOCDEVPRIVATE + 3:	/* set THRESHOLD */
		if (XLlTemac_IsFifo(&lp->Emac))
			return -EFAULT;

		if (copy_from_user(&thr_arg, rq->ifr_data, sizeof(thr_arg)))
			return -EFAULT;

		if (thr_arg.direction == XTE_SEND) {
			RingPtr = &lp->Dma.TxBdRing;
		} else {
			RingPtr = &lp->Dma.RxBdRing;
		}
		XLlDma_BdRingGetCoalesce(RingPtr, &threshold, &timer);
		if (thr_arg.direction == XTE_SEND) {
			RingPtr = &lp->Dma.TxBdRing;
		} else {
			RingPtr = &lp->Dma.RxBdRing;
		}
		if ((ret = XLlDma_BdRingSetCoalesce(RingPtr, thr_arg.threshold,
						    timer)) != XST_SUCCESS) {
			return -EIO;
		}
		return 0;

	case SIOCDEVPRIVATE + 4:	/* set WAITBOUND */
		if (!(XLlTemac_IsDma(&lp->Emac)))
			return -EFAULT;

		if (copy_from_user(&wbnd_arg, rq->ifr_data, sizeof(wbnd_arg)))
			return -EFAULT;

		if (wbnd_arg.direction == XTE_SEND) {
			RingPtr = &lp->Dma.TxBdRing;
		} else {
			RingPtr = &lp->Dma.RxBdRing;
		}
		XLlDma_BdRingGetCoalesce(RingPtr, &threshold, &timer);
		if (wbnd_arg.direction == XTE_SEND) {
			RingPtr = &lp->Dma.TxBdRing;
			dma_int_mask_ptr = &dma_tx_int_mask;
		} else {
			RingPtr = &lp->Dma.RxBdRing;
			dma_int_mask_ptr = &dma_rx_int_mask;
		}
		if (wbnd_arg.waitbound == 0) {
			wbnd_arg.waitbound = 1;
			*dma_int_mask_ptr = XLLDMA_CR_IRQ_ALL_EN_MASK & ~XLLDMA_CR_IRQ_DELAY_EN_MASK;
		}
		if ((ret = XLlDma_BdRingSetCoalesce(RingPtr, threshold,
					wbnd_arg.waitbound)) != XST_SUCCESS) {
			return -EIO;
		}
		XLlDma_mBdRingIntEnable(RingPtr, *dma_int_mask_ptr);

		return 0;

	case SIOCDEVPRIVATE + 5:	/* get THRESHOLD */
		if (!(XLlTemac_IsDma(&lp->Emac)))
			return -EFAULT;

		if (copy_from_user(&thr_arg, rq->ifr_data, sizeof(thr_arg)))
			return -EFAULT;

		if (thr_arg.direction == XTE_SEND) {
			RingPtr = &lp->Dma.TxBdRing;
		} else {
			RingPtr = &lp->Dma.RxBdRing;
		}
		XLlDma_BdRingGetCoalesce(RingPtr,
				(u32 *) &(thr_arg.threshold), &timer);
		if (copy_to_user(rq->ifr_data, &thr_arg, sizeof(thr_arg))) {
			return -EFAULT;
		}
		return 0;

	case SIOCDEVPRIVATE + 6:	/* get WAITBOUND */
		if (!(XLlTemac_IsDma(&lp->Emac)))
			return -EFAULT;

		if (copy_from_user(&wbnd_arg, rq->ifr_data, sizeof(wbnd_arg))) {
			return -EFAULT;
		}
		if (thr_arg.direction == XTE_SEND) {
			RingPtr = &lp->Dma.TxBdRing;
		} else {
			RingPtr = &lp->Dma.RxBdRing;
		}
		XLlDma_BdRingGetCoalesce(RingPtr, &threshold,
					 (u32 *) &(wbnd_arg.waitbound));
		if (copy_to_user(rq->ifr_data, &wbnd_arg, sizeof(wbnd_arg))) {
			return -EFAULT;
		}
		return 0;

	default:
		return -EOPNOTSUPP;
	}
}


/******************************************************************************
 *
 * NEW FUNCTIONS FROM LINUX 2.6
 *
 ******************************************************************************/

static void xtenet_remove_ndev(struct net_device *ndev)
{
	if (ndev) {
		struct net_local *lp = netdev_priv(ndev);

		if (XLlTemac_IsDma(&lp->Emac) && (lp->desc_space))
			free_descriptor_skb(ndev);

		iounmap((void *) (lp->Emac.Config.BaseAddress));
		free_netdev(ndev);
	}
}

static int xtenet_remove(struct device *dev)
{
	struct net_device *ndev = dev_get_drvdata(dev);

	unregister_netdev(ndev);
	xtenet_remove_ndev(ndev);

	return 0;		/* success */
}

/* Detect the PHY address by scanning addresses 0 to 31 and
 * looking at the MII status register (register 1) and assuming
 * the PHY supports 10Mbps full/half duplex. Feel free to change
 * this code to match your PHY, or hardcode the address if needed.
 */
/* Use MII register 1 (MII status register) to detect PHY */
#define PHY_DETECT_REG  1

/* Mask used to verify certain PHY features (or register contents)
 * in the register above:
 *  0x1000: 10Mbps full duplex support
 *  0x0800: 10Mbps half duplex support
 *  0x0008: Auto-negotiation support
 */
#define PHY_DETECT_MASK 0x1808

static int detect_phy(struct net_local *lp, char *dev_name)
{
	u16 phy_reg;
	u32 phy_addr;

	for (phy_addr = 31; phy_addr > 0; phy_addr--) {
		_XLlTemac_PhyRead(&lp->Emac, phy_addr, PHY_DETECT_REG, &phy_reg);

		if ((phy_reg != 0xFFFF) &&
		    ((phy_reg & PHY_DETECT_MASK) == PHY_DETECT_MASK)) {
			/* Found a valid PHY address */
			printk(KERN_INFO "XTemac: PHY detected at address %d.\n", phy_addr);
			return phy_addr;
		}
	}

	printk(KERN_WARNING "XTemac: No PHY detected.  Assuming a PHY at address 0\n");
	return 0;		/* default to zero */
}


/** Shared device initialization code */
static int xtenet_setup(
		struct device *dev,
		struct resource *r_mem,
		struct resource *r_irq,
		struct xlltemac_platform_data *pdata) {
	int xs;
	u32 virt_baddr;		/* virtual base address of TEMAC */

	XLlTemac_Config Temac_Config;

	struct net_device *ndev = NULL;
	struct net_local *lp = NULL;

	int rc = 0;

	/* Create an ethernet device instance */
	ndev = alloc_etherdev(sizeof(struct net_local));
	if (!ndev) {
		dev_err(dev, "xlltemac: Could not allocate net device.\n");
		rc = -ENOMEM;
		goto error;
	}
	dev_set_drvdata(dev, ndev);

	ndev->irq = r_irq->start;

	/* Initialize the private data used by XEmac_LookupConfig().
	 * The private data are zeroed out by alloc_etherdev() already.
	 */
	lp = netdev_priv(ndev);
	lp->ndev = ndev;
	lp->dma_irq_r = pdata->ll_dev_dma_rx_irq;
	lp->dma_irq_s = pdata->ll_dev_dma_tx_irq;
	lp->fifo_irq = pdata->ll_dev_fifo_irq;

	/* Setup the Config structure for the XLlTemac_CfgInitialize() call. */
	Temac_Config.BaseAddress = r_mem->start;
#if 0
	Config.RxPktFifoDepth = pdata->rx_pkt_fifo_depth;
	Config.TxPktFifoDepth = pdata->tx_pkt_fifo_depth;
	Config.MacFifoDepth = pdata->mac_fifo_depth;
	Config.IpIfDmaConfig = pdata->dma_mode;
#endif
	Temac_Config.TxCsum = pdata->tx_csum;
	Temac_Config.RxCsum = pdata->rx_csum;
	Temac_Config.LLDevType = pdata->ll_dev_type;
	Temac_Config.LLDevBaseAddress = pdata->ll_dev_baseaddress;
	Temac_Config.PhyType = pdata->phy_type;

	/* Get the virtual base address for the device */
	virt_baddr = (u32) ioremap(r_mem->start, r_mem->end - r_mem->start + 1);
	if (0 == virt_baddr) {
		dev_err(dev, "XLlTemac: Could not allocate iomem.\n");
		rc = -EIO;
		goto error;
	}

<<<<<<< HEAD
	if (XLlTemac_CfgInitialize(&lp->Emac, &Temac_Config, virt_baddr) !=
	    XST_SUCCESS) {
		dev_err(dev, "XLlTemac: Could not initialize device.\n");
=======
	if (XLlTemac_CfgInitialize(&lp->Emac, &Temac_Config, virt_baddr) != XST_SUCCESS) {
		printk(KERN_ERR "XLlTemac: Could not initialize device.\n");
>>>>>>> 2ed3799b
		rc = -ENODEV;
		goto error;
	}

	/* Set the MAC address */
	memcpy(ndev->dev_addr, pdata->mac_addr, 6);
	if (_XLlTemac_SetMacAddress(&lp->Emac, ndev->dev_addr) != XST_SUCCESS) {
		/* should not fail right after an initialize */
		dev_err(dev, "XLlTemac: could not set MAC address.\n");
		rc = -EIO;
		goto error;
	}

	dev_info(dev,
			"MAC address is now %2x:%2x:%2x:%2x:%2x:%2x\n",
			pdata->mac_addr[0], pdata->mac_addr[1],
			pdata->mac_addr[2], pdata->mac_addr[3],
			pdata->mac_addr[4], pdata->mac_addr[5]);

	lp->max_frame_size = XTE_MAX_JUMBO_FRAME_SIZE;
	if (ndev->mtu > XTE_JUMBO_MTU)
		ndev->mtu = XTE_JUMBO_MTU;


	if (XLlTemac_IsDma(&lp->Emac)) {
		int result;

		dev_err(dev, "XLlTemac: using DMA mode.\n");

#ifndef XDCRIO_H
		virt_baddr = (u32) ioremap(pdata->ll_dev_baseaddress, 4096);
		if (0 == virt_baddr) {
<<<<<<< HEAD
			dev_err(dev, 
			       "XLlTemac: Could not allocate iomem for local link connected device.\n");
=======
			printk(KERN_ERR "XLlTemac: Could not allocate iomem for local link connected device.\n");
>>>>>>> 2ed3799b
			rc = -EIO;
			goto error;
		}
#endif
		printk("XLlTemac: Dma base address: 0x%0x\n", virt_baddr);
		XLlDma_Initialize(&lp->Dma, virt_baddr);


		ndev->hard_start_xmit = xenet_DmaSend;

		result = descriptor_init(ndev);
		if (result) {
			rc = -EIO;
			goto error;
		}

		/* set the packet threshold and wait bound for both TX/RX directions */
		if (DFT_TX_WAITBOUND == 0) {
			dma_tx_int_mask = XLLDMA_CR_IRQ_ALL_EN_MASK & ~XLLDMA_CR_IRQ_DELAY_EN_MASK;
			xs = XLlDma_BdRingSetCoalesce(&lp->Dma.TxBdRing, DFT_TX_THRESHOLD, 1);
		} else {
			xs = XLlDma_BdRingSetCoalesce(&lp->Dma.TxBdRing, DFT_TX_THRESHOLD, DFT_TX_WAITBOUND);
		}
<<<<<<< HEAD
		else {
			xs = XLlDma_BdRingSetCoalesce(&lp->Dma.TxBdRing,
						      DFT_TX_THRESHOLD,
						      DFT_TX_WAITBOUND);
		}
		if (xs != XST_SUCCESS) {
			dev_err(dev,
=======
		if (xs != XST_SUCCESS)
		{
			printk(KERN_ERR
>>>>>>> 2ed3799b
			       "XLlTemac: could not set SEND pkt threshold/waitbound, ERROR %d",
			       xs);
		}
		XLlDma_mBdRingIntEnable(&lp->Dma.TxBdRing, dma_tx_int_mask);

		if (DFT_RX_WAITBOUND == 0) {
			dma_rx_int_mask = XLLDMA_CR_IRQ_ALL_EN_MASK & ~XLLDMA_CR_IRQ_DELAY_EN_MASK;
			xs = XLlDma_BdRingSetCoalesce(&lp->Dma.RxBdRing, DFT_RX_THRESHOLD, 1);
		} else {
			xs = XLlDma_BdRingSetCoalesce(&lp->Dma.RxBdRing, DFT_RX_THRESHOLD, DFT_RX_WAITBOUND);
		}
		if (xs != XST_SUCCESS) {
			dev_err(dev,
			       "XLlTemac: Could not set RECV pkt threshold/waitbound ERROR %d",
			       xs);
		}
		XLlDma_mBdRingIntEnable(&lp->Dma.RxBdRing, dma_rx_int_mask);
<<<<<<< HEAD
	}
	else {
		dev_err(dev,
=======
	} else {
		printk(KERN_INFO
>>>>>>> 2ed3799b
		       "XLlTemac: using FIFO direct interrupt driven mode.\n");

		virt_baddr = (u32) ioremap(pdata->ll_dev_baseaddress, 4096);
		if (0 == virt_baddr) {
<<<<<<< HEAD
			dev_err(dev,
			       "XLlTemac: Could not allocate iomem for local link connected device.\n");
=======
			printk(KERN_ERR "XLlTemac: Could not allocate iomem for local link connected device.\n");
>>>>>>> 2ed3799b
			rc = -EIO;
			goto error;
		}
		printk("XLlTemac: Fifo base address: 0x%0x\n", virt_baddr);
		XLlFifo_Initialize(&lp->Fifo, virt_baddr);

		ndev->hard_start_xmit = xenet_FifoSend;
	}

	/** Scan to find the PHY */
	lp->gmii_addr = detect_phy(lp, ndev->name);


	/* initialize the netdev structure */
	ndev->open = xenet_open;
	ndev->stop = xenet_close;
	ndev->change_mtu = xenet_change_mtu;
	ndev->get_stats = xenet_get_stats;
	ndev->flags &= ~IFF_MULTICAST;

	if (XLlTemac_IsDma(&lp->Emac)) {
		ndev->features = NETIF_F_SG | NETIF_F_FRAGLIST;

		if (XLlTemac_IsTxCsum(&lp->Emac) == TRUE) {
			/*
			 * This hardware only supports proper checksum calculations
			 * on TCP/UDP packets.
			 */
			ndev->features |= NETIF_F_IP_CSUM;
		}
		if (XLlTemac_IsRxCsum(&lp->Emac) == TRUE) {
			lp->local_features |= LOCAL_FEATURE_RX_CSUM;
		}
	}

	ndev->do_ioctl = xenet_ioctl;
	ndev->tx_timeout = xenet_tx_timeout;
	ndev->watchdog_timeo = TX_TIMEOUT;

	/* init the stats */
	lp->max_frags_in_a_packet = 0;
	lp->tx_hw_csums = 0;
	lp->rx_hw_csums = 0;

#if ! XTE_AUTOSTRIPPING
	lp->stripping =
		(XLlTemac_GetOptions(&(lp->Emac)) & XTE_FCS_STRIP_OPTION) != 0;
#endif

	rc = register_netdev(ndev);
	if (rc) {
		dev_err(dev,
		       "%s: Cannot register net device, aborting.\n",
		       ndev->name);
		goto error;	/* rc is already set here... */
	}

	dev_info(dev,
		"%s: Xilinx TEMAC at 0x%08X mapped to 0x%08X, irq=%d\n",
		ndev->name,
		r_mem->start,
		lp->Emac.Config.BaseAddress,
		ndev->irq);

	return 0;

error:
	if (ndev) {
		xtenet_remove_ndev(ndev);
	}
	return rc;
}

static int xtenet_probe(struct device *dev)
{
	struct resource *r_irq = NULL;	/* Interrupt resources */
	struct resource *r_mem = NULL;	/* IO mem resources */
	struct xlltemac_platform_data *pdata;
	struct platform_device *pdev = to_platform_device(dev);

	/* param check */
	if (!pdev) {
		dev_err(dev, "XLlTemac: Internal error. Probe called with NULL param.\n");
		return -ENODEV;
	}

	pdata = (struct xlltemac_platform_data *) pdev->dev.platform_data;
	if (!pdata) {
		dev_err(dev, "xlltemac: Couldn't find platform data.\n");

		return -ENODEV;
	}

	/* Get iospace and an irq for the device */
	r_irq = platform_get_resource(pdev, IORESOURCE_IRQ, 0);
	r_mem = platform_get_resource(pdev, IORESOURCE_MEM, 0);
	if (!r_irq || !r_mem) {
		dev_err(dev, "xlltemac: IO resource(s) not found.\n");
		return -ENODEV;
	}

        return xtenet_setup(dev, r_mem, r_irq, pdata);
}

static struct device_driver xtenet_driver = {
	.name = DRIVER_NAME,
	.bus = &platform_bus_type,

	.probe = xtenet_probe,
	.remove = xtenet_remove
};

#ifdef CONFIG_OF
static u32 get_u32(struct of_device *ofdev, const char *s) {
	u32 *p = (u32 *)of_get_property(ofdev->node, s, NULL);
	if(p) {
		return *p;
	} else {
		dev_warn(&ofdev->dev, "Parameter %s not found, defaulting to false.\n", s);
		return FALSE;
	}
}

static int __devinit xtenet_of_probe(struct of_device *ofdev, const struct of_device_id *match)
{
	struct resource r_irq_struct;
	struct resource r_mem_struct;
	struct xlltemac_platform_data pdata_struct;

	struct resource *r_irq = &r_irq_struct;	/* Interrupt resources */
	struct resource *r_mem = &r_mem_struct;	/* IO mem resources */
	struct xlltemac_platform_data *pdata = &pdata_struct;
	int rc = 0;

	printk(KERN_INFO "Device Tree Probing \'%s\'\n",
                        ofdev->node->name);

	/* Get iospace for the device */
	rc = of_address_to_resource(ofdev->node, 0, r_mem);
	if(rc) {
		dev_warn(&ofdev->dev, "invalid address\n");
		return rc;
	}

	/* Get IRQ for the device */
	rc = of_irq_to_resource(ofdev->node, 0, r_irq);
	if(rc == NO_IRQ) {
		dev_warn(&ofdev->dev, "no IRQ found.\n");
		return rc;
	}

	pdata_struct.tx_csum		= get_u32(ofdev, "xlnx,txcsum");
	pdata_struct.rx_csum		= get_u32(ofdev, "xlnx,rxcsum");
	pdata_struct.phy_type           = get_u32(ofdev, "xlnx,phy-type");
	pdata_struct.ll_dev_type	= get_u32(ofdev, "xlnx,llink-connected-type");
	pdata_struct.ll_dev_baseaddress	= get_u32(ofdev, "xlnx,llink-connected-baseaddr");
	pdata_struct.ll_dev_dma_rx_irq	= get_u32(ofdev, "xlnx,llink-connected-dmarx-intr");
	pdata_struct.ll_dev_dma_tx_irq	= get_u32(ofdev, "xlnx,llink-connected-dmatx-intr");
	pdata_struct.ll_dev_fifo_irq	= get_u32(ofdev, "xlnx,llink-connected-fifo-intr");
	memcpy(pdata_struct.mac_addr, of_get_mac_address(ofdev->node), 6);

        return xtenet_setup(&ofdev->dev, r_mem, r_irq, pdata);
}

static int __devexit xtenet_of_remove(struct of_device *dev)
{
	return xtenet_remove(&dev->dev);
}

static struct of_device_id xtenet_of_match[] = {
	{ .compatible = "xlnx,xps-ll-temac", },
	{ /* end of list */ },
};

MODULE_DEVICE_TABLE(of, xtenet_of_match);

static struct of_platform_driver xtenet_of_driver = {
	.name		= DRIVER_NAME,
	.match_table	= xtenet_of_match,
	.probe		= xtenet_of_probe,
	.remove		= __devexit_p(xtenet_of_remove),
};
#endif

static int __init xtenet_init(void)
{
	int status;

	/*
	 * Make sure the locks are initialized
	 */
	spin_lock_init(&XTE_spinlock);
	spin_lock_init(&XTE_tx_spinlock);
	spin_lock_init(&XTE_tx_spinlock);

	/*
	 * No kernel boot options used,
	 * so we just need to register the driver
	 */
	status = driver_register(&xtenet_driver);
#ifdef CONFIG_OF
	status |= of_register_platform_driver(&xtenet_of_driver);
#endif
        return status;

}

static void __exit xtenet_cleanup(void)
{
	driver_unregister(&xtenet_driver);
#ifdef CONFIG_OF
	of_unregister_platform_driver(&xtenet_of_driver);
#endif
}

module_init(xtenet_init);
module_exit(xtenet_cleanup);

MODULE_AUTHOR("Xilinx, Inc.");
MODULE_DESCRIPTION(DRIVER_DESCRIPTION);
MODULE_LICENSE("GPL");<|MERGE_RESOLUTION|>--- conflicted
+++ resolved
@@ -459,63 +459,12 @@
 
 
 
-<<<<<<< HEAD
-#define PHYSETUP
-#define ML405_PHY_MARVELL_88E1111_GMII_100
-// #define ML410_PHY_MARVELL_88E1111_RGMII
-
-#ifdef ML410_PHY_MARVELL_88E1111_RGMII
-
-#  define C_RCW0_RD          0x00000200UL	/* hard TEMAC Read Config Wd 0 read */
-#  define C_RCW0_WR          0x00008200UL	/* hard TEMAC Read Config Wd 0 write */
-#  define C_RCW1_RD          0x00000240UL	/* hard TEMAC Read Config Wd 1 read */
-#  define C_RCW1_WR          0x00008240UL	/* hard TEMAC Read Config Wd 1 write */
-#  define C_TC_RD            0x00000280UL	/* hard TEMAC Transmit Config read */
-#  define C_TC_WR            0x00008280UL	/* hard TEMAC Transmit Config write */
-#  define C_FCC_RD           0x000002C0UL	/* hard TEMAC Flow Control Config read */
-#  define C_FCC_WR           0x000082C0UL	/* hard TEMAC Flow Control Config write */
-#  define C_EMMC_RD          0x00000300UL	/* hard TEMAC Ethernet MAC Mode Config read */
-#  define C_EMMC_WR          0x00008300UL	/* hard TEMAC Ethernet MAC Mode Config write */
-#  define C_PHYC_RD          0x00000320UL	/* hard TEMAC RGMII/SGMII Config read */
-#  define C_MC_RD            0x00000340UL	/* hard TEMAC Management Config read */
-#  define C_MC_WR            0x00008340UL	/* hard TEMAC Management Config write */
-#  define C_UAW0_RD          0x00000380UL	/* hard TEMAC Unicast Addr Word 0 read */
-#  define C_UAW0_WR          0x00008380UL	/* hard TEMAC Unicast Addr Word 0 write */
-#  define C_UAW1_RD          0x00000384UL	/* hard TEMAC Unicast Addr Word 1 read */
-#  define C_UAW1_WR          0x00008384UL	/* hard TEMAC Unicast Addr Word 1 write */
-#  define C_MAW0_RD          0x00000388UL	/* hard TEMAC Multicast Addr Word 0 read */
-#  define C_MAW0_WR          0x00008388UL	/* hard TEMAC Multicast Addr Word 0 write */
-#  define C_MAW1_RD          0x0000038CUL	/* hard TEMAC Multicast Addr Word 1 read */
-#  define C_MAW1_WR          0x0000838CUL	/* hard TEMAC Multicast Addr Word 1 write */
-#  define C_AFM_RD           0x00000390UL	/* hard TEMAC Address Filter Mode read */
-#  define C_AFM_WR           0x00008390UL	/* hard TEMAC Address Filter Mode write */
-#  define C_IS_RD            0x000003A0UL	/* hard TEMAC Interrupt Status read */
-#  define C_IS_WR            0x000083A0UL	/* hard TEMAC Interrupt Status write */
-#  define C_IE_RD            0x000003A0UL	/* hard TEMAC Interrupt Enable read */
-#  define C_IE_WR            0x000083A0UL	/* hard TEMAC Interrupt Enable write */
-#  define C_MIIMWD_RD        0x000003B0UL	/* hard TEMAC Management Write Data Reg read */
-#  define C_MIIMWD_WR        0x000083B0UL	/* hard TEMAC Management Write Data Reg write */
-#  define C_MIIMAI_RD        0x000003B4UL	/* hard TEMAC Management Access Initiate Reg read */
-#  define C_MIIMAI_WR        0x000083B4UL	/* hard TEMAC Management Access Initiate Reg write */
-
-#  define C_MAW_RD_EN        0x00800000UL	/* Multicast Addr Table Read  Enable for MAW1 */
-#  define C_MAW_WR_EN        0x00000000UL	/* Multicast Addr Table Write Enable for MAW1 */
-
-#  define C_MAW_ADDR0        0x00000000UL	/* Multicast Addr Table entry 0 for MAW1 */
-#  define C_MAW_ADDR1        0x00010000UL	/* Multicast Addr Table entry 1 for MAW1 */
-#  define C_MAW_ADDR2        0x00020000UL	/* Multicast Addr Table entry 2 for MAW1 */
-#  define C_MAW_ADDR3        0x00030000UL	/* Multicast Addr Table entry 3 for MAW1 */
-
-
-#endif /* #ifdef ML410_PHY_MARVELL_88E1111_RGMII */
-=======
 // #define PHY_MARVELL_88E1111_RGMII
 
 #ifdef PHY_MARVELL_88E1111_RGMII
 #define MARVELL_88E1111_EXTENDED_PHY_CTL_REG_OFFSET  20
 #define MARVELL_88E1111_EXTENDED_PHY_STATUS_REG_OFFSET  27
 #endif
->>>>>>> 2ed3799b
 
 #define DEBUG_ERROR KERN_ERR
 #define DEBUG_LOG(level, ...) printk(level __VA_ARGS__)
@@ -3140,14 +3089,10 @@
 		goto error;
 	}
 
-<<<<<<< HEAD
 	if (XLlTemac_CfgInitialize(&lp->Emac, &Temac_Config, virt_baddr) !=
 	    XST_SUCCESS) {
 		dev_err(dev, "XLlTemac: Could not initialize device.\n");
-=======
-	if (XLlTemac_CfgInitialize(&lp->Emac, &Temac_Config, virt_baddr) != XST_SUCCESS) {
-		printk(KERN_ERR "XLlTemac: Could not initialize device.\n");
->>>>>>> 2ed3799b
+
 		rc = -ENODEV;
 		goto error;
 	}
@@ -3180,12 +3125,8 @@
 #ifndef XDCRIO_H
 		virt_baddr = (u32) ioremap(pdata->ll_dev_baseaddress, 4096);
 		if (0 == virt_baddr) {
-<<<<<<< HEAD
 			dev_err(dev, 
 			       "XLlTemac: Could not allocate iomem for local link connected device.\n");
-=======
-			printk(KERN_ERR "XLlTemac: Could not allocate iomem for local link connected device.\n");
->>>>>>> 2ed3799b
 			rc = -EIO;
 			goto error;
 		}
@@ -3209,19 +3150,8 @@
 		} else {
 			xs = XLlDma_BdRingSetCoalesce(&lp->Dma.TxBdRing, DFT_TX_THRESHOLD, DFT_TX_WAITBOUND);
 		}
-<<<<<<< HEAD
-		else {
-			xs = XLlDma_BdRingSetCoalesce(&lp->Dma.TxBdRing,
-						      DFT_TX_THRESHOLD,
-						      DFT_TX_WAITBOUND);
-		}
 		if (xs != XST_SUCCESS) {
 			dev_err(dev,
-=======
-		if (xs != XST_SUCCESS)
-		{
-			printk(KERN_ERR
->>>>>>> 2ed3799b
 			       "XLlTemac: could not set SEND pkt threshold/waitbound, ERROR %d",
 			       xs);
 		}
@@ -3239,24 +3169,15 @@
 			       xs);
 		}
 		XLlDma_mBdRingIntEnable(&lp->Dma.RxBdRing, dma_rx_int_mask);
-<<<<<<< HEAD
 	}
 	else {
 		dev_err(dev,
-=======
-	} else {
-		printk(KERN_INFO
->>>>>>> 2ed3799b
 		       "XLlTemac: using FIFO direct interrupt driven mode.\n");
 
 		virt_baddr = (u32) ioremap(pdata->ll_dev_baseaddress, 4096);
 		if (0 == virt_baddr) {
-<<<<<<< HEAD
 			dev_err(dev,
 			       "XLlTemac: Could not allocate iomem for local link connected device.\n");
-=======
-			printk(KERN_ERR "XLlTemac: Could not allocate iomem for local link connected device.\n");
->>>>>>> 2ed3799b
 			rc = -EIO;
 			goto error;
 		}
