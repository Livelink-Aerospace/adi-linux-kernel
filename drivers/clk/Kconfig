# SPDX-License-Identifier: GPL-2.0

config HAVE_CLK
	bool
	help
	  The <linux/clk.h> calls support software clock gating and
	  thus are a key power management tool on many systems.

config CLKDEV_LOOKUP
	bool
	select HAVE_CLK

config HAVE_CLK_PREPARE
	bool

config HAVE_LEGACY_CLK # TODO: Remove once all legacy users are migrated
	bool
	select HAVE_CLK
	help
	  Select this option when the clock API in <linux/clk.h> is implemented
	  by platform/architecture code. This method is deprecated. Modern
	  code should select COMMON_CLK instead and not define a custom
	  'struct clk'.

menuconfig COMMON_CLK
	bool "Common Clock Framework"
	depends on !HAVE_LEGACY_CLK
	select HAVE_CLK_PREPARE
	select CLKDEV_LOOKUP
	select SRCU
	select RATIONAL
	help
	  The common clock framework is a single definition of struct
	  clk, useful across many platforms, as well as an
	  implementation of the clock API in include/linux/clk.h.
	  Architectures utilizing the common struct clk should select
	  this option.

if COMMON_CLK

config COMMON_CLK_WM831X
	tristate "Clock driver for WM831x/2x PMICs"
	depends on MFD_WM831X
	help
	  Supports the clocking subsystem of the WM831x/2x series of
	  PMICs from Wolfson Microelectronics.

source "drivers/clk/versatile/Kconfig"

config CLK_HSDK
	bool "PLL Driver for HSDK platform"
	depends on ARC_SOC_HSDK || COMPILE_TEST
	depends on HAS_IOMEM
	help
	  This driver supports the HSDK core, system, ddr, tunnel and hdmi PLLs
	  control.

config COMMON_CLK_MAX77686
	tristate "Clock driver for Maxim 77620/77686/77802 MFD"
	depends on MFD_MAX77686 || MFD_MAX77620 || COMPILE_TEST
	help
	  This driver supports Maxim 77620/77686/77802 crystal oscillator
	  clock.

config COMMON_CLK_MAX9485
	tristate "Maxim 9485 Programmable Clock Generator"
	depends on I2C
	help
	  This driver supports Maxim 9485 Programmable Audio Clock Generator

config COMMON_CLK_RK808
	tristate "Clock driver for RK805/RK808/RK809/RK817/RK818"
	depends on MFD_RK808
	help
	  This driver supports RK805, RK809 and RK817, RK808 and RK818 crystal oscillator clock.
	  These multi-function devices have two fixed-rate oscillators, clocked at 32KHz each.
	  Clkout1 is always on, Clkout2 can off by control register.

config COMMON_CLK_HI655X
	tristate "Clock driver for Hi655x" if EXPERT
	depends on (MFD_HI655X_PMIC || COMPILE_TEST)
	depends on REGMAP
	default MFD_HI655X_PMIC
	help
	  This driver supports the hi655x PMIC clock. This
	  multi-function device has one fixed-rate oscillator, clocked
	  at 32KHz.

config COMMON_CLK_SCMI
	tristate "Clock driver controlled via SCMI interface"
	depends on ARM_SCMI_PROTOCOL || COMPILE_TEST
	help
	  This driver provides support for clocks that are controlled
	  by firmware that implements the SCMI interface.

	  This driver uses SCMI Message Protocol to interact with the
	  firmware providing all the clock controls.

config COMMON_CLK_SCPI
	tristate "Clock driver controlled via SCPI interface"
	depends on ARM_SCPI_PROTOCOL || COMPILE_TEST
	help
	  This driver provides support for clocks that are controlled
	  by firmware that implements the SCPI interface.

	  This driver uses SCPI Message Protocol to interact with the
	  firmware providing all the clock controls.

config COMMON_CLK_SI5341
	tristate "Clock driver for SiLabs 5341 and 5340 A/B/C/D devices"
	depends on I2C
	select REGMAP_I2C
	help
	  This driver supports Silicon Labs Si5341 and Si5340 programmable clock
	  generators. Not all features of these chips are currently supported
	  by the driver, in particular it only supports XTAL input. The chip can
	  be pre-programmed to support other configurations and features not yet
	  implemented in the driver.

config COMMON_CLK_SI5351
	tristate "Clock driver for SiLabs 5351A/B/C"
	depends on I2C
	select REGMAP_I2C
	help
	  This driver supports Silicon Labs 5351A/B/C programmable clock
	  generators.

config COMMON_CLK_SI514
	tristate "Clock driver for SiLabs 514 devices"
	depends on I2C
	depends on OF
	select REGMAP_I2C
	help
	  This driver supports the Silicon Labs 514 programmable clock
	  generator.

config COMMON_CLK_SI544
	tristate "Clock driver for SiLabs 544 devices"
	depends on I2C
	select REGMAP_I2C
	help
	  This driver supports the Silicon Labs 544 programmable clock
	  generator.

config COMMON_CLK_SI570
	tristate "Clock driver for SiLabs 570 and compatible devices"
	depends on I2C
	depends on OF
	select REGMAP_I2C
	help
	  This driver supports Silicon Labs 570/571/598/599 programmable
	  clock generators.

<<<<<<< HEAD
=======
config COMMON_CLK_BM1880
	bool "Clock driver for Bitmain BM1880 SoC"
	depends on ARCH_BITMAIN || COMPILE_TEST
	default ARCH_BITMAIN
	help
	  This driver supports the clocks on Bitmain BM1880 SoC.

>>>>>>> a4adc2c2
config COMMON_CLK_SI5324
	tristate "Clock driver for SiLabs 5324 and compatible devices"
	depends on I2C
	depends on OF
	select REGMAP_I2C
	help
<<<<<<< HEAD
	---help--
=======
>>>>>>> a4adc2c2
	  This driver supports Silicon Labs 5324/5319/5328 programmable
	  clock generators. Dynamic programming of the oscillator is done
	  via I2C.

config COMMON_CLK_IDT8T49N24X
	tristate "Clock driver for IDT 8T49N24x"
	depends on I2C
	depends on OF
	select REGMAP_I2C
	help
	---help---
	  This driver supports the IDT 8T49N24x universal frequency translator
	  product family.  The only chip in the family that is currently
	  supported is the 8T49N241. The driver supports setting the rate for
	  all four outputs on the chip and automatically calculating/setting
	  the appropriate VCO value.

	  The driver can read a full register map from the DT,
	  and will use that register map to initialize the attached part
	  (via I2C) when the system boots. Any configuration not supported
	  by the common clock framework must be done via the full register
	  map, including optimized settings.

	  All outputs are currently assumed to be LVDS, unless overridden
	  in the full register map in the DT.

config COMMON_CLK_CDCE706
	tristate "Clock driver for TI CDCE706 clock synthesizer"
	depends on I2C
	select REGMAP_I2C
	help
	  This driver supports TI CDCE706 programmable 3-PLL clock synthesizer.

config COMMON_CLK_CDCE925
	tristate "Clock driver for TI CDCE913/925/937/949 devices"
	depends on I2C
	depends on OF
	select REGMAP_I2C
	help
	  This driver supports the TI CDCE913/925/937/949 programmable clock
	  synthesizer. Each chip has different number of PLLs and outputs.
	  For example, the CDCE925 contains two PLLs with spread-spectrum
	  clocking support and five output dividers. The driver only supports
	  the following setup, and uses a fixed setting for the output muxes.
	  Y1 is derived from the input clock
	  Y2 and Y3 derive from PLL1
	  Y4 and Y5 derive from PLL2
	  Given a target output frequency, the driver will set the PLL and
	  divider to best approximate the desired output.

config COMMON_CLK_CS2000_CP
	tristate "Clock driver for CS2000 Fractional-N Clock Synthesizer & Clock Multiplier"
	depends on I2C
	help
	  If you say yes here you get support for the CS2000 clock multiplier.

config COMMON_CLK_FSL_SAI
	bool "Clock driver for BCLK of Freescale SAI cores"
	depends on ARCH_LAYERSCAPE || COMPILE_TEST
	help
	  This driver supports the Freescale SAI (Synchronous Audio Interface)
	  to be used as a generic clock output. Some SoCs have restrictions
	  regarding the possible pin multiplexer settings. Eg. on some SoCs
	  two SAI interfaces can only be enabled together. If just one is
	  needed, the BCLK pin of the second one can be used as general
	  purpose clock output. Ideally, it can be used to drive an audio
	  codec (sometimes known as MCLK).

config COMMON_CLK_GEMINI
	bool "Clock driver for Cortina Systems Gemini SoC"
	depends on ARCH_GEMINI || COMPILE_TEST
	select MFD_SYSCON
	select RESET_CONTROLLER
	help
	  This driver supports the SoC clocks on the Cortina Systems Gemini
	  platform, also known as SL3516 or CS3516.

config COMMON_CLK_ASPEED
	bool "Clock driver for Aspeed BMC SoCs"
	depends on ARCH_ASPEED || COMPILE_TEST
	default ARCH_ASPEED
	select MFD_SYSCON
	select RESET_CONTROLLER
	help
	  This driver supports the SoC clocks on the Aspeed BMC platforms.

	  The G4 and G5 series, including the ast2400 and ast2500, are supported
	  by this driver.

config COMMON_CLK_S2MPS11
	tristate "Clock driver for S2MPS1X/S5M8767 MFD"
	depends on MFD_SEC_CORE || COMPILE_TEST
	help
	  This driver supports S2MPS11/S2MPS14/S5M8767 crystal oscillator
	  clock. These multi-function devices have two (S2MPS14) or three
	  (S2MPS11, S5M8767) fixed-rate oscillators, clocked at 32KHz each.

config CLK_TWL6040
	tristate "External McPDM functional clock from twl6040"
	depends on TWL6040_CORE
	help
	  Enable the external functional clock support on OMAP4+ platforms for
	  McPDM. McPDM module is using the external bit clock on the McPDM bus
	  as functional clock.

config COMMON_CLK_AXI_CLKGEN
	tristate "AXI clkgen driver"
	depends on ARCH_ZYNQ || MICROBLAZE || COMPILE_TEST
	help
	  Support for the Analog Devices axi-clkgen pcore clock generator for Xilinx
	  FPGAs. It is commonly used in Analog Devices' reference designs.

config CLK_QORIQ
	bool "Clock driver for Freescale QorIQ platforms"
	depends on (PPC_E500MC || ARM || ARM64 || COMPILE_TEST) && OF
	help
	  This adds the clock driver support for Freescale QorIQ platforms
	  using common clock framework.

config CLK_LS1028A_PLLDIG
        tristate "Clock driver for LS1028A Display output"
        depends on ARCH_LAYERSCAPE || COMPILE_TEST
        default ARCH_LAYERSCAPE
        help
          This driver support the Display output interfaces(LCD, DPHY) pixel clocks
          of the QorIQ Layerscape LS1028A, as implemented TSMC CLN28HPM PLL. Not all
          features of the PLL are currently supported by the driver. By default,
          configured bypass mode with this PLL.

config COMMON_CLK_XGENE
	bool "Clock driver for APM XGene SoC"
	default ARCH_XGENE
	depends on ARM64 || COMPILE_TEST
	help
	  Support for the APM X-Gene SoC reference, PLL, and device clocks.

config COMMON_CLK_LOCHNAGAR
	tristate "Cirrus Logic Lochnagar clock driver"
	depends on MFD_LOCHNAGAR
	help
	  This driver supports the clocking features of the Cirrus Logic
	  Lochnagar audio development board.

config COMMON_CLK_NXP
	def_bool COMMON_CLK && (ARCH_LPC18XX || ARCH_LPC32XX)
	select REGMAP_MMIO if ARCH_LPC32XX
	select MFD_SYSCON if ARCH_LPC18XX
	help
	  Support for clock providers on NXP platforms.

config COMMON_CLK_PALMAS
	tristate "Clock driver for TI Palmas devices"
	depends on MFD_PALMAS
	help
	  This driver supports TI Palmas devices 32KHz output KG and KG_AUDIO
	  using common clock framework.

config COMMON_CLK_PWM
	tristate "Clock driver for PWMs used as clock outputs"
	depends on PWM
	help
	  Adapter driver so that any PWM output can be (mis)used as clock signal
	  at 50% duty cycle.

config COMMON_CLK_PXA
	def_bool COMMON_CLK && ARCH_PXA
	help
	  Support for the Marvell PXA SoC.

config COMMON_CLK_PIC32
	def_bool COMMON_CLK && MACH_PIC32

config COMMON_CLK_OXNAS
	bool "Clock driver for the OXNAS SoC Family"
	depends on ARCH_OXNAS || COMPILE_TEST
	select MFD_SYSCON
	help
	  Support for the OXNAS SoC Family clocks.

config COMMON_CLK_VC5
	tristate "Clock driver for IDT VersaClock 5,6 devices"
	depends on I2C
	depends on OF
	select REGMAP_I2C
	help
	  This driver supports the IDT VersaClock 5 and VersaClock 6
	  programmable clock generators.

config COMMON_CLK_STM32MP157
	def_bool COMMON_CLK && MACH_STM32MP157
	help
	  Support for stm32mp157 SoC family clocks

config COMMON_CLK_STM32F
	def_bool COMMON_CLK && (MACH_STM32F429 || MACH_STM32F469 || MACH_STM32F746)
	help
	  Support for stm32f4 and stm32f7 SoC families clocks

config COMMON_CLK_STM32H7
	def_bool COMMON_CLK && MACH_STM32H743
	help
	  Support for stm32h7 SoC family clocks

config COMMON_CLK_MMP2
	def_bool COMMON_CLK && (MACH_MMP2_DT || MACH_MMP3_DT)
	help
	  Support for Marvell MMP2 and MMP3 SoC clocks

config COMMON_CLK_MMP2_AUDIO
        tristate "Clock driver for MMP2 Audio subsystem"
        depends on COMMON_CLK_MMP2 || COMPILE_TEST
        help
          This driver supports clocks for Audio subsystem on MMP2 SoC.

config COMMON_CLK_BD718XX
	tristate "Clock driver for 32K clk gates on ROHM PMICs"
	depends on MFD_ROHM_BD718XX || MFD_ROHM_BD70528 || MFD_ROHM_BD71828
	help
	  This driver supports ROHM BD71837, ROHM BD71847, ROHM BD71828 and
	  ROHM BD70528 PMICs clock gates.

config COMMON_CLK_FIXED_MMIO
	bool "Clock driver for Memory Mapped Fixed values"
	depends on COMMON_CLK && OF
	help
	  Support for Memory Mapped IO Fixed clocks

config COMMON_CLK_XLNX_CLKWZRD
	tristate "Xilinx Clocking Wizard"
	depends on COMMON_CLK && OF
	help
	  Support for the Xilinx Clocking Wizard IP core clock generator.

config COMMON_CLK_XLNX_CLKWZRD_V
	tristate "Xilinx Versal Clocking Wizard"
	depends on COMMON_CLK && OF
	help
	  Support for the Versal Xilinx Clocking Wizard IP core clock generator.
	  Adds support for Versal clocking wizard 1.0 and compatible.
	  This driver supports the Xilinx clocking wizard programmable clock
	  synthesizer. The number of output is configurable in the design.

source "drivers/clk/actions/Kconfig"
source "drivers/clk/analogbits/Kconfig"
source "drivers/clk/baikal-t1/Kconfig"
source "drivers/clk/bcm/Kconfig"
source "drivers/clk/hisilicon/Kconfig"
source "drivers/clk/imgtec/Kconfig"
source "drivers/clk/imx/Kconfig"
source "drivers/clk/ingenic/Kconfig"
source "drivers/clk/keystone/Kconfig"
source "drivers/clk/mediatek/Kconfig"
source "drivers/clk/meson/Kconfig"
source "drivers/clk/mvebu/Kconfig"
source "drivers/clk/qcom/Kconfig"
source "drivers/clk/renesas/Kconfig"
source "drivers/clk/rockchip/Kconfig"
source "drivers/clk/samsung/Kconfig"
source "drivers/clk/sifive/Kconfig"
source "drivers/clk/sprd/Kconfig"
source "drivers/clk/sunxi/Kconfig"
source "drivers/clk/sunxi-ng/Kconfig"
source "drivers/clk/tegra/Kconfig"
source "drivers/clk/ti/Kconfig"
source "drivers/clk/uniphier/Kconfig"
source "drivers/clk/x86/Kconfig"
source "drivers/clk/zynqmp/Kconfig"

endif<|MERGE_RESOLUTION|>--- conflicted
+++ resolved
@@ -151,8 +151,6 @@
 	  This driver supports Silicon Labs 570/571/598/599 programmable
 	  clock generators.
 
-<<<<<<< HEAD
-=======
 config COMMON_CLK_BM1880
 	bool "Clock driver for Bitmain BM1880 SoC"
 	depends on ARCH_BITMAIN || COMPILE_TEST
@@ -160,17 +158,12 @@
 	help
 	  This driver supports the clocks on Bitmain BM1880 SoC.
 
->>>>>>> a4adc2c2
 config COMMON_CLK_SI5324
 	tristate "Clock driver for SiLabs 5324 and compatible devices"
 	depends on I2C
 	depends on OF
 	select REGMAP_I2C
 	help
-<<<<<<< HEAD
-	---help--
-=======
->>>>>>> a4adc2c2
 	  This driver supports Silicon Labs 5324/5319/5328 programmable
 	  clock generators. Dynamic programming of the oscillator is done
 	  via I2C.
