// SPDX-License-Identifier: GPL-2.0
/*
 * drivers/base/power/runtime.c - Helper functions for device runtime PM
 *
 * Copyright (c) 2009 Rafael J. Wysocki <rjw@sisk.pl>, Novell Inc.
 * Copyright (C) 2010 Alan Stern <stern@rowland.harvard.edu>
 */
#include <linux/sched/mm.h>
#include <linux/ktime.h>
#include <linux/hrtimer.h>
#include <linux/export.h>
#include <linux/pm_runtime.h>
#include <linux/pm_wakeirq.h>
#include <trace/events/rpm.h>

#include "../base.h"
#include "power.h"

typedef int (*pm_callback_t)(struct device *);

static pm_callback_t __rpm_get_callback(struct device *dev, size_t cb_offset)
{
	pm_callback_t cb;
	const struct dev_pm_ops *ops;

	if (dev->pm_domain)
		ops = &dev->pm_domain->ops;
	else if (dev->type && dev->type->pm)
		ops = dev->type->pm;
	else if (dev->class && dev->class->pm)
		ops = dev->class->pm;
	else if (dev->bus && dev->bus->pm)
		ops = dev->bus->pm;
	else
		ops = NULL;

	if (ops)
		cb = *(pm_callback_t *)((void *)ops + cb_offset);
	else
		cb = NULL;

	if (!cb && dev->driver && dev->driver->pm)
		cb = *(pm_callback_t *)((void *)dev->driver->pm + cb_offset);

	return cb;
}

#define RPM_GET_CALLBACK(dev, callback) \
		__rpm_get_callback(dev, offsetof(struct dev_pm_ops, callback))

static int rpm_resume(struct device *dev, int rpmflags);
static int rpm_suspend(struct device *dev, int rpmflags);

/**
 * update_pm_runtime_accounting - Update the time accounting of power states
 * @dev: Device to update the accounting for
 *
 * In order to be able to have time accounting of the various power states
 * (as used by programs such as PowerTOP to show the effectiveness of runtime
 * PM), we need to track the time spent in each state.
 * update_pm_runtime_accounting must be called each time before the
 * runtime_status field is updated, to account the time in the old state
 * correctly.
 */
static void update_pm_runtime_accounting(struct device *dev)
{
	u64 now, last, delta;

	if (dev->power.disable_depth > 0)
		return;

	last = dev->power.accounting_timestamp;

	now = ktime_get_mono_fast_ns();
	dev->power.accounting_timestamp = now;

	/*
	 * Because ktime_get_mono_fast_ns() is not monotonic during
	 * timekeeping updates, ensure that 'now' is after the last saved
	 * timesptamp.
	 */
	if (now < last)
		return;

	delta = now - last;

	if (dev->power.runtime_status == RPM_SUSPENDED)
		dev->power.suspended_time += delta;
	else
		dev->power.active_time += delta;
}

static void __update_runtime_status(struct device *dev, enum rpm_status status)
{
	update_pm_runtime_accounting(dev);
	dev->power.runtime_status = status;
}

static u64 rpm_get_accounted_time(struct device *dev, bool suspended)
{
	u64 time;
	unsigned long flags;

	spin_lock_irqsave(&dev->power.lock, flags);

	update_pm_runtime_accounting(dev);
	time = suspended ? dev->power.suspended_time : dev->power.active_time;

	spin_unlock_irqrestore(&dev->power.lock, flags);

	return time;
}

u64 pm_runtime_active_time(struct device *dev)
{
	return rpm_get_accounted_time(dev, false);
}

u64 pm_runtime_suspended_time(struct device *dev)
{
	return rpm_get_accounted_time(dev, true);
}
EXPORT_SYMBOL_GPL(pm_runtime_suspended_time);

/**
 * pm_runtime_deactivate_timer - Deactivate given device's suspend timer.
 * @dev: Device to handle.
 */
static void pm_runtime_deactivate_timer(struct device *dev)
{
	if (dev->power.timer_expires > 0) {
		hrtimer_try_to_cancel(&dev->power.suspend_timer);
		dev->power.timer_expires = 0;
	}
}

/**
 * pm_runtime_cancel_pending - Deactivate suspend timer and cancel requests.
 * @dev: Device to handle.
 */
static void pm_runtime_cancel_pending(struct device *dev)
{
	pm_runtime_deactivate_timer(dev);
	/*
	 * In case there's a request pending, make sure its work function will
	 * return without doing anything.
	 */
	dev->power.request = RPM_REQ_NONE;
}

/*
 * pm_runtime_autosuspend_expiration - Get a device's autosuspend-delay expiration time.
 * @dev: Device to handle.
 *
 * Compute the autosuspend-delay expiration time based on the device's
 * power.last_busy time.  If the delay has already expired or is disabled
 * (negative) or the power.use_autosuspend flag isn't set, return 0.
 * Otherwise return the expiration time in nanoseconds (adjusted to be nonzero).
 *
 * This function may be called either with or without dev->power.lock held.
 * Either way it can be racy, since power.last_busy may be updated at any time.
 */
u64 pm_runtime_autosuspend_expiration(struct device *dev)
{
	int autosuspend_delay;
	u64 expires;

	if (!dev->power.use_autosuspend)
		return 0;

	autosuspend_delay = READ_ONCE(dev->power.autosuspend_delay);
	if (autosuspend_delay < 0)
		return 0;

	expires  = READ_ONCE(dev->power.last_busy);
	expires += (u64)autosuspend_delay * NSEC_PER_MSEC;
	if (expires > ktime_get_mono_fast_ns())
		return expires;	/* Expires in the future */

	return 0;
}
EXPORT_SYMBOL_GPL(pm_runtime_autosuspend_expiration);

static int dev_memalloc_noio(struct device *dev, void *data)
{
	return dev->power.memalloc_noio;
}

/*
 * pm_runtime_set_memalloc_noio - Set a device's memalloc_noio flag.
 * @dev: Device to handle.
 * @enable: True for setting the flag and False for clearing the flag.
 *
 * Set the flag for all devices in the path from the device to the
 * root device in the device tree if @enable is true, otherwise clear
 * the flag for devices in the path whose siblings don't set the flag.
 *
 * The function should only be called by block device, or network
 * device driver for solving the deadlock problem during runtime
 * resume/suspend:
 *
 *     If memory allocation with GFP_KERNEL is called inside runtime
 *     resume/suspend callback of any one of its ancestors(or the
 *     block device itself), the deadlock may be triggered inside the
 *     memory allocation since it might not complete until the block
 *     device becomes active and the involed page I/O finishes. The
 *     situation is pointed out first by Alan Stern. Network device
 *     are involved in iSCSI kind of situation.
 *
 * The lock of dev_hotplug_mutex is held in the function for handling
 * hotplug race because pm_runtime_set_memalloc_noio() may be called
 * in async probe().
 *
 * The function should be called between device_add() and device_del()
 * on the affected device(block/network device).
 */
void pm_runtime_set_memalloc_noio(struct device *dev, bool enable)
{
	static DEFINE_MUTEX(dev_hotplug_mutex);

	mutex_lock(&dev_hotplug_mutex);
	for (;;) {
		bool enabled;

		/* hold power lock since bitfield is not SMP-safe. */
		spin_lock_irq(&dev->power.lock);
		enabled = dev->power.memalloc_noio;
		dev->power.memalloc_noio = enable;
		spin_unlock_irq(&dev->power.lock);

		/*
		 * not need to enable ancestors any more if the device
		 * has been enabled.
		 */
		if (enabled && enable)
			break;

		dev = dev->parent;

		/*
		 * clear flag of the parent device only if all the
		 * children don't set the flag because ancestor's
		 * flag was set by any one of the descendants.
		 */
		if (!dev || (!enable &&
			     device_for_each_child(dev, NULL,
						   dev_memalloc_noio)))
			break;
	}
	mutex_unlock(&dev_hotplug_mutex);
}
EXPORT_SYMBOL_GPL(pm_runtime_set_memalloc_noio);

/**
 * rpm_check_suspend_allowed - Test whether a device may be suspended.
 * @dev: Device to test.
 */
static int rpm_check_suspend_allowed(struct device *dev)
{
	int retval = 0;

	if (dev->power.runtime_error)
		retval = -EINVAL;
	else if (dev->power.disable_depth > 0)
		retval = -EACCES;
	else if (atomic_read(&dev->power.usage_count) > 0)
		retval = -EAGAIN;
	else if (!dev->power.ignore_children &&
			atomic_read(&dev->power.child_count))
		retval = -EBUSY;

	/* Pending resume requests take precedence over suspends. */
	else if ((dev->power.deferred_resume
			&& dev->power.runtime_status == RPM_SUSPENDING)
	    || (dev->power.request_pending
			&& dev->power.request == RPM_REQ_RESUME))
		retval = -EAGAIN;
	else if (__dev_pm_qos_resume_latency(dev) == 0)
		retval = -EPERM;
	else if (dev->power.runtime_status == RPM_SUSPENDED)
		retval = 1;

	return retval;
}

static int rpm_get_suppliers(struct device *dev)
{
	struct device_link *link;

	list_for_each_entry_rcu(link, &dev->links.suppliers, c_node,
				device_links_read_lock_held()) {
		int retval;

		if (!(link->flags & DL_FLAG_PM_RUNTIME) ||
		    READ_ONCE(link->status) == DL_STATE_SUPPLIER_UNBIND)
			continue;

		retval = pm_runtime_get_sync(link->supplier);
		/* Ignore suppliers with disabled runtime PM. */
		if (retval < 0 && retval != -EACCES) {
			pm_runtime_put_noidle(link->supplier);
			return retval;
		}
		refcount_inc(&link->rpm_active);
	}
	return 0;
}

static void rpm_put_suppliers(struct device *dev)
{
	struct device_link *link;

	list_for_each_entry_rcu(link, &dev->links.suppliers, c_node,
				device_links_read_lock_held()) {
		if (READ_ONCE(link->status) == DL_STATE_SUPPLIER_UNBIND)
			continue;

		while (refcount_dec_not_one(&link->rpm_active))
			pm_runtime_put(link->supplier);
	}
}

/**
 * __rpm_callback - Run a given runtime PM callback for a given device.
 * @cb: Runtime PM callback to run.
 * @dev: Device to run the callback for.
 */
static int __rpm_callback(int (*cb)(struct device *), struct device *dev)
	__releases(&dev->power.lock) __acquires(&dev->power.lock)
{
	int retval, idx;
	bool use_links = dev->power.links_count > 0;

	if (dev->power.irq_safe) {
		spin_unlock(&dev->power.lock);
	} else {
		spin_unlock_irq(&dev->power.lock);

		/*
		 * Resume suppliers if necessary.
		 *
		 * The device's runtime PM status cannot change until this
		 * routine returns, so it is safe to read the status outside of
		 * the lock.
		 */
		if (use_links && dev->power.runtime_status == RPM_RESUMING) {
			idx = device_links_read_lock();

			retval = rpm_get_suppliers(dev);
			if (retval)
				goto fail;

			device_links_read_unlock(idx);
		}
	}

	retval = cb(dev);

	if (dev->power.irq_safe) {
		spin_lock(&dev->power.lock);
	} else {
		/*
		 * If the device is suspending and the callback has returned
		 * success, drop the usage counters of the suppliers that have
		 * been reference counted on its resume.
		 *
		 * Do that if resume fails too.
		 */
		if (use_links
		    && ((dev->power.runtime_status == RPM_SUSPENDING && !retval)
		    || (dev->power.runtime_status == RPM_RESUMING && retval))) {
			idx = device_links_read_lock();

 fail:
			rpm_put_suppliers(dev);

			device_links_read_unlock(idx);
		}

		spin_lock_irq(&dev->power.lock);
	}

	return retval;
}

/**
 * rpm_idle - Notify device bus type if the device can be suspended.
 * @dev: Device to notify the bus type about.
 * @rpmflags: Flag bits.
 *
 * Check if the device's runtime PM status allows it to be suspended.  If
 * another idle notification has been started earlier, return immediately.  If
 * the RPM_ASYNC flag is set then queue an idle-notification request; otherwise
 * run the ->runtime_idle() callback directly. If the ->runtime_idle callback
 * doesn't exist or if it returns 0, call rpm_suspend with the RPM_AUTO flag.
 *
 * This function must be called under dev->power.lock with interrupts disabled.
 */
static int rpm_idle(struct device *dev, int rpmflags)
{
	int (*callback)(struct device *);
	int retval;

	trace_rpm_idle_rcuidle(dev, rpmflags);
	retval = rpm_check_suspend_allowed(dev);
	if (retval < 0)
		;	/* Conditions are wrong. */

	/* Idle notifications are allowed only in the RPM_ACTIVE state. */
	else if (dev->power.runtime_status != RPM_ACTIVE)
		retval = -EAGAIN;

	/*
	 * Any pending request other than an idle notification takes
	 * precedence over us, except that the timer may be running.
	 */
	else if (dev->power.request_pending &&
	    dev->power.request > RPM_REQ_IDLE)
		retval = -EAGAIN;

	/* Act as though RPM_NOWAIT is always set. */
	else if (dev->power.idle_notification)
		retval = -EINPROGRESS;
	if (retval)
		goto out;

	/* Pending requests need to be canceled. */
	dev->power.request = RPM_REQ_NONE;

	if (dev->power.no_callbacks)
		goto out;

	/* Carry out an asynchronous or a synchronous idle notification. */
	if (rpmflags & RPM_ASYNC) {
		dev->power.request = RPM_REQ_IDLE;
		if (!dev->power.request_pending) {
			dev->power.request_pending = true;
			queue_work(pm_wq, &dev->power.work);
		}
		trace_rpm_return_int_rcuidle(dev, _THIS_IP_, 0);
		return 0;
	}

	dev->power.idle_notification = true;

	callback = RPM_GET_CALLBACK(dev, runtime_idle);

	if (callback)
		retval = __rpm_callback(callback, dev);

	dev->power.idle_notification = false;
	wake_up_all(&dev->power.wait_queue);

 out:
	trace_rpm_return_int_rcuidle(dev, _THIS_IP_, retval);
	return retval ? retval : rpm_suspend(dev, rpmflags | RPM_AUTO);
}

/**
 * rpm_callback - Run a given runtime PM callback for a given device.
 * @cb: Runtime PM callback to run.
 * @dev: Device to run the callback for.
 */
static int rpm_callback(int (*cb)(struct device *), struct device *dev)
{
	int retval;

	if (!cb)
		return -ENOSYS;

	if (dev->power.memalloc_noio) {
		unsigned int noio_flag;

		/*
		 * Deadlock might be caused if memory allocation with
		 * GFP_KERNEL happens inside runtime_suspend and
		 * runtime_resume callbacks of one block device's
		 * ancestor or the block device itself. Network
		 * device might be thought as part of iSCSI block
		 * device, so network device and its ancestor should
		 * be marked as memalloc_noio too.
		 */
		noio_flag = memalloc_noio_save();
		retval = __rpm_callback(cb, dev);
		memalloc_noio_restore(noio_flag);
	} else {
		retval = __rpm_callback(cb, dev);
	}

	dev->power.runtime_error = retval;
	return retval != -EACCES ? retval : -EIO;
}

/**
 * rpm_suspend - Carry out runtime suspend of given device.
 * @dev: Device to suspend.
 * @rpmflags: Flag bits.
 *
 * Check if the device's runtime PM status allows it to be suspended.
 * Cancel a pending idle notification, autosuspend or suspend. If
 * another suspend has been started earlier, either return immediately
 * or wait for it to finish, depending on the RPM_NOWAIT and RPM_ASYNC
 * flags. If the RPM_ASYNC flag is set then queue a suspend request;
 * otherwise run the ->runtime_suspend() callback directly. When
 * ->runtime_suspend succeeded, if a deferred resume was requested while
 * the callback was running then carry it out, otherwise send an idle
 * notification for its parent (if the suspend succeeded and both
 * ignore_children of parent->power and irq_safe of dev->power are not set).
 * If ->runtime_suspend failed with -EAGAIN or -EBUSY, and if the RPM_AUTO
 * flag is set and the next autosuspend-delay expiration time is in the
 * future, schedule another autosuspend attempt.
 *
 * This function must be called under dev->power.lock with interrupts disabled.
 */
static int rpm_suspend(struct device *dev, int rpmflags)
	__releases(&dev->power.lock) __acquires(&dev->power.lock)
{
	int (*callback)(struct device *);
	struct device *parent = NULL;
	int retval;

	trace_rpm_suspend_rcuidle(dev, rpmflags);

 repeat:
	retval = rpm_check_suspend_allowed(dev);

	if (retval < 0)
		;	/* Conditions are wrong. */

	/* Synchronous suspends are not allowed in the RPM_RESUMING state. */
	else if (dev->power.runtime_status == RPM_RESUMING &&
	    !(rpmflags & RPM_ASYNC))
		retval = -EAGAIN;
	if (retval)
		goto out;

	/* If the autosuspend_delay time hasn't expired yet, reschedule. */
	if ((rpmflags & RPM_AUTO)
	    && dev->power.runtime_status != RPM_SUSPENDING) {
		u64 expires = pm_runtime_autosuspend_expiration(dev);

		if (expires != 0) {
			/* Pending requests need to be canceled. */
			dev->power.request = RPM_REQ_NONE;

			/*
			 * Optimization: If the timer is already running and is
			 * set to expire at or before the autosuspend delay,
			 * avoid the overhead of resetting it.  Just let it
			 * expire; pm_suspend_timer_fn() will take care of the
			 * rest.
			 */
			if (!(dev->power.timer_expires &&
					dev->power.timer_expires <= expires)) {
				/*
				 * We add a slack of 25% to gather wakeups
				 * without sacrificing the granularity.
				 */
				u64 slack = (u64)READ_ONCE(dev->power.autosuspend_delay) *
						    (NSEC_PER_MSEC >> 2);

				dev->power.timer_expires = expires;
				hrtimer_start_range_ns(&dev->power.suspend_timer,
						ns_to_ktime(expires),
						slack,
						HRTIMER_MODE_ABS);
			}
			dev->power.timer_autosuspends = 1;
			goto out;
		}
	}

	/* Other scheduled or pending requests need to be canceled. */
	pm_runtime_cancel_pending(dev);

	if (dev->power.runtime_status == RPM_SUSPENDING) {
		DEFINE_WAIT(wait);

		if (rpmflags & (RPM_ASYNC | RPM_NOWAIT)) {
			retval = -EINPROGRESS;
			goto out;
		}

		if (dev->power.irq_safe) {
			spin_unlock(&dev->power.lock);

			cpu_relax();

			spin_lock(&dev->power.lock);
			goto repeat;
		}

		/* Wait for the other suspend running in parallel with us. */
		for (;;) {
			prepare_to_wait(&dev->power.wait_queue, &wait,
					TASK_UNINTERRUPTIBLE);
			if (dev->power.runtime_status != RPM_SUSPENDING)
				break;

			spin_unlock_irq(&dev->power.lock);

			schedule();

			spin_lock_irq(&dev->power.lock);
		}
		finish_wait(&dev->power.wait_queue, &wait);
		goto repeat;
	}

	if (dev->power.no_callbacks)
		goto no_callback;	/* Assume success. */

	/* Carry out an asynchronous or a synchronous suspend. */
	if (rpmflags & RPM_ASYNC) {
		dev->power.request = (rpmflags & RPM_AUTO) ?
		    RPM_REQ_AUTOSUSPEND : RPM_REQ_SUSPEND;
		if (!dev->power.request_pending) {
			dev->power.request_pending = true;
			queue_work(pm_wq, &dev->power.work);
		}
		goto out;
	}

	__update_runtime_status(dev, RPM_SUSPENDING);

	callback = RPM_GET_CALLBACK(dev, runtime_suspend);

	dev_pm_enable_wake_irq_check(dev, true);
	retval = rpm_callback(callback, dev);
	if (retval)
		goto fail;

 no_callback:
	__update_runtime_status(dev, RPM_SUSPENDED);
	pm_runtime_deactivate_timer(dev);

	if (dev->parent) {
		parent = dev->parent;
		atomic_add_unless(&parent->power.child_count, -1, 0);
	}
	wake_up_all(&dev->power.wait_queue);

	if (dev->power.deferred_resume) {
		dev->power.deferred_resume = false;
		rpm_resume(dev, 0);
		retval = -EAGAIN;
		goto out;
	}

	/* Maybe the parent is now able to suspend. */
	if (parent && !parent->power.ignore_children && !dev->power.irq_safe) {
		spin_unlock(&dev->power.lock);

		spin_lock(&parent->power.lock);
		rpm_idle(parent, RPM_ASYNC);
		spin_unlock(&parent->power.lock);

		spin_lock(&dev->power.lock);
	}

 out:
	trace_rpm_return_int_rcuidle(dev, _THIS_IP_, retval);

	return retval;

 fail:
	dev_pm_disable_wake_irq_check(dev);
	__update_runtime_status(dev, RPM_ACTIVE);
	dev->power.deferred_resume = false;
	wake_up_all(&dev->power.wait_queue);

	if (retval == -EAGAIN || retval == -EBUSY) {
		dev->power.runtime_error = 0;

		/*
		 * If the callback routine failed an autosuspend, and
		 * if the last_busy time has been updated so that there
		 * is a new autosuspend expiration time, automatically
		 * reschedule another autosuspend.
		 */
		if ((rpmflags & RPM_AUTO) &&
		    pm_runtime_autosuspend_expiration(dev) != 0)
			goto repeat;
	} else {
		pm_runtime_cancel_pending(dev);
	}
	goto out;
}

/**
 * rpm_resume - Carry out runtime resume of given device.
 * @dev: Device to resume.
 * @rpmflags: Flag bits.
 *
 * Check if the device's runtime PM status allows it to be resumed.  Cancel
 * any scheduled or pending requests.  If another resume has been started
 * earlier, either return immediately or wait for it to finish, depending on the
 * RPM_NOWAIT and RPM_ASYNC flags.  Similarly, if there's a suspend running in
 * parallel with this function, either tell the other process to resume after
 * suspending (deferred_resume) or wait for it to finish.  If the RPM_ASYNC
 * flag is set then queue a resume request; otherwise run the
 * ->runtime_resume() callback directly.  Queue an idle notification for the
 * device if the resume succeeded.
 *
 * This function must be called under dev->power.lock with interrupts disabled.
 */
static int rpm_resume(struct device *dev, int rpmflags)
	__releases(&dev->power.lock) __acquires(&dev->power.lock)
{
	int (*callback)(struct device *);
	struct device *parent = NULL;
	int retval = 0;

	trace_rpm_resume_rcuidle(dev, rpmflags);

 repeat:
	if (dev->power.runtime_error)
		retval = -EINVAL;
	else if (dev->power.disable_depth == 1 && dev->power.is_suspended
	    && dev->power.runtime_status == RPM_ACTIVE)
		retval = 1;
	else if (dev->power.disable_depth > 0)
		retval = -EACCES;
	if (retval)
		goto out;

	/*
	 * Other scheduled or pending requests need to be canceled.  Small
	 * optimization: If an autosuspend timer is running, leave it running
	 * rather than cancelling it now only to restart it again in the near
	 * future.
	 */
	dev->power.request = RPM_REQ_NONE;
	if (!dev->power.timer_autosuspends)
		pm_runtime_deactivate_timer(dev);

	if (dev->power.runtime_status == RPM_ACTIVE) {
		retval = 1;
		goto out;
	}

	if (dev->power.runtime_status == RPM_RESUMING
	    || dev->power.runtime_status == RPM_SUSPENDING) {
		DEFINE_WAIT(wait);

		if (rpmflags & (RPM_ASYNC | RPM_NOWAIT)) {
			if (dev->power.runtime_status == RPM_SUSPENDING)
				dev->power.deferred_resume = true;
			else
				retval = -EINPROGRESS;
			goto out;
		}

		if (dev->power.irq_safe) {
			spin_unlock(&dev->power.lock);

			cpu_relax();

			spin_lock(&dev->power.lock);
			goto repeat;
		}

		/* Wait for the operation carried out in parallel with us. */
		for (;;) {
			prepare_to_wait(&dev->power.wait_queue, &wait,
					TASK_UNINTERRUPTIBLE);
			if (dev->power.runtime_status != RPM_RESUMING
			    && dev->power.runtime_status != RPM_SUSPENDING)
				break;

			spin_unlock_irq(&dev->power.lock);

			schedule();

			spin_lock_irq(&dev->power.lock);
		}
		finish_wait(&dev->power.wait_queue, &wait);
		goto repeat;
	}

	/*
	 * See if we can skip waking up the parent.  This is safe only if
	 * power.no_callbacks is set, because otherwise we don't know whether
	 * the resume will actually succeed.
	 */
	if (dev->power.no_callbacks && !parent && dev->parent) {
		spin_lock_nested(&dev->parent->power.lock, SINGLE_DEPTH_NESTING);
		if (dev->parent->power.disable_depth > 0
		    || dev->parent->power.ignore_children
		    || dev->parent->power.runtime_status == RPM_ACTIVE) {
			atomic_inc(&dev->parent->power.child_count);
			spin_unlock(&dev->parent->power.lock);
			retval = 1;
			goto no_callback;	/* Assume success. */
		}
		spin_unlock(&dev->parent->power.lock);
	}

	/* Carry out an asynchronous or a synchronous resume. */
	if (rpmflags & RPM_ASYNC) {
		dev->power.request = RPM_REQ_RESUME;
		if (!dev->power.request_pending) {
			dev->power.request_pending = true;
			queue_work(pm_wq, &dev->power.work);
		}
		retval = 0;
		goto out;
	}

	if (!parent && dev->parent) {
		/*
		 * Increment the parent's usage counter and resume it if
		 * necessary.  Not needed if dev is irq-safe; then the
		 * parent is permanently resumed.
		 */
		parent = dev->parent;
		if (dev->power.irq_safe)
			goto skip_parent;
		spin_unlock(&dev->power.lock);

		pm_runtime_get_noresume(parent);

		spin_lock(&parent->power.lock);
		/*
		 * Resume the parent if it has runtime PM enabled and not been
		 * set to ignore its children.
		 */
		if (!parent->power.disable_depth
		    && !parent->power.ignore_children) {
			rpm_resume(parent, 0);
			if (parent->power.runtime_status != RPM_ACTIVE)
				retval = -EBUSY;
		}
		spin_unlock(&parent->power.lock);

		spin_lock(&dev->power.lock);
		if (retval)
			goto out;
		goto repeat;
	}
 skip_parent:

	if (dev->power.no_callbacks)
		goto no_callback;	/* Assume success. */

	__update_runtime_status(dev, RPM_RESUMING);

	callback = RPM_GET_CALLBACK(dev, runtime_resume);

	dev_pm_disable_wake_irq_check(dev);
	retval = rpm_callback(callback, dev);
	if (retval) {
		__update_runtime_status(dev, RPM_SUSPENDED);
		pm_runtime_cancel_pending(dev);
		dev_pm_enable_wake_irq_check(dev, false);
	} else {
 no_callback:
		__update_runtime_status(dev, RPM_ACTIVE);
		pm_runtime_mark_last_busy(dev);
		if (parent)
			atomic_inc(&parent->power.child_count);
	}
	wake_up_all(&dev->power.wait_queue);

	if (retval >= 0)
		rpm_idle(dev, RPM_ASYNC);

 out:
	if (parent && !dev->power.irq_safe) {
		spin_unlock_irq(&dev->power.lock);

		pm_runtime_put(parent);

		spin_lock_irq(&dev->power.lock);
	}

	trace_rpm_return_int_rcuidle(dev, _THIS_IP_, retval);

	return retval;
}

/**
 * pm_runtime_work - Universal runtime PM work function.
 * @work: Work structure used for scheduling the execution of this function.
 *
 * Use @work to get the device object the work is to be done for, determine what
 * is to be done and execute the appropriate runtime PM function.
 */
static void pm_runtime_work(struct work_struct *work)
{
	struct device *dev = container_of(work, struct device, power.work);
	enum rpm_request req;

	spin_lock_irq(&dev->power.lock);

	if (!dev->power.request_pending)
		goto out;

	req = dev->power.request;
	dev->power.request = RPM_REQ_NONE;
	dev->power.request_pending = false;

	switch (req) {
	case RPM_REQ_NONE:
		break;
	case RPM_REQ_IDLE:
		rpm_idle(dev, RPM_NOWAIT);
		break;
	case RPM_REQ_SUSPEND:
		rpm_suspend(dev, RPM_NOWAIT);
		break;
	case RPM_REQ_AUTOSUSPEND:
		rpm_suspend(dev, RPM_NOWAIT | RPM_AUTO);
		break;
	case RPM_REQ_RESUME:
		rpm_resume(dev, RPM_NOWAIT);
		break;
	}

 out:
	spin_unlock_irq(&dev->power.lock);
}

/**
 * pm_suspend_timer_fn - Timer function for pm_schedule_suspend().
 * @data: Device pointer passed by pm_schedule_suspend().
 *
 * Check if the time is right and queue a suspend request.
 */
static enum hrtimer_restart  pm_suspend_timer_fn(struct hrtimer *timer)
{
	struct device *dev = container_of(timer, struct device, power.suspend_timer);
	unsigned long flags;
	u64 expires;

	spin_lock_irqsave(&dev->power.lock, flags);

	expires = dev->power.timer_expires;
	/*
	 * If 'expires' is after the current time, we've been called
	 * too early.
	 */
	if (expires > 0 && expires < ktime_get_mono_fast_ns()) {
		dev->power.timer_expires = 0;
		rpm_suspend(dev, dev->power.timer_autosuspends ?
		    (RPM_ASYNC | RPM_AUTO) : RPM_ASYNC);
	}

	spin_unlock_irqrestore(&dev->power.lock, flags);

	return HRTIMER_NORESTART;
}

/**
 * pm_schedule_suspend - Set up a timer to submit a suspend request in future.
 * @dev: Device to suspend.
 * @delay: Time to wait before submitting a suspend request, in milliseconds.
 */
int pm_schedule_suspend(struct device *dev, unsigned int delay)
{
	unsigned long flags;
	u64 expires;
	int retval;

	spin_lock_irqsave(&dev->power.lock, flags);

	if (!delay) {
		retval = rpm_suspend(dev, RPM_ASYNC);
		goto out;
	}

	retval = rpm_check_suspend_allowed(dev);
	if (retval)
		goto out;

	/* Other scheduled or pending requests need to be canceled. */
	pm_runtime_cancel_pending(dev);

	expires = ktime_get_mono_fast_ns() + (u64)delay * NSEC_PER_MSEC;
	dev->power.timer_expires = expires;
	dev->power.timer_autosuspends = 0;
	hrtimer_start(&dev->power.suspend_timer, expires, HRTIMER_MODE_ABS);

 out:
	spin_unlock_irqrestore(&dev->power.lock, flags);

	return retval;
}
EXPORT_SYMBOL_GPL(pm_schedule_suspend);

/**
 * __pm_runtime_idle - Entry point for runtime idle operations.
 * @dev: Device to send idle notification for.
 * @rpmflags: Flag bits.
 *
 * If the RPM_GET_PUT flag is set, decrement the device's usage count and
 * return immediately if it is larger than zero.  Then carry out an idle
 * notification, either synchronous or asynchronous.
 *
 * This routine may be called in atomic context if the RPM_ASYNC flag is set,
 * or if pm_runtime_irq_safe() has been called.
 */
int __pm_runtime_idle(struct device *dev, int rpmflags)
{
	unsigned long flags;
	int retval;

	if (rpmflags & RPM_GET_PUT) {
		if (!atomic_dec_and_test(&dev->power.usage_count)) {
			trace_rpm_usage_rcuidle(dev, rpmflags);
			return 0;
		}
	}

	might_sleep_if(!(rpmflags & RPM_ASYNC) && !dev->power.irq_safe);

	spin_lock_irqsave(&dev->power.lock, flags);
	retval = rpm_idle(dev, rpmflags);
	spin_unlock_irqrestore(&dev->power.lock, flags);

	return retval;
}
EXPORT_SYMBOL_GPL(__pm_runtime_idle);

/**
 * __pm_runtime_suspend - Entry point for runtime put/suspend operations.
 * @dev: Device to suspend.
 * @rpmflags: Flag bits.
 *
 * If the RPM_GET_PUT flag is set, decrement the device's usage count and
 * return immediately if it is larger than zero.  Then carry out a suspend,
 * either synchronous or asynchronous.
 *
 * This routine may be called in atomic context if the RPM_ASYNC flag is set,
 * or if pm_runtime_irq_safe() has been called.
 */
int __pm_runtime_suspend(struct device *dev, int rpmflags)
{
	unsigned long flags;
	int retval;

	if (rpmflags & RPM_GET_PUT) {
		if (!atomic_dec_and_test(&dev->power.usage_count)) {
			trace_rpm_usage_rcuidle(dev, rpmflags);
			return 0;
		}
	}

	might_sleep_if(!(rpmflags & RPM_ASYNC) && !dev->power.irq_safe);

	spin_lock_irqsave(&dev->power.lock, flags);
	retval = rpm_suspend(dev, rpmflags);
	spin_unlock_irqrestore(&dev->power.lock, flags);

	return retval;
}
EXPORT_SYMBOL_GPL(__pm_runtime_suspend);

/**
 * __pm_runtime_resume - Entry point for runtime resume operations.
 * @dev: Device to resume.
 * @rpmflags: Flag bits.
 *
 * If the RPM_GET_PUT flag is set, increment the device's usage count.  Then
 * carry out a resume, either synchronous or asynchronous.
 *
 * This routine may be called in atomic context if the RPM_ASYNC flag is set,
 * or if pm_runtime_irq_safe() has been called.
 */
int __pm_runtime_resume(struct device *dev, int rpmflags)
{
	unsigned long flags;
	int retval;

	might_sleep_if(!(rpmflags & RPM_ASYNC) && !dev->power.irq_safe &&
			dev->power.runtime_status != RPM_ACTIVE);

	if (rpmflags & RPM_GET_PUT)
		atomic_inc(&dev->power.usage_count);

	spin_lock_irqsave(&dev->power.lock, flags);
	retval = rpm_resume(dev, rpmflags);
	spin_unlock_irqrestore(&dev->power.lock, flags);

	return retval;
}
EXPORT_SYMBOL_GPL(__pm_runtime_resume);

/**
 * pm_runtime_get_if_active - Conditionally bump up the device's usage counter.
 * @dev: Device to handle.
 *
 * Return -EINVAL if runtime PM is disabled for the device.
 *
 * Otherwise, if the device's runtime PM status is RPM_ACTIVE and either
 * ign_usage_count is true or the device's usage_count is non-zero, increment
 * the counter and return 1. Otherwise return 0 without changing the counter.
 *
 * If ign_usage_count is true, the function can be used to prevent suspending
 * the device when its runtime PM status is RPM_ACTIVE.
 *
 * If ign_usage_count is false, the function can be used to prevent suspending
 * the device when both its runtime PM status is RPM_ACTIVE and its usage_count
 * is non-zero.
 *
 * The caller is resposible for putting the device's usage count when ther
 * return value is greater than zero.
 */
int pm_runtime_get_if_active(struct device *dev, bool ign_usage_count)
{
	unsigned long flags;
	int retval;

	spin_lock_irqsave(&dev->power.lock, flags);
<<<<<<< HEAD
	retval = dev->power.disable_depth > 0 ? -EINVAL :
		dev->power.runtime_status == RPM_ACTIVE
			&& atomic_inc_not_zero(&dev->power.usage_count);
=======
	if (dev->power.disable_depth > 0) {
		retval = -EINVAL;
	} else if (dev->power.runtime_status != RPM_ACTIVE) {
		retval = 0;
	} else if (ign_usage_count) {
		retval = 1;
		atomic_inc(&dev->power.usage_count);
	} else {
		retval = atomic_inc_not_zero(&dev->power.usage_count);
	}
>>>>>>> 04d5ce62
	trace_rpm_usage_rcuidle(dev, 0);
	spin_unlock_irqrestore(&dev->power.lock, flags);

	return retval;
}
EXPORT_SYMBOL_GPL(pm_runtime_get_if_active);

/**
 * __pm_runtime_set_status - Set runtime PM status of a device.
 * @dev: Device to handle.
 * @status: New runtime PM status of the device.
 *
 * If runtime PM of the device is disabled or its power.runtime_error field is
 * different from zero, the status may be changed either to RPM_ACTIVE, or to
 * RPM_SUSPENDED, as long as that reflects the actual state of the device.
 * However, if the device has a parent and the parent is not active, and the
 * parent's power.ignore_children flag is unset, the device's status cannot be
 * set to RPM_ACTIVE, so -EBUSY is returned in that case.
 *
 * If successful, __pm_runtime_set_status() clears the power.runtime_error field
 * and the device parent's counter of unsuspended children is modified to
 * reflect the new status.  If the new status is RPM_SUSPENDED, an idle
 * notification request for the parent is submitted.
 *
 * If @dev has any suppliers (as reflected by device links to them), and @status
 * is RPM_ACTIVE, they will be activated upfront and if the activation of one
 * of them fails, the status of @dev will be changed to RPM_SUSPENDED (instead
 * of the @status value) and the suppliers will be deacticated on exit.  The
 * error returned by the failing supplier activation will be returned in that
 * case.
 */
int __pm_runtime_set_status(struct device *dev, unsigned int status)
{
	struct device *parent = dev->parent;
	bool notify_parent = false;
	int error = 0;

	if (status != RPM_ACTIVE && status != RPM_SUSPENDED)
		return -EINVAL;

	spin_lock_irq(&dev->power.lock);

	/*
	 * Prevent PM-runtime from being enabled for the device or return an
	 * error if it is enabled already and working.
	 */
	if (dev->power.runtime_error || dev->power.disable_depth)
		dev->power.disable_depth++;
	else
		error = -EAGAIN;

	spin_unlock_irq(&dev->power.lock);

	if (error)
		return error;

	/*
	 * If the new status is RPM_ACTIVE, the suppliers can be activated
	 * upfront regardless of the current status, because next time
	 * rpm_put_suppliers() runs, the rpm_active refcounts of the links
	 * involved will be dropped down to one anyway.
	 */
	if (status == RPM_ACTIVE) {
		int idx = device_links_read_lock();

		error = rpm_get_suppliers(dev);
		if (error)
			status = RPM_SUSPENDED;

		device_links_read_unlock(idx);
	}

	spin_lock_irq(&dev->power.lock);

	if (dev->power.runtime_status == status || !parent)
		goto out_set;

	if (status == RPM_SUSPENDED) {
		atomic_add_unless(&parent->power.child_count, -1, 0);
		notify_parent = !parent->power.ignore_children;
	} else {
		spin_lock_nested(&parent->power.lock, SINGLE_DEPTH_NESTING);

		/*
		 * It is invalid to put an active child under a parent that is
		 * not active, has runtime PM enabled and the
		 * 'power.ignore_children' flag unset.
		 */
		if (!parent->power.disable_depth
		    && !parent->power.ignore_children
		    && parent->power.runtime_status != RPM_ACTIVE) {
			dev_err(dev, "runtime PM trying to activate child device %s but parent (%s) is not active\n",
				dev_name(dev),
				dev_name(parent));
			error = -EBUSY;
		} else if (dev->power.runtime_status == RPM_SUSPENDED) {
			atomic_inc(&parent->power.child_count);
		}

		spin_unlock(&parent->power.lock);

		if (error) {
			status = RPM_SUSPENDED;
			goto out;
		}
	}

 out_set:
	__update_runtime_status(dev, status);
	if (!error)
		dev->power.runtime_error = 0;

 out:
	spin_unlock_irq(&dev->power.lock);

	if (notify_parent)
		pm_request_idle(parent);

	if (status == RPM_SUSPENDED) {
		int idx = device_links_read_lock();

		rpm_put_suppliers(dev);

		device_links_read_unlock(idx);
	}

	pm_runtime_enable(dev);

	return error;
}
EXPORT_SYMBOL_GPL(__pm_runtime_set_status);

/**
 * __pm_runtime_barrier - Cancel pending requests and wait for completions.
 * @dev: Device to handle.
 *
 * Flush all pending requests for the device from pm_wq and wait for all
 * runtime PM operations involving the device in progress to complete.
 *
 * Should be called under dev->power.lock with interrupts disabled.
 */
static void __pm_runtime_barrier(struct device *dev)
{
	pm_runtime_deactivate_timer(dev);

	if (dev->power.request_pending) {
		dev->power.request = RPM_REQ_NONE;
		spin_unlock_irq(&dev->power.lock);

		cancel_work_sync(&dev->power.work);

		spin_lock_irq(&dev->power.lock);
		dev->power.request_pending = false;
	}

	if (dev->power.runtime_status == RPM_SUSPENDING
	    || dev->power.runtime_status == RPM_RESUMING
	    || dev->power.idle_notification) {
		DEFINE_WAIT(wait);

		/* Suspend, wake-up or idle notification in progress. */
		for (;;) {
			prepare_to_wait(&dev->power.wait_queue, &wait,
					TASK_UNINTERRUPTIBLE);
			if (dev->power.runtime_status != RPM_SUSPENDING
			    && dev->power.runtime_status != RPM_RESUMING
			    && !dev->power.idle_notification)
				break;
			spin_unlock_irq(&dev->power.lock);

			schedule();

			spin_lock_irq(&dev->power.lock);
		}
		finish_wait(&dev->power.wait_queue, &wait);
	}
}

/**
 * pm_runtime_barrier - Flush pending requests and wait for completions.
 * @dev: Device to handle.
 *
 * Prevent the device from being suspended by incrementing its usage counter and
 * if there's a pending resume request for the device, wake the device up.
 * Next, make sure that all pending requests for the device have been flushed
 * from pm_wq and wait for all runtime PM operations involving the device in
 * progress to complete.
 *
 * Return value:
 * 1, if there was a resume request pending and the device had to be woken up,
 * 0, otherwise
 */
int pm_runtime_barrier(struct device *dev)
{
	int retval = 0;

	pm_runtime_get_noresume(dev);
	spin_lock_irq(&dev->power.lock);

	if (dev->power.request_pending
	    && dev->power.request == RPM_REQ_RESUME) {
		rpm_resume(dev, 0);
		retval = 1;
	}

	__pm_runtime_barrier(dev);

	spin_unlock_irq(&dev->power.lock);
	pm_runtime_put_noidle(dev);

	return retval;
}
EXPORT_SYMBOL_GPL(pm_runtime_barrier);

/**
 * __pm_runtime_disable - Disable runtime PM of a device.
 * @dev: Device to handle.
 * @check_resume: If set, check if there's a resume request for the device.
 *
 * Increment power.disable_depth for the device and if it was zero previously,
 * cancel all pending runtime PM requests for the device and wait for all
 * operations in progress to complete.  The device can be either active or
 * suspended after its runtime PM has been disabled.
 *
 * If @check_resume is set and there's a resume request pending when
 * __pm_runtime_disable() is called and power.disable_depth is zero, the
 * function will wake up the device before disabling its runtime PM.
 */
void __pm_runtime_disable(struct device *dev, bool check_resume)
{
	spin_lock_irq(&dev->power.lock);

	if (dev->power.disable_depth > 0) {
		dev->power.disable_depth++;
		goto out;
	}

	/*
	 * Wake up the device if there's a resume request pending, because that
	 * means there probably is some I/O to process and disabling runtime PM
	 * shouldn't prevent the device from processing the I/O.
	 */
	if (check_resume && dev->power.request_pending
	    && dev->power.request == RPM_REQ_RESUME) {
		/*
		 * Prevent suspends and idle notifications from being carried
		 * out after we have woken up the device.
		 */
		pm_runtime_get_noresume(dev);

		rpm_resume(dev, 0);

		pm_runtime_put_noidle(dev);
	}

	/* Update time accounting before disabling PM-runtime. */
	update_pm_runtime_accounting(dev);

	if (!dev->power.disable_depth++)
		__pm_runtime_barrier(dev);

 out:
	spin_unlock_irq(&dev->power.lock);
}
EXPORT_SYMBOL_GPL(__pm_runtime_disable);

/**
 * pm_runtime_enable - Enable runtime PM of a device.
 * @dev: Device to handle.
 */
void pm_runtime_enable(struct device *dev)
{
	unsigned long flags;

	spin_lock_irqsave(&dev->power.lock, flags);

	if (dev->power.disable_depth > 0) {
		dev->power.disable_depth--;

		/* About to enable runtime pm, set accounting_timestamp to now */
		if (!dev->power.disable_depth)
			dev->power.accounting_timestamp = ktime_get_mono_fast_ns();
	} else {
		dev_warn(dev, "Unbalanced %s!\n", __func__);
	}

	WARN(!dev->power.disable_depth &&
	     dev->power.runtime_status == RPM_SUSPENDED &&
	     !dev->power.ignore_children &&
	     atomic_read(&dev->power.child_count) > 0,
	     "Enabling runtime PM for inactive device (%s) with active children\n",
	     dev_name(dev));

	spin_unlock_irqrestore(&dev->power.lock, flags);
}
EXPORT_SYMBOL_GPL(pm_runtime_enable);

/**
 * pm_runtime_forbid - Block runtime PM of a device.
 * @dev: Device to handle.
 *
 * Increase the device's usage count and clear its power.runtime_auto flag,
 * so that it cannot be suspended at run time until pm_runtime_allow() is called
 * for it.
 */
void pm_runtime_forbid(struct device *dev)
{
	spin_lock_irq(&dev->power.lock);
	if (!dev->power.runtime_auto)
		goto out;

	dev->power.runtime_auto = false;
	atomic_inc(&dev->power.usage_count);
	rpm_resume(dev, 0);

 out:
	spin_unlock_irq(&dev->power.lock);
}
EXPORT_SYMBOL_GPL(pm_runtime_forbid);

/**
 * pm_runtime_allow - Unblock runtime PM of a device.
 * @dev: Device to handle.
 *
 * Decrease the device's usage count and set its power.runtime_auto flag.
 */
void pm_runtime_allow(struct device *dev)
{
	spin_lock_irq(&dev->power.lock);
	if (dev->power.runtime_auto)
		goto out;

	dev->power.runtime_auto = true;
	if (atomic_dec_and_test(&dev->power.usage_count))
		rpm_idle(dev, RPM_AUTO | RPM_ASYNC);
	else
		trace_rpm_usage_rcuidle(dev, RPM_AUTO | RPM_ASYNC);

 out:
	spin_unlock_irq(&dev->power.lock);
}
EXPORT_SYMBOL_GPL(pm_runtime_allow);

/**
 * pm_runtime_no_callbacks - Ignore runtime PM callbacks for a device.
 * @dev: Device to handle.
 *
 * Set the power.no_callbacks flag, which tells the PM core that this
 * device is power-managed through its parent and has no runtime PM
 * callbacks of its own.  The runtime sysfs attributes will be removed.
 */
void pm_runtime_no_callbacks(struct device *dev)
{
	spin_lock_irq(&dev->power.lock);
	dev->power.no_callbacks = 1;
	spin_unlock_irq(&dev->power.lock);
	if (device_is_registered(dev))
		rpm_sysfs_remove(dev);
}
EXPORT_SYMBOL_GPL(pm_runtime_no_callbacks);

/**
 * pm_runtime_irq_safe - Leave interrupts disabled during callbacks.
 * @dev: Device to handle
 *
 * Set the power.irq_safe flag, which tells the PM core that the
 * ->runtime_suspend() and ->runtime_resume() callbacks for this device should
 * always be invoked with the spinlock held and interrupts disabled.  It also
 * causes the parent's usage counter to be permanently incremented, preventing
 * the parent from runtime suspending -- otherwise an irq-safe child might have
 * to wait for a non-irq-safe parent.
 */
void pm_runtime_irq_safe(struct device *dev)
{
	if (dev->parent)
		pm_runtime_get_sync(dev->parent);
	spin_lock_irq(&dev->power.lock);
	dev->power.irq_safe = 1;
	spin_unlock_irq(&dev->power.lock);
}
EXPORT_SYMBOL_GPL(pm_runtime_irq_safe);

/**
 * update_autosuspend - Handle a change to a device's autosuspend settings.
 * @dev: Device to handle.
 * @old_delay: The former autosuspend_delay value.
 * @old_use: The former use_autosuspend value.
 *
 * Prevent runtime suspend if the new delay is negative and use_autosuspend is
 * set; otherwise allow it.  Send an idle notification if suspends are allowed.
 *
 * This function must be called under dev->power.lock with interrupts disabled.
 */
static void update_autosuspend(struct device *dev, int old_delay, int old_use)
{
	int delay = dev->power.autosuspend_delay;

	/* Should runtime suspend be prevented now? */
	if (dev->power.use_autosuspend && delay < 0) {

		/* If it used to be allowed then prevent it. */
		if (!old_use || old_delay >= 0) {
			atomic_inc(&dev->power.usage_count);
			rpm_resume(dev, 0);
		} else {
			trace_rpm_usage_rcuidle(dev, 0);
		}
	}

	/* Runtime suspend should be allowed now. */
	else {

		/* If it used to be prevented then allow it. */
		if (old_use && old_delay < 0)
			atomic_dec(&dev->power.usage_count);

		/* Maybe we can autosuspend now. */
		rpm_idle(dev, RPM_AUTO);
	}
}

/**
 * pm_runtime_set_autosuspend_delay - Set a device's autosuspend_delay value.
 * @dev: Device to handle.
 * @delay: Value of the new delay in milliseconds.
 *
 * Set the device's power.autosuspend_delay value.  If it changes to negative
 * and the power.use_autosuspend flag is set, prevent runtime suspends.  If it
 * changes the other way, allow runtime suspends.
 */
void pm_runtime_set_autosuspend_delay(struct device *dev, int delay)
{
	int old_delay, old_use;

	spin_lock_irq(&dev->power.lock);
	old_delay = dev->power.autosuspend_delay;
	old_use = dev->power.use_autosuspend;
	dev->power.autosuspend_delay = delay;
	update_autosuspend(dev, old_delay, old_use);
	spin_unlock_irq(&dev->power.lock);
}
EXPORT_SYMBOL_GPL(pm_runtime_set_autosuspend_delay);

/**
 * __pm_runtime_use_autosuspend - Set a device's use_autosuspend flag.
 * @dev: Device to handle.
 * @use: New value for use_autosuspend.
 *
 * Set the device's power.use_autosuspend flag, and allow or prevent runtime
 * suspends as needed.
 */
void __pm_runtime_use_autosuspend(struct device *dev, bool use)
{
	int old_delay, old_use;

	spin_lock_irq(&dev->power.lock);
	old_delay = dev->power.autosuspend_delay;
	old_use = dev->power.use_autosuspend;
	dev->power.use_autosuspend = use;
	update_autosuspend(dev, old_delay, old_use);
	spin_unlock_irq(&dev->power.lock);
}
EXPORT_SYMBOL_GPL(__pm_runtime_use_autosuspend);

/**
 * pm_runtime_init - Initialize runtime PM fields in given device object.
 * @dev: Device object to initialize.
 */
void pm_runtime_init(struct device *dev)
{
	dev->power.runtime_status = RPM_SUSPENDED;
	dev->power.idle_notification = false;

	dev->power.disable_depth = 1;
	atomic_set(&dev->power.usage_count, 0);

	dev->power.runtime_error = 0;

	atomic_set(&dev->power.child_count, 0);
	pm_suspend_ignore_children(dev, false);
	dev->power.runtime_auto = true;

	dev->power.request_pending = false;
	dev->power.request = RPM_REQ_NONE;
	dev->power.deferred_resume = false;
	INIT_WORK(&dev->power.work, pm_runtime_work);

	dev->power.timer_expires = 0;
	hrtimer_init(&dev->power.suspend_timer, CLOCK_MONOTONIC, HRTIMER_MODE_ABS);
	dev->power.suspend_timer.function = pm_suspend_timer_fn;

	init_waitqueue_head(&dev->power.wait_queue);
}

/**
 * pm_runtime_reinit - Re-initialize runtime PM fields in given device object.
 * @dev: Device object to re-initialize.
 */
void pm_runtime_reinit(struct device *dev)
{
	if (!pm_runtime_enabled(dev)) {
		if (dev->power.runtime_status == RPM_ACTIVE)
			pm_runtime_set_suspended(dev);
		if (dev->power.irq_safe) {
			spin_lock_irq(&dev->power.lock);
			dev->power.irq_safe = 0;
			spin_unlock_irq(&dev->power.lock);
			if (dev->parent)
				pm_runtime_put(dev->parent);
		}
	}
}

/**
 * pm_runtime_remove - Prepare for removing a device from device hierarchy.
 * @dev: Device object being removed from device hierarchy.
 */
void pm_runtime_remove(struct device *dev)
{
	__pm_runtime_disable(dev, false);
	pm_runtime_reinit(dev);
}

/**
 * pm_runtime_clean_up_links - Prepare links to consumers for driver removal.
 * @dev: Device whose driver is going to be removed.
 *
 * Check links from this device to any consumers and if any of them have active
 * runtime PM references to the device, drop the usage counter of the device
 * (as many times as needed).
 *
 * Links with the DL_FLAG_MANAGED flag unset are ignored.
 *
 * Since the device is guaranteed to be runtime-active at the point this is
 * called, nothing else needs to be done here.
 *
 * Moreover, this is called after device_links_busy() has returned 'false', so
 * the status of each link is guaranteed to be DL_STATE_SUPPLIER_UNBIND and
 * therefore rpm_active can't be manipulated concurrently.
 */
void pm_runtime_clean_up_links(struct device *dev)
{
	struct device_link *link;
	int idx;

	idx = device_links_read_lock();

	list_for_each_entry_rcu(link, &dev->links.consumers, s_node,
				device_links_read_lock_held()) {
		if (!(link->flags & DL_FLAG_MANAGED))
			continue;

		while (refcount_dec_not_one(&link->rpm_active))
			pm_runtime_put_noidle(dev);
	}

	device_links_read_unlock(idx);
}

/**
 * pm_runtime_get_suppliers - Resume and reference-count supplier devices.
 * @dev: Consumer device.
 */
void pm_runtime_get_suppliers(struct device *dev)
{
	struct device_link *link;
	int idx;

	idx = device_links_read_lock();

	list_for_each_entry_rcu(link, &dev->links.suppliers, c_node,
				device_links_read_lock_held())
		if (link->flags & DL_FLAG_PM_RUNTIME) {
			link->supplier_preactivated = true;
			refcount_inc(&link->rpm_active);
			pm_runtime_get_sync(link->supplier);
		}

	device_links_read_unlock(idx);
}

/**
 * pm_runtime_put_suppliers - Drop references to supplier devices.
 * @dev: Consumer device.
 */
void pm_runtime_put_suppliers(struct device *dev)
{
	struct device_link *link;
	int idx;

	idx = device_links_read_lock();

	list_for_each_entry_rcu(link, &dev->links.suppliers, c_node,
				device_links_read_lock_held())
		if (link->supplier_preactivated) {
			link->supplier_preactivated = false;
			if (refcount_dec_not_one(&link->rpm_active))
				pm_runtime_put(link->supplier);
		}

	device_links_read_unlock(idx);
}

void pm_runtime_new_link(struct device *dev)
{
	spin_lock_irq(&dev->power.lock);
	dev->power.links_count++;
	spin_unlock_irq(&dev->power.lock);
}

void pm_runtime_drop_link(struct device *dev)
{
	spin_lock_irq(&dev->power.lock);
	WARN_ON(dev->power.links_count == 0);
	dev->power.links_count--;
	spin_unlock_irq(&dev->power.lock);
}

static bool pm_runtime_need_not_resume(struct device *dev)
{
	return atomic_read(&dev->power.usage_count) <= 1 &&
		(atomic_read(&dev->power.child_count) == 0 ||
		 dev->power.ignore_children);
}

/**
 * pm_runtime_force_suspend - Force a device into suspend state if needed.
 * @dev: Device to suspend.
 *
 * Disable runtime PM so we safely can check the device's runtime PM status and
 * if it is active, invoke its ->runtime_suspend callback to suspend it and
 * change its runtime PM status field to RPM_SUSPENDED.  Also, if the device's
 * usage and children counters don't indicate that the device was in use before
 * the system-wide transition under way, decrement its parent's children counter
 * (if there is a parent).  Keep runtime PM disabled to preserve the state
 * unless we encounter errors.
 *
 * Typically this function may be invoked from a system suspend callback to make
 * sure the device is put into low power state and it should only be used during
 * system-wide PM transitions to sleep states.  It assumes that the analogous
 * pm_runtime_force_resume() will be used to resume the device.
 */
int pm_runtime_force_suspend(struct device *dev)
{
	int (*callback)(struct device *);
	int ret;

	pm_runtime_disable(dev);
	if (pm_runtime_status_suspended(dev))
		return 0;

	callback = RPM_GET_CALLBACK(dev, runtime_suspend);

	ret = callback ? callback(dev) : 0;
	if (ret)
		goto err;

	/*
	 * If the device can stay in suspend after the system-wide transition
	 * to the working state that will follow, drop the children counter of
	 * its parent, but set its status to RPM_SUSPENDED anyway in case this
	 * function will be called again for it in the meantime.
	 */
	if (pm_runtime_need_not_resume(dev))
		pm_runtime_set_suspended(dev);
	else
		__update_runtime_status(dev, RPM_SUSPENDED);

	return 0;

err:
	pm_runtime_enable(dev);
	return ret;
}
EXPORT_SYMBOL_GPL(pm_runtime_force_suspend);

/**
 * pm_runtime_force_resume - Force a device into resume state if needed.
 * @dev: Device to resume.
 *
 * Prior invoking this function we expect the user to have brought the device
 * into low power state by a call to pm_runtime_force_suspend(). Here we reverse
 * those actions and bring the device into full power, if it is expected to be
 * used on system resume.  In the other case, we defer the resume to be managed
 * via runtime PM.
 *
 * Typically this function may be invoked from a system resume callback.
 */
int pm_runtime_force_resume(struct device *dev)
{
	int (*callback)(struct device *);
	int ret = 0;

	if (!pm_runtime_status_suspended(dev) || pm_runtime_need_not_resume(dev))
		goto out;

	/*
	 * The value of the parent's children counter is correct already, so
	 * just update the status of the device.
	 */
	__update_runtime_status(dev, RPM_ACTIVE);

	callback = RPM_GET_CALLBACK(dev, runtime_resume);

	ret = callback ? callback(dev) : 0;
	if (ret) {
		pm_runtime_set_suspended(dev);
		goto out;
	}

	pm_runtime_mark_last_busy(dev);
out:
	pm_runtime_enable(dev);
	return ret;
}
EXPORT_SYMBOL_GPL(pm_runtime_force_resume);<|MERGE_RESOLUTION|>--- conflicted
+++ resolved
@@ -1112,11 +1112,6 @@
 	int retval;
 
 	spin_lock_irqsave(&dev->power.lock, flags);
-<<<<<<< HEAD
-	retval = dev->power.disable_depth > 0 ? -EINVAL :
-		dev->power.runtime_status == RPM_ACTIVE
-			&& atomic_inc_not_zero(&dev->power.usage_count);
-=======
 	if (dev->power.disable_depth > 0) {
 		retval = -EINVAL;
 	} else if (dev->power.runtime_status != RPM_ACTIVE) {
@@ -1127,7 +1122,6 @@
 	} else {
 		retval = atomic_inc_not_zero(&dev->power.usage_count);
 	}
->>>>>>> 04d5ce62
 	trace_rpm_usage_rcuidle(dev, 0);
 	spin_unlock_irqrestore(&dev->power.lock, flags);
 
