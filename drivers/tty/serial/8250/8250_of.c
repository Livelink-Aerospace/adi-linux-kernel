--- conflicted
+++ resolved
@@ -96,12 +96,6 @@
 				  UPF_FIXED_TYPE;
 	spin_lock_init(&port->lock);
 
-<<<<<<< HEAD
-	/* Check for shifted address mapping */
-	if (of_property_read_u32(np, "reg-offset", &prop) == 0) {
-		port->mapbase += prop;
-		port->mapsize -= prop;
-=======
 	if (resource_type(&resource) == IORESOURCE_IO) {
 		port->iotype = UPIO_PORT;
 		port->iobase = resource.start;
@@ -110,8 +104,10 @@
 		port->mapsize = resource_size(&resource);
 
 		/* Check for shifted address mapping */
-		if (of_property_read_u32(np, "reg-offset", &prop) == 0)
+		if (of_property_read_u32(np, "reg-offset", &prop) == 0) {
 			port->mapbase += prop;
+			port->mapsize -= prop;
+		}
 
 		port->iotype = UPIO_MEM;
 		if (of_property_read_u32(np, "reg-io-width", &prop) == 0) {
@@ -134,7 +130,6 @@
 			}
 		}
 		port->flags |= UPF_IOREMAP;
->>>>>>> 84df9525
 	}
 
 	/* Check for registers offset within the devices address range */
