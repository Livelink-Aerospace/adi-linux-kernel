--- conflicted
+++ resolved
@@ -1014,15 +1014,9 @@
 	  This driver can also be built as a module.  If so, the module
 	  will be called lm95241.
 
-<<<<<<< HEAD
-config SENSORS_NTC_THERMISTOR
-	tristate "NTC thermistor support"
-	depends on !OF || IIO=n || IIO
-=======
 config SENSORS_LM95245
 	tristate "National Semiconductor LM95245 sensor chip"
 	depends on I2C
->>>>>>> 40dde7e2
 	help
 	  If you say yes here you get support for LM95245 sensor chip.
 
