--- conflicted
+++ resolved
@@ -89,15 +89,9 @@
 {
 	struct virtblk_req *vbr;
 
-<<<<<<< HEAD
-	spin_lock_irqsave(vblk->disk->queue->queue_lock, flags);
-	while ((vbr = virtqueue_get_buf(vblk->vq, &len)) != NULL) {
-		int error;
-=======
 	vbr = mempool_alloc(vblk->pool, gfp_mask);
 	if (!vbr)
 		return NULL;
->>>>>>> 4a8e43fe
 
 	vbr->vblk = vblk;
 	if (use_bio)
@@ -293,17 +287,12 @@
 		}
 	} while (!virtqueue_enable_cb(vq));
 	/* In case queue is stopped waiting for more buffers. */
-<<<<<<< HEAD
-	blk_start_queue(vblk->disk->queue);
-	spin_unlock_irqrestore(vblk->disk->queue->queue_lock, flags);
-=======
 	if (req_done)
 		blk_start_queue(vblk->disk->queue);
 	spin_unlock_irqrestore(vblk->disk->queue->queue_lock, flags);
 
 	if (bio_done)
 		wake_up(&vblk->queue_wait);
->>>>>>> 4a8e43fe
 }
 
 static bool do_req(struct request_queue *q, struct virtio_blk *vblk,
@@ -743,10 +732,7 @@
 		goto out_free_index;
 	}
 
-<<<<<<< HEAD
-=======
 	init_waitqueue_head(&vblk->queue_wait);
->>>>>>> 4a8e43fe
 	vblk->vdev = vdev;
 	vblk->sg_elems = sg_elems;
 	sg_init_table(vblk->sg, vblk->sg_elems);
@@ -775,11 +761,7 @@
 		goto out_mempool;
 	}
 
-<<<<<<< HEAD
-	q = vblk->disk->queue = blk_init_queue(do_virtblk_request, NULL);
-=======
 	q = vblk->disk->queue = blk_init_queue(virtblk_request, NULL);
->>>>>>> 4a8e43fe
 	if (!q) {
 		err = -ENOMEM;
 		goto out_put_disk;
