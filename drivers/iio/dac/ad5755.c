--- conflicted
+++ resolved
@@ -750,13 +750,9 @@
 	indio_dev->modes = INDIO_DIRECT_MODE;
 	indio_dev->num_channels = AD5755_NUM_CHANNELS;
 
-<<<<<<< HEAD
+	mutex_init(&st->lock);
+
 	if (dev_fwnode(&spi->dev))
-=======
-	mutex_init(&st->lock);
-
-	if (spi->dev.of_node)
->>>>>>> 256af411
 		pdata = ad5755_parse_dt(&spi->dev);
 	else
 		pdata = spi->dev.platform_data;
