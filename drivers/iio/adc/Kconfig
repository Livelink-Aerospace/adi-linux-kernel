# SPDX-License-Identifier: GPL-2.0-only
#
# ADC drivers
#
# When adding new entries keep the list in alphabetical order

menu "Analog to digital converters"

config AD_SIGMA_DELTA
	tristate
	select IIO_BUFFER
	select IIO_TRIGGERED_BUFFER

<<<<<<< HEAD
config AD400X
	tristate "Analog Device AD400X ADC Driver"
	depends on SPI_MASTER
	select IIO_BUFFER
	select IIO_TRIGGERED_BUFFER
	help
	  Say yes here to build support for Analog Devices AD400X high speed
	  SPI analog to digital converters (ADC).

	  To compile this driver as a module, choose M here: the module will be
	  called ad400x.

config AD7091R5
	tristate "Analog Devices AD7091R5 ADC Driver"
	depends on I2C
	select REGMAP_I2C
	help
	  Say yes here to build support for Analog Devices AD7091R-5 ADC.

=======
>>>>>>> 043f8a22
config AD7124
	tristate "Analog Devices AD7124 and similar sigma-delta ADCs driver"
	depends on SPI_MASTER
	select AD_SIGMA_DELTA
	help
	  Say yes here to build support for Analog Devices AD7124-4 and AD7124-8
	  SPI analog to digital converters (ADC).

	  To compile this driver as a module, choose M here: the module will be
	  called ad7124.

<<<<<<< HEAD
config AD7173
	tristate "Analog Devices AD7173 driver"
	depends on SPI_MASTER
	select AD_SIGMA_DELTA
	help
	  Say yes here to build support for Analog Devices AD7173
	  ADC.

=======
>>>>>>> 043f8a22
config AD7266
	tristate "Analog Devices AD7265/AD7266 ADC driver"
	depends on SPI_MASTER
	select IIO_BUFFER
	select IIO_TRIGGER
	select IIO_TRIGGERED_BUFFER
	help
	  Say yes here to build support for Analog Devices AD7265 and AD7266
	  ADCs.

	  To compile this driver as a module, choose M here: the module will be
	  called ad7266.

config AD7291
	tristate "Analog Devices AD7291 ADC driver"
	depends on I2C
	help
	  Say yes here to build support for Analog Devices AD7291
	  8 Channel ADC with temperature sensor.

	  To compile this driver as a module, choose M here: the
	  module will be called ad7291.

config AD7298
	tristate "Analog Devices AD7298 ADC driver"
	depends on SPI
	select IIO_BUFFER
	select IIO_TRIGGERED_BUFFER
	help
	  Say yes here to build support for Analog Devices AD7298
	  8 Channel ADC with temperature sensor.

	  To compile this driver as a module, choose M here: the
	  module will be called ad7298.

config AD738X
        tristate "Analog Devices AD738x ADC driver"
        depends on SPI_MASTER
        select IIO_BUFFER
        select IIO_TRIGGER
        select IIO_TRIGGERED_BUFFER
        help
          Say yes here to build support for Analog Devices AD738x ADC.

          To compile this driver as a module, choose M here: the module will be
          called ad738x.

config AD7476
	tristate "Analog Devices AD7476 1-channel ADCs driver and other similar devices from AD an TI"
	depends on SPI
	select IIO_BUFFER
	select IIO_TRIGGERED_BUFFER
	help
	  Say yes here to build support for the following SPI analog to
	  digital converters (ADCs):
	  Analog Devices: AD7273, AD7274, AD7276, AD7277, AD7278, AD7475,
	  AD7476, AD7477, AD7478, AD7466, AD7467, AD7468, AD7495, AD7910,
	  AD7920.
	  Texas Instruments: ADS7866, ADS7867, ADS7868.

	  To compile this driver as a module, choose M here: the
	  module will be called ad7476.

config AD7606
	tristate
	select IIO_BUFFER
	select IIO_TRIGGERED_BUFFER

config AD7606_IFACE_PARALLEL
	tristate "Analog Devices AD7606 ADC driver with parallel interface support"
	depends on HAS_IOMEM
	select AD7606
	help
	  Say yes here to build parallel interface support for Analog Devices:
	  ad7605-4, ad7606, ad7606-6, ad7606-4 analog to digital converters (ADC).

	  To compile this driver as a module, choose M here: the
	  module will be called ad7606_parallel.

config AD7606_IFACE_SPI
	tristate "Analog Devices AD7606 ADC driver with spi interface support"
	depends on SPI
	select AD7606
	help
	  Say yes here to build spi interface support for Analog Devices:
	  ad7605-4, ad7606, ad7606-6, ad7606-4 analog to digital converters (ADC).

	  To compile this driver as a module, choose M here: the
	  module will be called ad7606_spi.

config AD7766
	tristate "Analog Devices AD7766/AD7767 ADC driver"
	depends on SPI_MASTER
	select IIO_BUFFER
	select IIO_TRIGGERED_BUFFER
	help
	  Say yes here to build support for Analog Devices AD7766, AD7766-1,
	  AD7766-2, AD7767, AD7767-1, AD7767-2 SPI analog to digital converters.

	  To compile this driver as a module, choose M here: the module will be
	  called ad7766.

<<<<<<< HEAD
config AD7768
	tristate "Analog Devices AD7768 ADC driver"
	depends on SPI
	help
	  Say yes here to build support for Analog Devices AD7768 SPI analog to
	  digital converter (ADC).

	  To compile this driver as a module, choose M here: the module will be
	  called ad7768.

=======
>>>>>>> 043f8a22
config AD7768_1
	tristate "Analog Devices AD7768-1 ADC driver"
	depends on SPI
	select IIO_BUFFER
	select IIO_TRIGGER
	select IIO_TRIGGERED_BUFFER
	help
	  Say yes here to build support for Analog Devices AD7768-1 SPI
	  simultaneously sampling sigma-delta analog to digital converter (ADC).

	  To compile this driver as a module, choose M here: the module will be
	  called ad7768-1.

<<<<<<< HEAD
=======
config AD7780
	tristate "Analog Devices AD7780 and similar ADCs driver"
	depends on SPI
	depends on GPIOLIB || COMPILE_TEST
	select AD_SIGMA_DELTA
	help
	  Say yes here to build support for Analog Devices AD7170, AD7171,
	  AD7780 and AD7781 SPI analog to digital converters (ADC).

	  To compile this driver as a module, choose M here: the
	  module will be called ad7780.

>>>>>>> 043f8a22
config AD7791
	tristate "Analog Devices AD7791 ADC driver"
	depends on SPI
	select AD_SIGMA_DELTA
	help
	  Say yes here to build support for Analog Devices AD7787, AD7788, AD7789,
	  AD7790 and AD7791 SPI analog to digital converters (ADC).

	  To compile this driver as a module, choose M here: the module will be
	  called ad7791.

config AD7793
	tristate "Analog Devices AD7793 and similar ADCs driver"
	depends on SPI
	select AD_SIGMA_DELTA
	help
	  Say yes here to build support for Analog Devices AD7785, AD7792, AD7793,
	  AD7794 and AD7795 SPI analog to digital converters (ADC).

	  To compile this driver as a module, choose M here: the
	  module will be called AD7793.

config AD7887
	tristate "Analog Devices AD7887 ADC driver"
	depends on SPI
	select IIO_BUFFER
	select IIO_TRIGGERED_BUFFER
	help
	  Say yes here to build support for Analog Devices
	  AD7887 SPI analog to digital converter (ADC).

	  To compile this driver as a module, choose M here: the
	  module will be called ad7887.

config AD7923
	tristate "Analog Devices AD7923 and similar ADCs driver"
	depends on SPI
	select IIO_BUFFER
	select IIO_TRIGGERED_BUFFER
	help
	  Say yes here to build support for Analog Devices
	  AD7904, AD7914, AD7923, AD7924 4 Channel ADCs.

	  To compile this driver as a module, choose M here: the
	  module will be called ad7923.

config AD7949
	tristate "Analog Devices AD7949 and similar ADCs driver"
	depends on SPI
	help
	  Say yes here to build support for Analog Devices
	  AD7949, AD7682, AD7689 8 Channel ADCs.

	  To compile this driver as a module, choose M here: the
	  module will be called ad7949.

config AD799X
	tristate "Analog Devices AD799x ADC driver"
	depends on I2C
	select IIO_BUFFER
	select IIO_TRIGGERED_BUFFER
	help
	  Say yes here to build support for Analog Devices:
	  ad7991, ad7995, ad7999, ad7992, ad7993, ad7994, ad7997, ad7998
	  i2c analog to digital converters (ADC). Provides direct access
	  via sysfs.

	  To compile this driver as a module, choose M here: the module will be
	  called ad799x.

config AD9963
	tristate "Analog Devices AD9963 ADC driver"
	depends on SPI
	select REGMAP_SPI
	select ADMC
	select IIO_BUFFER
	select IIO_TRIGGERED_BUFFER
	help
	  Say yes here to build support for Analog Devices AD9963 ADC driver

	  To compile this driver as a module, choose M here: the module will be
	  called ad9963.

config ADAR1000
	tristate "Analog Devices ADAR1000 Beamformer driver"
	depends on SPI
	help
	  Say yes here to build support for Analog Devices ADAR1000 beamformer
	  driver.

	  To compile this driver as a module, choose M here: the module will be
	  called adar1000.

config ADM1177
	tristate "Analog Devices ADM1177 Digital Power Monitor driver"
	depends on I2C
	help
	  Say yes here to build support for Analog Devices:
	  ADM1177 Hot Swap Controller and Digital Power Monitor
	  with Soft Start Pin. Provides direct access
	  via sysfs.

	  To compile this driver as a module, choose M here: the
	  module will be called adm1177.

config ASPEED_ADC
	tristate "Aspeed ADC"
	depends on ARCH_ASPEED || COMPILE_TEST
	depends on COMMON_CLK
	help
	  If you say yes here you get support for the ADC included in Aspeed
	  BMC SoCs.

	  To compile this driver as a module, choose M here: the module will be
	  called aspeed_adc.

config AT91_ADC
	tristate "Atmel AT91 ADC"
	depends on ARCH_AT91
	depends on INPUT && SYSFS
	select IIO_BUFFER
	select IIO_TRIGGERED_BUFFER
	help
	  Say yes here to build support for Atmel AT91 ADC.

	  To compile this driver as a module, choose M here: the module will be
	  called at91_adc.

config CF_AXI_ADC
	tristate "Analog Devices High-Speed AXI ADC driver core"
	select IIO_BUFFER
	select IIO_BUFFER_HW_CONSUMER
	select IIO_BUFFER_DMAENGINE
	help
	  Say yes here to build support for Analog Devices AD9467 and AD9643,
	  High-Speed LVDS analog to digital converters (ADC).
	  FPGA interface HDL is available here:
	  http://wiki.analog.com/resources/fpga/xilinx/fmc/ad9467
	  If unsure, say N (but it's safe to say "Y").

	  To compile this driver as a module, choose M here: the
	  module will be called cf_axi_adc.

config AD9081
	tristate "Analog Devices AD9081 and similar Mixed Signal Front End (MxFE)"
	depends on SPI
	select CF_AXI_ADC
	help
	  Say yes here to build support for Analog Devices:
	  AD9081, AD9082 mixed signal front end (MxFE).
	  Provides direct access via sysfs.

config AD9208
	tristate "Analog Devices AD9208 and similar high speed ADCs"
	depends on SPI
	select CF_AXI_ADC
	help
	  Say yes here to build support for Analog Devices:
	  AD9208, AD9689, AD9695, AD9697, AD9694, AD6688, AD6684 high speed ADCs.
	  Provides direct access via sysfs.

config AD9361
	tristate "Analog Devices AD9361, AD9364 RF Agile Transceiver driver"
	depends on SPI
	depends on COMMON_CLK
	help
	  Say yes here to build support for Analog Devices:
	  AD9361, AD9364 RF Agile Transceivers. Provides direct access
	  via sysfs.

config AD9361_EXT_BAND_CONTROL
	bool "Support for controlling RX/TX band selection by the driver"
	depends on AD9361
	help
	  Say yes here if you want to enable support in the AD9361 driver
	  for controlling GPIOs and chip settings to select different bands
	  based on the RX/TX LO frequency.
	  The GPIOs would usually control external filter banks (high & low
	  pass filters for RX filters, and low pass for TX filters).

	  The functionality aims at trying to be a generic approach that would
	  potentially benefit as many designs as possible.

config AD9371
	tristate "Analog Devices AD9371 RF Transceiver driver"
	depends on SPI
	help
	  Say yes here to build support for Analog Devices:
	  AD9371 RF Transceivers. Provides direct access
	  via sysfs.

config ADRV9009
	tristate "Analog Devices ADRV9009/ADRV9008 RF Transceiver driver"
	depends on SPI
	help
	  Say yes here to build support for Analog Devices:
	  ADRV9009/ADRV9008 RF Transceivers. Provides direct access
	  via sysfs.

config AD6676
	tristate "Analog Devices AD6676 Wideband IF Receiver driver"
	depends on SPI
	select CF_AXI_ADC
	help
	  Say yes here to build support for Analog Devices:
	  AD6676 Wideband IF Receivers. Provides direct access
	  via sysfs.

config AD9467
	tristate "Analog Devices AD9467 etc. high speed ADCs"
	depends on SPI
	select CF_AXI_ADC
	help
	  Say yes here to build support for Analog Devices:
	  AD9467, AD9643, AD9250, AD9265, AD9683, AD9434, AD9625, AD9652
	  high speed ADCs. Provides direct access via sysfs.

config AD9680
	tristate "Analog Devices AD9680 and similar high speed ADCs"
	depends on SPI
	select CF_AXI_ADC
	help
	  Say yes here to build support for Analog Devices:
	  AD9234, AD9680, AD9684 high speed ADCs.
	  Provides direct access via sysfs.

config ADMC
	tristate "Analog Devices Motor Control (AD-FMCMOTCON) drivers"
	depends on SPI
	select CF_AXI_ADC
	help
	  Say yes here to build support for Analog Devices:
	  AD-FMCMOTCON1 device drivers. Provides direct access
	  via sysfs.

config CF_AXI_TDD
	tristate "Analog Devices TDD HDL CORE driver"
	help
	  Say yes here to build support for Analog Devices TDD HDL CORE driver.

config AXI_PULSE_CAPTURE
	tristate "Analog Devices Laser/Pulse HDL CORE driver"
	default n
	help
	  Say yes here to build support for Analog Devices Pulse Capture
	  HDL CORE driver.

	  To compile this driver as a module, choose M here: the module will be
	  called axi_pulse_capture.

config AXI_FMCADC5_SYNC
	tristate "Analog Devices FMCADC5 5Gbps Interleave Synchronizer"

config AT91_SAMA5D2_ADC
	tristate "Atmel AT91 SAMA5D2 ADC"
	depends on ARCH_AT91 || COMPILE_TEST
	depends on HAS_IOMEM
	select IIO_BUFFER
	select IIO_TRIGGERED_BUFFER
	help
	  Say yes here to build support for Atmel SAMA5D2 ADC which is
	  available on SAMA5D2 SoC family.

	  To compile this driver as a module, choose M here: the module will be
	  called at91-sama5d2_adc.

config AXP20X_ADC
	tristate "X-Powers AXP20X and AXP22X ADC driver"
	depends on MFD_AXP20X
	help
	  Say yes here to have support for X-Powers power management IC (PMIC)
	  AXP20X and AXP22X ADC devices.

	  To compile this driver as a module, choose M here: the module will be
	  called axp20x_adc.

config AXP288_ADC
	tristate "X-Powers AXP288 ADC driver"
	depends on MFD_AXP20X
	help
	  Say yes here to have support for X-Powers power management IC (PMIC) ADC
	  device. Depending on platform configuration, this general purpose ADC can
	  be used for sampling sensors such as thermal resistors.

	  To compile this driver as a module, choose M here: the module will be
	  called axp288_adc.

config BCM_IPROC_ADC
	tristate "Broadcom IPROC ADC driver"
	depends on ARCH_BCM_IPROC || COMPILE_TEST
	depends on MFD_SYSCON
	default ARCH_BCM_CYGNUS
	help
	  Say Y here if you want to add support for the Broadcom static
	  ADC driver.

	  Broadcom iProc ADC driver. Broadcom iProc ADC controller has 8
	  channels. The driver allows the user to read voltage values.

config BERLIN2_ADC
	tristate "Marvell Berlin2 ADC driver"
	depends on ARCH_BERLIN
	help
	  Marvell Berlin2 ADC driver. This ADC has 8 channels, with one used for
	  temperature measurement.

config CC10001_ADC
	tristate "Cosmic Circuits 10001 ADC driver"
	depends on HAS_IOMEM && HAVE_CLK && REGULATOR
	select IIO_BUFFER
	select IIO_TRIGGERED_BUFFER
	help
	  Say yes here to build support for Cosmic Circuits 10001 ADC.

	  This driver can also be built as a module. If so, the module will be
	  called cc10001_adc.

config CPCAP_ADC
	tristate "Motorola CPCAP PMIC ADC driver"
	depends on MFD_CPCAP
	select IIO_BUFFER
	select IIO_TRIGGERED_BUFFER
	help
	  Say yes here to build support for Motorola CPCAP PMIC ADC.

	  This driver can also be built as a module. If so, the module will be
	  called cpcap-adc.

config DA9150_GPADC
	tristate "Dialog DA9150 GPADC driver support"
	depends on MFD_DA9150
	help
	  Say yes here to build support for Dialog DA9150 GPADC.

	  This driver can also be built as a module. If chosen, the module name
	  will be da9150-gpadc.

	  To compile this driver as a module, choose M here: the module will be
	  called berlin2-adc.

config DLN2_ADC
	tristate "Diolan DLN-2 ADC driver support"
	depends on MFD_DLN2
	select IIO_BUFFER
	select IIO_TRIGGERED_BUFFER
	help
	  Say yes here to build support for Diolan DLN-2 ADC.

	  This driver can also be built as a module. If so, the module will be
	  called adc_dln2.

config ENVELOPE_DETECTOR
	tristate "Envelope detector using a DAC and a comparator"
	depends on OF
	help
	  Say yes here to build support for an envelope detector using a DAC
	  and a comparator.

	  To compile this driver as a module, choose M here: the module will be
	  called envelope-detector.

config EP93XX_ADC
	tristate "Cirrus Logic EP93XX ADC driver"
	depends on ARCH_EP93XX
	help
	  Driver for the ADC module on the EP93XX series of SoC from Cirrus Logic.
	  It's recommended to switch on CONFIG_HIGH_RES_TIMERS option, in this
	  case driver will reduce its CPU usage by 90% in some use cases.

	  To compile this driver as a module, choose M here: the module will be
	  called ep93xx_adc.

config EXYNOS_ADC
	tristate "Exynos ADC driver support"
	depends on ARCH_EXYNOS || ARCH_S3C24XX || ARCH_S3C64XX || ARCH_S5PV210 || (OF && COMPILE_TEST)
	depends on HAS_IOMEM
	help
	  Core support for the ADC block found in the Samsung EXYNOS series
	  of SoCs for drivers such as the touchscreen and hwmon to use to share
	  this resource.

	  To compile this driver as a module, choose M here: the module will be
	  called exynos_adc.

config MXS_LRADC_ADC
	tristate "Freescale i.MX23/i.MX28 LRADC ADC"
	depends on MFD_MXS_LRADC
	select IIO_BUFFER
	select IIO_TRIGGERED_BUFFER
	help
	  Say yes here to build support for the ADC functions of the
	  i.MX23/i.MX28 LRADC. This includes general-purpose ADC readings,
	  battery voltage measurement, and die temperature measurement.

	  This driver can also be built as a module. If so, the module will be
	  called mxs-lradc-adc.

config FSL_MX25_ADC
	tristate "Freescale MX25 ADC driver"
	depends on MFD_MX25_TSADC
	help
	  Generic Conversion Queue driver used for general purpose ADC in the
	  MX25. This driver supports single measurements using the MX25 ADC.

config HI8435
	tristate "Holt Integrated Circuits HI-8435 threshold detector"
	select IIO_TRIGGERED_EVENT
	depends on SPI
	help
	  If you say yes here you get support for Holt Integrated Circuits
	  HI-8435 chip.

	  This driver can also be built as a module. If so, the module will be
	  called hi8435.

config HX711
	tristate "AVIA HX711 ADC for weight cells"
	depends on GPIOLIB
	select IIO_BUFFER
	select IIO_TRIGGERED_BUFFER
	help
	  If you say yes here you get support for AVIA HX711 ADC which is used
	  for weigh cells

	  This driver uses two GPIOs, one acts as the clock and controls the
	  channel selection and gain, the other one is used for the measurement
	  data

	  Currently the raw value is read from the chip and delivered.
	  To get an actual weight one needs to subtract the
	  zero offset and multiply by a scale factor.
	  This should be done in userspace.

	  This driver can also be built as a module. If so, the module will be
	  called hx711.

config INA2XX_ADC
	tristate "Texas Instruments INA2xx Power Monitors IIO driver"
	depends on I2C && !SENSORS_INA2XX
	select REGMAP_I2C
	select IIO_BUFFER
	select IIO_KFIFO_BUF
	help
	  Say yes here to build support for TI INA2xx family of Power Monitors.
	  This driver is mutually exclusive with the HWMON version.

config INGENIC_ADC
	tristate "Ingenic JZ47xx SoCs ADC driver"
	depends on MIPS || COMPILE_TEST
	help
	  Say yes here to build support for the Ingenic JZ47xx SoCs ADC unit.

	  This driver can also be built as a module. If so, the module will be
	  called ingenic_adc.

config IMX7D_ADC
	tristate "Freescale IMX7D ADC driver"
	depends on ARCH_MXC || COMPILE_TEST
	depends on HAS_IOMEM
	help
	  Say yes here to build support for IMX7D ADC.

	  This driver can also be built as a module. If so, the module will be
	  called imx7d_adc.

config LP8788_ADC
	tristate "LP8788 ADC driver"
	depends on MFD_LP8788
	help
	  Say yes here to build support for TI LP8788 ADC.

	  To compile this driver as a module, choose M here: the module will be
	  called lp8788_adc.

config LPC18XX_ADC
	tristate "NXP LPC18xx ADC driver"
	depends on ARCH_LPC18XX || COMPILE_TEST
	depends on OF && HAS_IOMEM
	help
	  Say yes here to build support for NXP LPC18XX ADC.

	  To compile this driver as a module, choose M here: the module will be
	  called lpc18xx_adc.

config LPC32XX_ADC
	tristate "NXP LPC32XX ADC"
	depends on ARCH_LPC32XX || COMPILE_TEST
	depends on HAS_IOMEM
	help
	  Say yes here to build support for the integrated ADC inside the
	  LPC32XX SoC. Note that this feature uses the same hardware as the
	  touchscreen driver, so you should either select only one of the two
	  drivers (lpc32xx_adc or lpc32xx_ts) or, in the OpenFirmware case,
	  activate only one via device tree selection.  Provides direct access
	  via sysfs.

config LTC2471
	tristate "Linear Technology LTC2471 and LTC2473 ADC driver"
	depends on I2C
	help
	  Say yes here to build support for Linear Technology LTC2471 and
	  LTC2473 16-bit I2C ADC.

	  This driver can also be built as a module. If so, the module will
	  be called ltc2471.

config LTC2485
	tristate "Linear Technology LTC2485 ADC driver"
	depends on I2C
	help
	  Say yes here to build support for Linear Technology LTC2485 ADC.

	  To compile this driver as a module, choose M here: the module will be
	  called ltc2485.

config LTC2497
	tristate "Linear Technology LTC2497 ADC driver"
	depends on I2C
	help
	  Say yes here to build support for Linear Technology LTC2497
	  16-Bit 8-/16-Channel Delta Sigma ADC.

	  To compile this driver as a module, choose M here: the module will be
	  called ltc2497.

config MAX1027
	tristate "Maxim max1027 ADC driver"
	depends on SPI
	select IIO_BUFFER
	select IIO_TRIGGERED_BUFFER
	help
	  Say yes here to build support for Maxim SPI ADC models
	  max1027, max1029 and max1031.

	  To compile this driver as a module, choose M here: the module will be
	  called max1027.

config MAX11100
	tristate "Maxim max11100 ADC driver"
	depends on SPI_MASTER
	help
	  Say yes here to build support for Maxim max11100 SPI ADC

	  To compile this driver as a module, choose M here: the module will be
	  called max11100.

config MAX1118
	tristate "Maxim max1117/max1118/max1119 ADCs driver"
	depends on SPI
	select IIO_BUFFER
	select IIO_TRIGGERED_BUFFER
	help
	  Say yes here to build support for Maxim max1117/max1118/max1119
	  8-bit, dual-channel ADCs.

	  To compile this driver as a module, choose M here: the module will be
	  called max1118.

config MAX1363
	tristate "Maxim max1363 ADC driver"
	depends on I2C
	select IIO_BUFFER
	select IIO_TRIGGERED_BUFFER
	help
	  Say yes here to build support for many Maxim i2c analog to digital
	  converters (ADC). (max1361, max1362, max1363, max1364, max1036,
	  max1037, max1038, max1039, max1136, max1136, max1137, max1138,
	  max1139, max1236, max1237, max11238, max1239, max11600, max11601,
	  max11602, max11603, max11604, max11605, max11606, max11607,
	  max11608, max11609, max11610, max11611, max11612, max11613,
	  max11614, max11615, max11616, max11617, max11644, max11645,
	  max11646, max11647) Provides direct access via sysfs and buffered
	  data via the iio dev interface.

	  To compile this driver as a module, choose M here: the module will be
	  called max1363.

config MAX9611
	tristate "Maxim max9611/max9612 ADC driver"
	depends on I2C
	help
	  Say yes here to build support for Maxim max9611/max9612 current sense
	  amplifier with 12-bits ADC interface.

	  To compile this driver as a module, choose M here: the module will be
	  called max9611.

config MCP320X
	tristate "Microchip Technology MCP3x01/02/04/08 and MCP3550/1/3"
	depends on SPI
	help
	  Say yes here to build support for Microchip Technology's
	  MCP3001, MCP3002, MCP3004, MCP3008, MCP3201, MCP3202, MCP3204,
	  MCP3208, MCP3301, MCP3550, MCP3551 and MCP3553 analog to digital
	  converters.

	  This driver can also be built as a module. If so, the module will be
	  called mcp320x.

config MCP3422
	tristate "Microchip Technology MCP3421/2/3/4/5/6/7/8 driver"
	depends on I2C
	help
	  Say yes here to build support for Microchip Technology's MCP3421
	  MCP3422, MCP3423, MCP3424, MCP3425, MCP3426, MCP3427 or MCP3428
	  analog to digital converters.

	  This driver can also be built as a module. If so, the module will be
	  called mcp3422.

config MCP3911
	tristate "Microchip Technology MCP3911 driver"
	depends on SPI
	help
	  Say yes here to build support for Microchip Technology's MCP3911
	  analog to digital converter.

	  This driver can also be built as a module. If so, the module will be
	  called mcp3911.

config MEDIATEK_MT6577_AUXADC
	tristate "MediaTek AUXADC driver"
	depends on ARCH_MEDIATEK || COMPILE_TEST
	depends on HAS_IOMEM
	help
	  Say yes here to enable support for MediaTek mt65xx AUXADC.

	  The driver supports immediate mode operation to read from one of sixteen
	  channels (external or internal).

	  This driver can also be built as a module. If so, the module will be
	  called mt6577_auxadc.

config MEN_Z188_ADC
	tristate "MEN 16z188 ADC IP Core support"
	depends on MCB
	help
	  Say yes here to enable support for the MEN 16z188 ADC IP-Core on a MCB
	  carrier.

	  This driver can also be built as a module. If so, the module will be
	  called men_z188_adc.

config MESON_SARADC
	tristate "Amlogic Meson SAR ADC driver"
	default ARCH_MESON
	depends on OF && COMMON_CLK && (ARCH_MESON || COMPILE_TEST)
	select REGMAP_MMIO
	help
	  Say yes here to build support for the SAR ADC found in Amlogic Meson
	  SoCs.

	  To compile this driver as a module, choose M here: the
	  module will be called meson_saradc.

config NAU7802
	tristate "Nuvoton NAU7802 ADC driver"
	depends on I2C
	help
	  Say yes here to build support for Nuvoton NAU7802 ADC.

	  To compile this driver as a module, choose M here: the
	  module will be called nau7802.

config NPCM_ADC
	tristate "Nuvoton NPCM ADC driver"
	depends on ARCH_NPCM || COMPILE_TEST
	depends on HAS_IOMEM
	help
	  Say yes here to build support for Nuvoton NPCM ADC.

	  This driver can also be built as a module. If so, the module
	  will be called npcm_adc.

config PALMAS_GPADC
	tristate "TI Palmas General Purpose ADC"
	depends on MFD_PALMAS
	help
	  Palmas series pmic chip by Texas Instruments (twl6035/6037)
	  is used in smartphones and tablets and supports a 16 channel
	  general purpose ADC.

config QCOM_VADC_COMMON
	tristate

config QCOM_PM8XXX_XOADC
	tristate "Qualcomm SSBI PM8xxx PMIC XOADCs"
	depends on MFD_PM8XXX
	select QCOM_VADC_COMMON
	help
	  ADC driver for the XOADC portions of the Qualcomm PM8xxx PMICs
	  using SSBI transport: PM8018, PM8038, PM8058, PM8921.

	  To compile this driver as a module, choose M here: the module
	  will be called qcom-pm8xxx-xoadc.

config QCOM_SPMI_IADC
	tristate "Qualcomm SPMI PMIC current ADC"
	depends on SPMI
	select REGMAP_SPMI
	help
	  This is the IIO Current ADC driver for Qualcomm QPNP IADC Chip.

	  The driver supports single mode operation to read from one of two
	  channels (external or internal). Hardware have additional
	  channels internally used for gain and offset calibration.

	  To compile this driver as a module, choose M here: the module will
	  be called qcom-spmi-iadc.

config QCOM_SPMI_VADC
	tristate "Qualcomm SPMI PMIC voltage ADC"
	depends on SPMI
	select REGMAP_SPMI
	select QCOM_VADC_COMMON
	help
	  This is the IIO Voltage ADC driver for Qualcomm QPNP VADC Chip.

	  The driver supports multiple channels read. The VADC is a 15-bit
	  sigma-delta ADC. Some of the channels are internally used for
	  calibration.

	  To compile this driver as a module, choose M here: the module will
	  be called qcom-spmi-vadc.

config QCOM_SPMI_ADC5
	tristate "Qualcomm Technologies Inc. SPMI PMIC5 ADC"
	depends on SPMI
	select REGMAP_SPMI
	select QCOM_VADC_COMMON
	help
	  This is the IIO Voltage PMIC5 ADC driver for Qualcomm Technologies Inc.

	  The driver supports multiple channels read. The ADC is a 16-bit
	  sigma-delta ADC. The hardware supports calibrated results for
	  conversion requests and clients include reading voltage phone
	  power, on board system thermistors connected to the PMIC ADC,
	  PMIC die temperature, charger temperature, battery current, USB voltage
	  input, voltage signals connected to supported PMIC GPIO inputs. The
	  hardware supports internal pull-up for thermistors and can choose between
	  a 100k, 30k and 400k pull up using the ADC channels.

	  To compile this driver as a module, choose M here: the module will
	  be called qcom-spmi-adc5.

config RCAR_GYRO_ADC
	tristate "Renesas R-Car GyroADC driver"
	depends on ARCH_RCAR_GEN2 || COMPILE_TEST
	help
	  Say yes here to build support for the GyroADC found in Renesas
	  R-Car Gen2 SoCs. This block is a simple SPI offload engine for
	  reading data out of attached compatible ADCs in a round-robin
	  fashion. Up to 4 or 8 ADC channels are supported by this block,
	  depending on which ADCs are attached.

	  To compile this driver as a module, choose M here: the
	  module will be called rcar-gyroadc.

config ROCKCHIP_SARADC
	tristate "Rockchip SARADC driver"
	depends on ARCH_ROCKCHIP || (ARM && COMPILE_TEST)
	depends on RESET_CONTROLLER
	help
	  Say yes here to build support for the SARADC found in SoCs from
	  Rockchip.

	  To compile this driver as a module, choose M here: the
	  module will be called rockchip_saradc.

config SC27XX_ADC
	tristate "Spreadtrum SC27xx series PMICs ADC"
	depends on MFD_SC27XX_PMIC || COMPILE_TEST
	help
	  Say yes here to build support for the integrated ADC inside the
	  Spreadtrum SC27xx series PMICs.

	  This driver can also be built as a module. If so, the module
	  will be called sc27xx_adc.

config SPEAR_ADC
	tristate "ST SPEAr ADC"
	depends on PLAT_SPEAR || COMPILE_TEST
	depends on HAS_IOMEM
	help
	  Say yes here to build support for the integrated ADC inside the
	  ST SPEAr SoC. Provides direct access via sysfs.

	  To compile this driver as a module, choose M here: the
	  module will be called spear_adc.

config SD_ADC_MODULATOR
	tristate "Generic sigma delta modulator"
	depends on OF
	select IIO_BUFFER
	select IIO_TRIGGERED_BUFFER
	help
	  Select this option to enables sigma delta modulator. This driver can
	  support generic sigma delta modulators.

	  This driver can also be built as a module.  If so, the module
	  will be called sd_adc_modulator.

config STM32_ADC_CORE
	tristate "STMicroelectronics STM32 adc core"
	depends on ARCH_STM32 || COMPILE_TEST
	depends on OF
	depends on REGULATOR
	select IIO_BUFFER
	select MFD_STM32_TIMERS
	select IIO_STM32_TIMER_TRIGGER
	select IIO_TRIGGERED_BUFFER
	help
	  Select this option to enable the core driver for STMicroelectronics
	  STM32 analog-to-digital converter (ADC).

	  This driver can also be built as a module.  If so, the module
	  will be called stm32-adc-core.

config STM32_ADC
	tristate "STMicroelectronics STM32 adc"
	depends on STM32_ADC_CORE
	help
	  Say yes here to build support for STMicroelectronics stm32 Analog
	  to Digital Converter (ADC).

	  This driver can also be built as a module.  If so, the module
	  will be called stm32-adc.

config STM32_DFSDM_CORE
	tristate "STMicroelectronics STM32 DFSDM core"
	depends on (ARCH_STM32 && OF) || COMPILE_TEST
	select REGMAP
	select REGMAP_MMIO
	help
	  Select this option to enable the  driver for STMicroelectronics
	  STM32 digital filter for sigma delta converter.

	  This driver can also be built as a module.  If so, the module
	  will be called stm32-dfsdm-core.

config STM32_DFSDM_ADC
	tristate "STMicroelectronics STM32 dfsdm adc"
	depends on (ARCH_STM32 && OF) || COMPILE_TEST
	select STM32_DFSDM_CORE
	select REGMAP_MMIO
	select IIO_BUFFER
	select IIO_BUFFER_HW_CONSUMER
	select IIO_TRIGGERED_BUFFER
	help
	  Select this option to support ADCSigma delta modulator for
	  STMicroelectronics STM32 digital filter for sigma delta converter.

	  This driver can also be built as a module.  If so, the module
	  will be called stm32-dfsdm-adc.

config STMPE_ADC
	tristate "STMicroelectronics STMPE ADC driver"
	depends on OF && MFD_STMPE
	help
	  Say yes here to build support for ST Microelectronics STMPE
	  built-in ADC block (stmpe811).

config STX104
	tristate "Apex Embedded Systems STX104 driver"
	depends on PC104 && X86
	select ISA_BUS_API
	select GPIOLIB
	help
	  Say yes here to build support for the Apex Embedded Systems STX104
	  integrated analog PC/104 card.

	  This driver supports the 16 channels of single-ended (8 channels of
	  differential) analog inputs, 2 channels of analog output, 4 digital
	  inputs, and 4 digital outputs provided by the STX104.

	  The base port addresses for the devices may be configured via the base
	  array module parameter.

config SUN4I_GPADC
	tristate "Support for the Allwinner SoCs GPADC"
	depends on IIO
	depends on MFD_SUN4I_GPADC || MACH_SUN8I
	depends on THERMAL || !THERMAL_OF
	select REGMAP_IRQ
	help
	  Say yes here to build support for Allwinner (A10, A13 and A31) SoCs
	  GPADC. This ADC provides 4 channels which can be used as an ADC or as
	  a touchscreen input and one channel for thermal sensor.

	  The thermal sensor slows down ADC readings and can be disabled by
	  disabling CONFIG_THERMAL_OF. However, the thermal sensor should be
	  enabled by default since the SoC temperature is usually more critical
	  than ADC readings.

	  To compile this driver as a module, choose M here: the module will be
	  called sun4i-gpadc-iio.

config TI_ADC081C
	tristate "Texas Instruments ADC081C/ADC101C/ADC121C family"
	depends on I2C
	select IIO_BUFFER
	select IIO_TRIGGERED_BUFFER
	help
	  If you say yes here you get support for Texas Instruments ADC081C,
	  ADC101C and ADC121C ADC chips.

	  This driver can also be built as a module. If so, the module will be
	  called ti-adc081c.

config TI_ADC0832
	tristate "Texas Instruments ADC0831/ADC0832/ADC0834/ADC0838"
	depends on SPI
	select IIO_BUFFER
	select IIO_TRIGGERED_BUFFER
	help
	  If you say yes here you get support for Texas Instruments ADC0831,
	  ADC0832, ADC0834, ADC0838 ADC chips.

	  This driver can also be built as a module. If so, the module will be
	  called ti-adc0832.

config TI_ADC084S021
	tristate "Texas Instruments ADC084S021"
	depends on SPI
	select IIO_BUFFER
	select IIO_TRIGGERED_BUFFER
	help
	  If you say yes here you get support for Texas Instruments ADC084S021
	  chips.

	  This driver can also be built as a module. If so, the module will be
	  called ti-adc084s021.

config TI_ADC12138
	tristate "Texas Instruments ADC12130/ADC12132/ADC12138"
	depends on SPI
	select IIO_BUFFER
	select IIO_TRIGGERED_BUFFER
	help
	  If you say yes here you get support for Texas Instruments ADC12130,
	  ADC12132 and ADC12138 chips.

	  This driver can also be built as a module. If so, the module will be
	  called ti-adc12138.

config TI_ADC108S102
	tristate "Texas Instruments ADC108S102 and ADC128S102 driver"
	depends on SPI
	select IIO_BUFFER
	select IIO_TRIGGERED_BUFFER
	help
	  Say yes here to build support for Texas Instruments ADC108S102 and
	  ADC128S102 ADC.

	  To compile this driver as a module, choose M here: the module will
	  be called ti-adc108s102.

config TI_ADC128S052
	tristate "Texas Instruments ADC128S052/ADC122S021/ADC124S021"
	depends on SPI
	help
	  If you say yes here you get support for Texas Instruments ADC128S052,
	  ADC122S021 and ADC124S021 chips.

	  This driver can also be built as a module. If so, the module will be
	  called ti-adc128s052.

config TI_ADC161S626
	tristate "Texas Instruments ADC161S626 1-channel differential ADC"
	depends on SPI
	select IIO_BUFFER
	select IIO_TRIGGERED_BUFFER
	help
	  If you say yes here you get support for Texas Instruments ADC141S626,
	  and ADC161S626 chips.

	  This driver can also be built as a module. If so, the module will be
	  called ti-adc161s626.

config TI_ADS1015
	tristate "Texas Instruments ADS1015 ADC"
	depends on I2C
	select REGMAP_I2C
	select IIO_BUFFER
	select IIO_TRIGGERED_BUFFER
	help
	  If you say yes here you get support for Texas Instruments ADS1015
	  ADC chip.

	  This driver can also be built as a module. If so, the module will be
	  called ti-ads1015.

config TI_ADS7950
	tristate "Texas Instruments ADS7950 ADC driver"
	depends on SPI && GPIOLIB
	select IIO_BUFFER
	select IIO_TRIGGERED_BUFFER
	help
	  Say yes here to build support for Texas Instruments ADS7950, ADS7951,
	  ADS7952, ADS7953, ADS7954, ADS7955, ADS7956, ADS7957, ADS7958, ADS7959.
	  ADS7960, ADS7961.

	  To compile this driver as a module, choose M here: the
	  module will be called ti-ads7950.

config TI_ADS8344
	tristate "Texas Instruments ADS8344"
	depends on SPI && OF
	help
	  If you say yes here you get support for Texas Instruments ADS8344
	  ADC chips

	  This driver can also be built as a module. If so, the module will be
	  called ti-ads8344.

config TI_ADS8688
	tristate "Texas Instruments ADS8688"
	depends on SPI && OF
	help
	  If you say yes here you get support for Texas Instruments ADS8684 and
	  and ADS8688 ADC chips

	  This driver can also be built as a module. If so, the module will be
	  called ti-ads8688.

config TI_ADS124S08
	tristate "Texas Instruments ADS124S08"
	depends on SPI && OF
	help
	  If you say yes here you get support for Texas Instruments ADS124S08
	  and ADS124S06 ADC chips

	  This driver can also be built as a module. If so, the module will be
	  called ti-ads124s08.

config TI_AM335X_ADC
	tristate "TI's AM335X ADC driver"
	depends on MFD_TI_AM335X_TSCADC && HAS_DMA
	select IIO_BUFFER
	select IIO_KFIFO_BUF
	help
	  Say yes here to build support for Texas Instruments ADC
	  driver which is also a MFD client.

	  To compile this driver as a module, choose M here: the module will be
	  called ti_am335x_adc.

config TI_TLC4541
	tristate "Texas Instruments TLC4541 ADC driver"
	depends on SPI
	select IIO_BUFFER
	select IIO_TRIGGERED_BUFFER
	help
	  Say yes here to build support for Texas Instruments TLC4541 / TLC3541
	  ADC chips.

	  This driver can also be built as a module. If so, the module will be
	  called ti-tlc4541.

config TWL4030_MADC
	tristate "TWL4030 MADC (Monitoring A/D Converter)"
	depends on TWL4030_CORE
	help
	  This driver provides support for Triton TWL4030-MADC. The
	  driver supports both RT and SW conversion methods.

	  This driver can also be built as a module. If so, the module will be
	  called twl4030-madc.

config TWL6030_GPADC
	tristate "TWL6030 GPADC (General Purpose A/D Converter) Support"
	depends on TWL4030_CORE
	default n
	help
	  Say yes here if you want support for the TWL6030/TWL6032 General
	  Purpose A/D Converter. This will add support for battery type
	  detection, battery voltage and temperature measurement, die
	  temperature measurement, system supply voltage, audio accessory,
	  USB ID detection.

	  This driver can also be built as a module. If so, the module will be
	  called twl6030-gpadc.

config VF610_ADC
	tristate "Freescale vf610 ADC driver"
	depends on OF
	depends on HAS_IOMEM
	select IIO_BUFFER
	select IIO_TRIGGERED_BUFFER
	help
	  Say yes here to support for Vybrid board analog-to-digital converter.
	  Since the IP is used for i.MX6SLX, the driver also support i.MX6SLX.

	  This driver can also be built as a module. If so, the module will be
	  called vf610_adc.

config VIPERBOARD_ADC
	tristate "Viperboard ADC support"
	depends on MFD_VIPERBOARD && USB
	help
	  Say yes here to access the ADC part of the Nano River
	  Technologies Viperboard.

	  To compile this driver as a module, choose M here: the module will be
	  called viperboard_adc.

config XILINX_XADC
	tristate "Xilinx XADC driver"
	depends on HAS_IOMEM
	select IIO_BUFFER
	select IIO_TRIGGERED_BUFFER
	help
	  Say yes here to have support for the Xilinx XADC. The driver does support
	  both the ZYNQ interface to the XADC as well as the AXI-XADC interface.

	  The driver can also be build as a module. If so, the module will be called
	  xilinx-xadc.

config XILINX_AMS
       tristate "Xilinx AMS driver"
       depends on ARCH_ZYNQMP || COMPILE_TEST
       depends on HAS_IOMEM
       help
         Say yes here to have support for the Xilinx AMS.

         The driver can also be build as a module. If so, the module will be called
         xilinx-ams.

endmenu<|MERGE_RESOLUTION|>--- conflicted
+++ resolved
@@ -11,7 +11,6 @@
 	select IIO_BUFFER
 	select IIO_TRIGGERED_BUFFER
 
-<<<<<<< HEAD
 config AD400X
 	tristate "Analog Device AD400X ADC Driver"
 	depends on SPI_MASTER
@@ -31,8 +30,6 @@
 	help
 	  Say yes here to build support for Analog Devices AD7091R-5 ADC.
 
-=======
->>>>>>> 043f8a22
 config AD7124
 	tristate "Analog Devices AD7124 and similar sigma-delta ADCs driver"
 	depends on SPI_MASTER
@@ -44,7 +41,6 @@
 	  To compile this driver as a module, choose M here: the module will be
 	  called ad7124.
 
-<<<<<<< HEAD
 config AD7173
 	tristate "Analog Devices AD7173 driver"
 	depends on SPI_MASTER
@@ -53,8 +49,18 @@
 	  Say yes here to build support for Analog Devices AD7173
 	  ADC.
 
-=======
->>>>>>> 043f8a22
+config AD7192
+	tristate "Analog Devices AD7190 AD7192 AD7193 AD7195 ADC driver"
+	depends on SPI
+	select AD_SIGMA_DELTA
+	help
+	  Say yes here to build support for Analog Devices AD7190,
+	  AD7192, AD7193 or AD7195 SPI analog to digital converters (ADC).
+	  If unsure, say N (but it's safe to say "Y").
+
+	  To compile this driver as a module, choose M here: the
+	  module will be called ad7192.
+
 config AD7266
 	tristate "Analog Devices AD7265/AD7266 ADC driver"
 	depends on SPI_MASTER
@@ -157,7 +163,6 @@
 	  To compile this driver as a module, choose M here: the module will be
 	  called ad7766.
 
-<<<<<<< HEAD
 config AD7768
 	tristate "Analog Devices AD7768 ADC driver"
 	depends on SPI
@@ -168,8 +173,6 @@
 	  To compile this driver as a module, choose M here: the module will be
 	  called ad7768.
 
-=======
->>>>>>> 043f8a22
 config AD7768_1
 	tristate "Analog Devices AD7768-1 ADC driver"
 	depends on SPI
@@ -183,8 +186,6 @@
 	  To compile this driver as a module, choose M here: the module will be
 	  called ad7768-1.
 
-<<<<<<< HEAD
-=======
 config AD7780
 	tristate "Analog Devices AD7780 and similar ADCs driver"
 	depends on SPI
@@ -197,7 +198,6 @@
 	  To compile this driver as a module, choose M here: the
 	  module will be called ad7780.
 
->>>>>>> 043f8a22
 config AD7791
 	tristate "Analog Devices AD7791 ADC driver"
 	depends on SPI
