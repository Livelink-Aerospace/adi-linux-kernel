/* SPDX-License-Identifier: GPL-2.0 */
#ifndef _USB_VIDEO_H_
#define _USB_VIDEO_H_

#ifndef __KERNEL__
#error "The uvcvideo.h header is deprecated, use linux/uvcvideo.h instead."
#endif /* __KERNEL__ */

#include <linux/kernel.h>
#include <linux/poll.h>
#include <linux/usb.h>
#include <linux/usb/video.h>
#include <linux/uvcvideo.h>
#include <linux/videodev2.h>
#include <linux/workqueue.h>
#include <media/media-device.h>
#include <media/v4l2-device.h>
#include <media/v4l2-event.h>
#include <media/v4l2-fh.h>
#include <media/videobuf2-v4l2.h>

/* --------------------------------------------------------------------------
 * UVC constants
 */

#define UVC_TERM_INPUT			0x0000
#define UVC_TERM_OUTPUT			0x8000
#define UVC_TERM_DIRECTION(term)	((term)->type & 0x8000)

#define UVC_ENTITY_TYPE(entity)		((entity)->type & 0x7fff)
#define UVC_ENTITY_IS_UNIT(entity)	(((entity)->type & 0xff00) == 0)
#define UVC_ENTITY_IS_TERM(entity)	(((entity)->type & 0xff00) != 0)
#define UVC_ENTITY_IS_ITERM(entity) \
	(UVC_ENTITY_IS_TERM(entity) && \
	((entity)->type & 0x8000) == UVC_TERM_INPUT)
#define UVC_ENTITY_IS_OTERM(entity) \
	(UVC_ENTITY_IS_TERM(entity) && \
	((entity)->type & 0x8000) == UVC_TERM_OUTPUT)


/* ------------------------------------------------------------------------
 * GUIDs
 */
#define UVC_GUID_UVC_CAMERA \
	{0x00, 0x00, 0x00, 0x00, 0x00, 0x00, 0x00, 0x00, \
	 0x00, 0x00, 0x00, 0x00, 0x00, 0x00, 0x00, 0x01}
#define UVC_GUID_UVC_OUTPUT \
	{0x00, 0x00, 0x00, 0x00, 0x00, 0x00, 0x00, 0x00, \
	 0x00, 0x00, 0x00, 0x00, 0x00, 0x00, 0x00, 0x02}
#define UVC_GUID_UVC_MEDIA_TRANSPORT_INPUT \
	{0x00, 0x00, 0x00, 0x00, 0x00, 0x00, 0x00, 0x00, \
	 0x00, 0x00, 0x00, 0x00, 0x00, 0x00, 0x00, 0x03}
#define UVC_GUID_UVC_PROCESSING \
	{0x00, 0x00, 0x00, 0x00, 0x00, 0x00, 0x00, 0x00, \
	 0x00, 0x00, 0x00, 0x00, 0x00, 0x00, 0x01, 0x01}
#define UVC_GUID_UVC_SELECTOR \
	{0x00, 0x00, 0x00, 0x00, 0x00, 0x00, 0x00, 0x00, \
	 0x00, 0x00, 0x00, 0x00, 0x00, 0x00, 0x01, 0x02}

#define UVC_GUID_FORMAT_MJPEG \
	{ 'M',  'J',  'P',  'G', 0x00, 0x00, 0x10, 0x00, \
	 0x80, 0x00, 0x00, 0xaa, 0x00, 0x38, 0x9b, 0x71}
#define UVC_GUID_FORMAT_YUY2 \
	{ 'Y',  'U',  'Y',  '2', 0x00, 0x00, 0x10, 0x00, \
	 0x80, 0x00, 0x00, 0xaa, 0x00, 0x38, 0x9b, 0x71}
#define UVC_GUID_FORMAT_YUY2_ISIGHT \
	{ 'Y',  'U',  'Y',  '2', 0x00, 0x00, 0x10, 0x00, \
	 0x80, 0x00, 0x00, 0x00, 0x00, 0x38, 0x9b, 0x71}
#define UVC_GUID_FORMAT_NV12 \
	{ 'N',  'V',  '1',  '2', 0x00, 0x00, 0x10, 0x00, \
	 0x80, 0x00, 0x00, 0xaa, 0x00, 0x38, 0x9b, 0x71}
#define UVC_GUID_FORMAT_YV12 \
	{ 'Y',  'V',  '1',  '2', 0x00, 0x00, 0x10, 0x00, \
	 0x80, 0x00, 0x00, 0xaa, 0x00, 0x38, 0x9b, 0x71}
#define UVC_GUID_FORMAT_I420 \
	{ 'I',  '4',  '2',  '0', 0x00, 0x00, 0x10, 0x00, \
	 0x80, 0x00, 0x00, 0xaa, 0x00, 0x38, 0x9b, 0x71}
#define UVC_GUID_FORMAT_UYVY \
	{ 'U',  'Y',  'V',  'Y', 0x00, 0x00, 0x10, 0x00, \
	 0x80, 0x00, 0x00, 0xaa, 0x00, 0x38, 0x9b, 0x71}
#define UVC_GUID_FORMAT_Y800 \
	{ 'Y',  '8',  '0',  '0', 0x00, 0x00, 0x10, 0x00, \
	 0x80, 0x00, 0x00, 0xaa, 0x00, 0x38, 0x9b, 0x71}
#define UVC_GUID_FORMAT_Y8 \
	{ 'Y',  '8',  ' ',  ' ', 0x00, 0x00, 0x10, 0x00, \
	 0x80, 0x00, 0x00, 0xaa, 0x00, 0x38, 0x9b, 0x71}
#define UVC_GUID_FORMAT_Y10 \
	{ 'Y',  '1',  '0',  ' ', 0x00, 0x00, 0x10, 0x00, \
	 0x80, 0x00, 0x00, 0xaa, 0x00, 0x38, 0x9b, 0x71}
#define UVC_GUID_FORMAT_Y12 \
	{ 'Y',  '1',  '2',  ' ', 0x00, 0x00, 0x10, 0x00, \
	 0x80, 0x00, 0x00, 0xaa, 0x00, 0x38, 0x9b, 0x71}
#define UVC_GUID_FORMAT_Y16 \
	{ 'Y',  '1',  '6',  ' ', 0x00, 0x00, 0x10, 0x00, \
	 0x80, 0x00, 0x00, 0xaa, 0x00, 0x38, 0x9b, 0x71}
#define UVC_GUID_FORMAT_BY8 \
	{ 'B',  'Y',  '8',  ' ', 0x00, 0x00, 0x10, 0x00, \
	 0x80, 0x00, 0x00, 0xaa, 0x00, 0x38, 0x9b, 0x71}
#define UVC_GUID_FORMAT_BA81 \
	{ 'B',  'A',  '8',  '1', 0x00, 0x00, 0x10, 0x00, \
	 0x80, 0x00, 0x00, 0xaa, 0x00, 0x38, 0x9b, 0x71}
#define UVC_GUID_FORMAT_GBRG \
	{ 'G',  'B',  'R',  'G', 0x00, 0x00, 0x10, 0x00, \
	 0x80, 0x00, 0x00, 0xaa, 0x00, 0x38, 0x9b, 0x71}
#define UVC_GUID_FORMAT_GRBG \
	{ 'G',  'R',  'B',  'G', 0x00, 0x00, 0x10, 0x00, \
	 0x80, 0x00, 0x00, 0xaa, 0x00, 0x38, 0x9b, 0x71}
#define UVC_GUID_FORMAT_RGGB \
	{ 'R',  'G',  'G',  'B', 0x00, 0x00, 0x10, 0x00, \
	 0x80, 0x00, 0x00, 0xaa, 0x00, 0x38, 0x9b, 0x71}
#define UVC_GUID_FORMAT_BG16 \
	{ 'B',  'G',  '1',  '6', 0x00, 0x00, 0x10, 0x00, \
	 0x80, 0x00, 0x00, 0xaa, 0x00, 0x38, 0x9b, 0x71}
#define UVC_GUID_FORMAT_GB16 \
	{ 'G',  'B',  '1',  '6', 0x00, 0x00, 0x10, 0x00, \
	 0x80, 0x00, 0x00, 0xaa, 0x00, 0x38, 0x9b, 0x71}
#define UVC_GUID_FORMAT_RG16 \
	{ 'R',  'G',  '1',  '6', 0x00, 0x00, 0x10, 0x00, \
	 0x80, 0x00, 0x00, 0xaa, 0x00, 0x38, 0x9b, 0x71}
#define UVC_GUID_FORMAT_GR16 \
	{ 'G',  'R',  '1',  '6', 0x00, 0x00, 0x10, 0x00, \
	 0x80, 0x00, 0x00, 0xaa, 0x00, 0x38, 0x9b, 0x71}
#define UVC_GUID_FORMAT_RGBP \
	{ 'R',  'G',  'B',  'P', 0x00, 0x00, 0x10, 0x00, \
	 0x80, 0x00, 0x00, 0xaa, 0x00, 0x38, 0x9b, 0x71}
#define UVC_GUID_FORMAT_BGR3 \
	{ 0x7d, 0xeb, 0x36, 0xe4, 0x4f, 0x52, 0xce, 0x11, \
	 0x9f, 0x53, 0x00, 0x20, 0xaf, 0x0b, 0xa7, 0x70}
#define UVC_GUID_FORMAT_M420 \
	{ 'M',  '4',  '2',  '0', 0x00, 0x00, 0x10, 0x00, \
	 0x80, 0x00, 0x00, 0xaa, 0x00, 0x38, 0x9b, 0x71}

#define UVC_GUID_FORMAT_H264 \
	{ 'H',  '2',  '6',  '4', 0x00, 0x00, 0x10, 0x00, \
	 0x80, 0x00, 0x00, 0xaa, 0x00, 0x38, 0x9b, 0x71}
#define UVC_GUID_FORMAT_Y8I \
	{ 'Y',  '8',  'I',  ' ', 0x00, 0x00, 0x10, 0x00, \
	 0x80, 0x00, 0x00, 0xaa, 0x00, 0x38, 0x9b, 0x71}
#define UVC_GUID_FORMAT_Y12I \
	{ 'Y',  '1',  '2',  'I', 0x00, 0x00, 0x10, 0x00, \
	 0x80, 0x00, 0x00, 0xaa, 0x00, 0x38, 0x9b, 0x71}
#define UVC_GUID_FORMAT_Z16 \
	{ 'Z',  '1',  '6',  ' ', 0x00, 0x00, 0x10, 0x00, \
	 0x80, 0x00, 0x00, 0xaa, 0x00, 0x38, 0x9b, 0x71}
#define UVC_GUID_FORMAT_RW10 \
	{ 'R',  'W',  '1',  '0', 0x00, 0x00, 0x10, 0x00, \
	 0x80, 0x00, 0x00, 0xaa, 0x00, 0x38, 0x9b, 0x71}
#define UVC_GUID_FORMAT_INVZ \
	{ 'I',  'N',  'V',  'Z', 0x90, 0x2d, 0x58, 0x4a, \
	 0x92, 0x0b, 0x77, 0x3f, 0x1f, 0x2c, 0x55, 0x6b}
#define UVC_GUID_FORMAT_INZI \
	{ 'I',  'N',  'Z',  'I', 0x66, 0x1a, 0x42, 0xa2, \
	 0x90, 0x65, 0xd0, 0x18, 0x14, 0xa8, 0xef, 0x8a}
#define UVC_GUID_FORMAT_INVI \
	{ 'I',  'N',  'V',  'I', 0xdb, 0x57, 0x49, 0x5e, \
	 0x8e, 0x3f, 0xf4, 0x79, 0x53, 0x2b, 0x94, 0x6f}

#define UVC_GUID_FORMAT_D3DFMT_L8 \
	{0x32, 0x00, 0x00, 0x00, 0x00, 0x00, 0x10, 0x00, \
	 0x80, 0x00, 0x00, 0xaa, 0x00, 0x38, 0x9b, 0x71}
#define UVC_GUID_FORMAT_KSMEDIA_L8_IR \
	{0x32, 0x00, 0x00, 0x00, 0x02, 0x00, 0x10, 0x00, \
	 0x80, 0x00, 0x00, 0xaa, 0x00, 0x38, 0x9b, 0x71}


/* ------------------------------------------------------------------------
 * Driver specific constants.
 */

#define DRIVER_VERSION		"1.1.1"

/* Number of isochronous URBs. */
#define UVC_URBS		50
/* Maximum number of packets per URB. */
#define UVC_MAX_PACKETS		48
/* Maximum status buffer size in bytes of interrupt URB. */
#define UVC_MAX_STATUS_SIZE	16

#define UVC_CTRL_CONTROL_TIMEOUT	500
#define UVC_CTRL_STREAMING_TIMEOUT	5000

/* Maximum allowed number of control mappings per device */
#define UVC_MAX_CONTROL_MAPPINGS	1024
#define UVC_MAX_CONTROL_MENU_ENTRIES	32

/* Devices quirks */
#define UVC_QUIRK_STATUS_INTERVAL	0x00000001
#define UVC_QUIRK_PROBE_MINMAX		0x00000002
#define UVC_QUIRK_PROBE_EXTRAFIELDS	0x00000004
#define UVC_QUIRK_BUILTIN_ISIGHT	0x00000008
#define UVC_QUIRK_STREAM_NO_FID		0x00000010
#define UVC_QUIRK_IGNORE_SELECTOR_UNIT	0x00000020
#define UVC_QUIRK_FIX_BANDWIDTH		0x00000080
#define UVC_QUIRK_PROBE_DEF		0x00000100
#define UVC_QUIRK_RESTRICT_FRAME_RATE	0x00000200
#define UVC_QUIRK_RESTORE_CTRLS_ON_INIT	0x00000400
#define UVC_QUIRK_FORCE_Y8		0x00000800

/* Format flags */
#define UVC_FMT_FLAG_COMPRESSED		0x00000001
#define UVC_FMT_FLAG_STREAM		0x00000002

/* ------------------------------------------------------------------------
 * Structures.
 */

struct uvc_device;

/* TODO: Put the most frequently accessed fields at the beginning of
 * structures to maximize cache efficiency.
 */
struct uvc_control_info {
	struct list_head mappings;

	u8 entity[16];
	u8 index;	/* Bit index in bmControls */
	u8 selector;

	u16 size;
	u32 flags;
};

struct uvc_control_mapping {
	struct list_head list;
	struct list_head ev_subs;

	u32 id;
	u8 name[32];
	u8 entity[16];
	u8 selector;

	u8 size;
	u8 offset;
	enum v4l2_ctrl_type v4l2_type;
	u32 data_type;

	struct uvc_menu_info *menu_info;
	u32 menu_count;

	u32 master_id;
	s32 master_manual;
	u32 slave_ids[2];

	s32 (*get)(struct uvc_control_mapping *mapping, u8 query,
		   const u8 *data);
	void (*set)(struct uvc_control_mapping *mapping, s32 value,
		    u8 *data);
};

struct uvc_control {
	struct uvc_entity *entity;
	struct uvc_control_info info;

	u8 index;	/* Used to match the uvc_control entry with a
			   uvc_control_info. */
	u8 dirty:1,
	   loaded:1,
	   modified:1,
	   cached:1,
	   initialized:1;

	u8 *uvc_data;

	struct uvc_fh *handle;	/* File handle that last changed the control. */
};

struct uvc_format_desc {
	char *name;
	u8 guid[16];
	u32 fcc;
};

/* The term 'entity' refers to both UVC units and UVC terminals.
 *
 * The type field is either the terminal type (wTerminalType in the terminal
 * descriptor), or the unit type (bDescriptorSubtype in the unit descriptor).
 * As the bDescriptorSubtype field is one byte long, the type value will
 * always have a null MSB for units. All terminal types defined by the UVC
 * specification have a non-null MSB, so it is safe to use the MSB to
 * differentiate between units and terminals as long as the descriptor parsing
 * code makes sure terminal types have a non-null MSB.
 *
 * For terminals, the type's most significant bit stores the terminal
 * direction (either UVC_TERM_INPUT or UVC_TERM_OUTPUT). The type field should
 * always be accessed with the UVC_ENTITY_* macros and never directly.
 */

#define UVC_ENTITY_FLAG_DEFAULT		(1 << 0)

struct uvc_entity {
	struct list_head list;		/* Entity as part of a UVC device. */
	struct list_head chain;		/* Entity as part of a video device
					 * chain. */
	unsigned int flags;

	u8 id;
	u16 type;
	char name[64];

	/* Media controller-related fields. */
	struct video_device *vdev;
	struct v4l2_subdev subdev;
	unsigned int num_pads;
	unsigned int num_links;
	struct media_pad *pads;

	union {
		struct {
			u16 wObjectiveFocalLengthMin;
			u16 wObjectiveFocalLengthMax;
			u16 wOcularFocalLength;
			u8  bControlSize;
			u8  *bmControls;
		} camera;

		struct {
			u8  bControlSize;
			u8  *bmControls;
			u8  bTransportModeSize;
			u8  *bmTransportModes;
		} media;

		struct {
		} output;

		struct {
			u16 wMaxMultiplier;
			u8  bControlSize;
			u8  *bmControls;
			u8  bmVideoStandards;
		} processing;

		struct {
		} selector;

		struct {
			u8  guidExtensionCode[16];
			u8  bNumControls;
			u8  bControlSize;
			u8  *bmControls;
			u8  *bmControlsType;
		} extension;
	};

	u8 bNrInPins;
	u8 *baSourceID;

	unsigned int ncontrols;
	struct uvc_control *controls;
};

struct uvc_frame {
	u8  bFrameIndex;
	u8  bmCapabilities;
	u16 wWidth;
	u16 wHeight;
	u32 dwMinBitRate;
	u32 dwMaxBitRate;
	u32 dwMaxVideoFrameBufferSize;
	u8  bFrameIntervalType;
	u32 dwDefaultFrameInterval;
	u32 *dwFrameInterval;
};

struct uvc_format {
	u8 type;
	u8 index;
	u8 bpp;
	u8 colorspace;
	u32 fcc;
	u32 flags;

	char name[32];

	unsigned int nframes;
	struct uvc_frame *frame;
};

struct uvc_streaming_header {
	u8 bNumFormats;
	u8 bEndpointAddress;
	u8 bTerminalLink;
	u8 bControlSize;
	u8 *bmaControls;
	/* The following fields are used by input headers only. */
	u8 bmInfo;
	u8 bStillCaptureMethod;
	u8 bTriggerSupport;
	u8 bTriggerUsage;
};

enum uvc_buffer_state {
	UVC_BUF_STATE_IDLE	= 0,
	UVC_BUF_STATE_QUEUED	= 1,
	UVC_BUF_STATE_ACTIVE	= 2,
	UVC_BUF_STATE_READY	= 3,
	UVC_BUF_STATE_DONE	= 4,
	UVC_BUF_STATE_ERROR	= 5,
};

struct uvc_buffer {
	struct vb2_v4l2_buffer buf;
	struct list_head queue;

	enum uvc_buffer_state state;
	unsigned int error;

	void *mem;
	unsigned int length;
	unsigned int bytesused;

	u32 pts;

	/* asynchronous buffer handling */
	struct kref ref;
};

#define UVC_QUEUE_DISCONNECTED		(1 << 0)
#define UVC_QUEUE_DROP_CORRUPTED	(1 << 1)
#define UVC_QUEUE_STOPPING		(1 << 2)

struct uvc_video_queue {
	struct vb2_queue queue;
	struct mutex mutex;			/* Protects queue */

	unsigned int flags;
	unsigned int buf_used;

	spinlock_t irqlock;			/* Protects irqqueue */
	struct list_head irqqueue;
};

struct uvc_video_chain {
	struct uvc_device *dev;
	struct list_head list;

	struct list_head entities;		/* All entities */
	struct uvc_entity *processing;		/* Processing unit */
	struct uvc_entity *selector;		/* Selector unit */

	struct mutex ctrl_mutex;		/* Protects ctrl.info */

	struct v4l2_prio_state prio;		/* V4L2 priority state */
	u32 caps;				/* V4L2 chain-wide caps */
};

struct uvc_stats_frame {
	unsigned int size;		/* Number of bytes captured */
	unsigned int first_data;	/* Index of the first non-empty packet */

	unsigned int nb_packets;	/* Number of packets */
	unsigned int nb_empty;		/* Number of empty packets */
	unsigned int nb_invalid;	/* Number of packets with an invalid header */
	unsigned int nb_errors;		/* Number of packets with the error bit set */

	unsigned int nb_pts;		/* Number of packets with a PTS timestamp */
	unsigned int nb_pts_diffs;	/* Number of PTS differences inside a frame */
	unsigned int last_pts_diff;	/* Index of the last PTS difference */
	bool has_initial_pts;		/* Whether the first non-empty packet has a PTS */
	bool has_early_pts;		/* Whether a PTS is present before the first non-empty packet */
	u32 pts;			/* PTS of the last packet */

	unsigned int nb_scr;		/* Number of packets with a SCR timestamp */
	unsigned int nb_scr_diffs;	/* Number of SCR.STC differences inside a frame */
	u16 scr_sof;			/* SCR.SOF of the last packet */
	u32 scr_stc;			/* SCR.STC of the last packet */
};

struct uvc_stats_stream {
	ktime_t start_ts;		/* Stream start timestamp */
	ktime_t stop_ts;		/* Stream stop timestamp */

	unsigned int nb_frames;		/* Number of frames */

	unsigned int nb_packets;	/* Number of packets */
	unsigned int nb_empty;		/* Number of empty packets */
	unsigned int nb_invalid;	/* Number of packets with an invalid header */
	unsigned int nb_errors;		/* Number of packets with the error bit set */

	unsigned int nb_pts_constant;	/* Number of frames with constant PTS */
	unsigned int nb_pts_early;	/* Number of frames with early PTS */
	unsigned int nb_pts_initial;	/* Number of frames with initial PTS */

	unsigned int nb_scr_count_ok;	/* Number of frames with at least one SCR per non empty packet */
	unsigned int nb_scr_diffs_ok;	/* Number of frames with varying SCR.STC */
	unsigned int scr_sof_count;	/* STC.SOF counter accumulated since stream start */
	unsigned int scr_sof;		/* STC.SOF of the last packet */
	unsigned int min_sof;		/* Minimum STC.SOF value */
	unsigned int max_sof;		/* Maximum STC.SOF value */
};

<<<<<<< HEAD
/**
 * struct uvc_decode_op: Context structure to schedule asynchronous memcpy
 *
 * @buf: active buf object for this decode
 * @dst: copy destination address
 * @src: copy source address
 * @len: copy length
 */
struct uvc_decode_op {
	struct uvc_buffer *buf;
	void *dst;
	const __u8 *src;
	int len;
};

/**
 * struct uvc_urb - URB context management structure
 *
 * @urb: described URB. Must be allocated with usb_alloc_urb()
 * @stream: UVC streaming context
 * @urb_buffer: memory storage for the URB
 * @urb_dma: DMA coherent addressing for the urb_buffer
 * @packets: counter to indicate the number of copy operations
 * @decodes: work descriptors for asynchronous copy operations
 * @work: work queue entry for asynchronous decode
 */
struct uvc_urb {
	struct urb *urb;
	struct uvc_streaming *stream;

	char *urb_buffer;
	dma_addr_t urb_dma;

	unsigned int packets;
	struct uvc_decode_op decodes[UVC_MAX_PACKETS];
	struct work_struct work;
};
=======
#define UVC_METATADA_BUF_SIZE 1024
>>>>>>> 84df9525

struct uvc_streaming {
	struct list_head list;
	struct uvc_device *dev;
	struct video_device vdev;
	struct uvc_video_chain *chain;
	atomic_t active;

	struct usb_interface *intf;
	int intfnum;
	u16 maxpsize;

	struct uvc_streaming_header header;
	enum v4l2_buf_type type;

	unsigned int nformats;
	struct uvc_format *format;

	struct uvc_streaming_control ctrl;
	struct uvc_format *def_format;
	struct uvc_format *cur_format;
	struct uvc_frame *cur_frame;

	/* Protect access to ctrl, cur_format, cur_frame and hardware video
	 * probe control.
	 */
	struct mutex mutex;

	/* Buffers queue. */
	unsigned int frozen : 1;
	struct uvc_video_queue queue;
<<<<<<< HEAD
	struct workqueue_struct *async_wq;
	void (*decode) (struct uvc_urb *uvc_urb, struct uvc_buffer *buf);
=======
	void (*decode) (struct urb *urb, struct uvc_streaming *video,
			struct uvc_buffer *buf, struct uvc_buffer *meta_buf);

	struct {
		struct video_device vdev;
		struct uvc_video_queue queue;
		u32 format;
	} meta;
>>>>>>> 84df9525

	/* Context data used by the bulk completion handler. */
	struct {
		u8 header[256];
		unsigned int header_size;
		int skip_payload;
		u32 payload_size;
		u32 max_payload_size;
	} bulk;

	struct uvc_urb uvc_urb[UVC_URBS];
	unsigned int urb_size;

	u32 sequence;
	u8 last_fid;

	/* debugfs */
	struct dentry *debugfs_dir;
	struct {
		struct uvc_stats_frame frame;
		struct uvc_stats_stream stream;
	} stats;

	/* Timestamps support. */
	struct uvc_clock {
		struct uvc_clock_sample {
			u32 dev_stc;
			u16 dev_sof;
			u16 host_sof;
			ktime_t host_time;
		} *samples;

		unsigned int head;
		unsigned int count;
		unsigned int size;

		u16 last_sof;
		u16 sof_offset;

		u8 last_scr[6];

		spinlock_t lock;
	} clock;
};

struct uvc_device {
	struct usb_device *udev;
	struct usb_interface *intf;
	unsigned long warnings;
	u32 quirks;
	u32 meta_format;
	int intfnum;
	char name[32];

	struct mutex lock;		/* Protects users */
	unsigned int users;
	atomic_t nmappings;

	/* Video control interface */
#ifdef CONFIG_MEDIA_CONTROLLER
	struct media_device mdev;
#endif
	struct v4l2_device vdev;
	u16 uvc_version;
	u32 clock_frequency;

	struct list_head entities;
	struct list_head chains;

	/* Video Streaming interfaces */
	struct list_head streams;
	struct kref ref;

	/* Status Interrupt Endpoint */
	struct usb_host_endpoint *int_ep;
	struct urb *int_urb;
	u8 *status;
	struct input_dev *input;
	char input_phys[64];

	struct uvc_ctrl_work {
		struct work_struct work;
		struct urb *urb;
		struct uvc_video_chain *chain;
		struct uvc_control *ctrl;
		const void *data;
	} async_ctrl;
};

enum uvc_handle_state {
	UVC_HANDLE_PASSIVE	= 0,
	UVC_HANDLE_ACTIVE	= 1,
};

struct uvc_fh {
	struct v4l2_fh vfh;
	struct uvc_video_chain *chain;
	struct uvc_streaming *stream;
	enum uvc_handle_state state;
};

struct uvc_driver {
	struct usb_driver driver;
};

/* ------------------------------------------------------------------------
 * Debugging, printing and logging
 */

#define UVC_TRACE_PROBE		(1 << 0)
#define UVC_TRACE_DESCR		(1 << 1)
#define UVC_TRACE_CONTROL	(1 << 2)
#define UVC_TRACE_FORMAT	(1 << 3)
#define UVC_TRACE_CAPTURE	(1 << 4)
#define UVC_TRACE_CALLS		(1 << 5)
#define UVC_TRACE_FRAME		(1 << 7)
#define UVC_TRACE_SUSPEND	(1 << 8)
#define UVC_TRACE_STATUS	(1 << 9)
#define UVC_TRACE_VIDEO		(1 << 10)
#define UVC_TRACE_STATS		(1 << 11)
#define UVC_TRACE_CLOCK		(1 << 12)

#define UVC_WARN_MINMAX		0
#define UVC_WARN_PROBE_DEF	1
#define UVC_WARN_XU_GET_RES	2

extern unsigned int uvc_clock_param;
extern unsigned int uvc_no_drop_param;
extern unsigned int uvc_trace_param;
extern unsigned int uvc_timeout_param;
extern unsigned int uvc_hw_timestamps_param;

#define uvc_trace(flag, msg...) \
	do { \
		if (uvc_trace_param & flag) \
			printk(KERN_DEBUG "uvcvideo: " msg); \
	} while (0)

#define uvc_warn_once(dev, warn, msg...) \
	do { \
		if (!test_and_set_bit(warn, &dev->warnings)) \
			printk(KERN_INFO "uvcvideo: " msg); \
	} while (0)

#define uvc_printk(level, msg...) \
	printk(level "uvcvideo: " msg)

/* --------------------------------------------------------------------------
 * Internal functions.
 */

/* Core driver */
extern struct uvc_driver uvc_driver;

struct uvc_entity *uvc_entity_by_id(struct uvc_device *dev, int id);

/* Video buffers queue management. */
<<<<<<< HEAD
extern int uvc_queue_init(struct uvc_video_queue *queue,
		enum v4l2_buf_type type, int drop_corrupted);
extern void uvc_queue_release(struct uvc_video_queue *queue);
extern int uvc_request_buffers(struct uvc_video_queue *queue,
		struct v4l2_requestbuffers *rb);
extern int uvc_query_buffer(struct uvc_video_queue *queue,
		struct v4l2_buffer *v4l2_buf);
extern int uvc_create_buffers(struct uvc_video_queue *queue,
		struct v4l2_create_buffers *v4l2_cb);
extern int uvc_queue_buffer(struct uvc_video_queue *queue,
		struct v4l2_buffer *v4l2_buf);
extern int uvc_export_buffer(struct uvc_video_queue *queue,
		struct v4l2_exportbuffer *exp);
extern int uvc_dequeue_buffer(struct uvc_video_queue *queue,
		struct v4l2_buffer *v4l2_buf, int nonblocking);
extern int uvc_queue_streamon(struct uvc_video_queue *queue,
			      enum v4l2_buf_type type);
extern int uvc_queue_streamoff(struct uvc_video_queue *queue,
			       enum v4l2_buf_type type);
extern void uvc_queue_cancel(struct uvc_video_queue *queue, int disconnect);
extern struct uvc_buffer *
		uvc_queue_get_current_buffer(struct uvc_video_queue *queue);
extern struct uvc_buffer *uvc_queue_next_buffer(struct uvc_video_queue *queue,
		struct uvc_buffer *buf);
extern void uvc_queue_buffer_release(struct uvc_buffer *buf);
extern int uvc_queue_mmap(struct uvc_video_queue *queue,
		struct vm_area_struct *vma);
extern unsigned int uvc_queue_poll(struct uvc_video_queue *queue,
		struct file *file, poll_table *wait);
=======
int uvc_queue_init(struct uvc_video_queue *queue, enum v4l2_buf_type type,
		   int drop_corrupted);
void uvc_queue_release(struct uvc_video_queue *queue);
int uvc_request_buffers(struct uvc_video_queue *queue,
			struct v4l2_requestbuffers *rb);
int uvc_query_buffer(struct uvc_video_queue *queue,
		     struct v4l2_buffer *v4l2_buf);
int uvc_create_buffers(struct uvc_video_queue *queue,
		       struct v4l2_create_buffers *v4l2_cb);
int uvc_queue_buffer(struct uvc_video_queue *queue,
		     struct v4l2_buffer *v4l2_buf);
int uvc_export_buffer(struct uvc_video_queue *queue,
		      struct v4l2_exportbuffer *exp);
int uvc_dequeue_buffer(struct uvc_video_queue *queue,
		       struct v4l2_buffer *v4l2_buf, int nonblocking);
int uvc_queue_streamon(struct uvc_video_queue *queue, enum v4l2_buf_type type);
int uvc_queue_streamoff(struct uvc_video_queue *queue, enum v4l2_buf_type type);
void uvc_queue_cancel(struct uvc_video_queue *queue, int disconnect);
struct uvc_buffer *uvc_queue_next_buffer(struct uvc_video_queue *queue,
					 struct uvc_buffer *buf);
int uvc_queue_mmap(struct uvc_video_queue *queue,
		   struct vm_area_struct *vma);
__poll_t uvc_queue_poll(struct uvc_video_queue *queue, struct file *file,
			poll_table *wait);
>>>>>>> 84df9525
#ifndef CONFIG_MMU
unsigned long uvc_queue_get_unmapped_area(struct uvc_video_queue *queue,
					  unsigned long pgoff);
#endif
int uvc_queue_allocated(struct uvc_video_queue *queue);
static inline int uvc_queue_streaming(struct uvc_video_queue *queue)
{
	return vb2_is_streaming(&queue->queue);
}

/* V4L2 interface */
extern const struct v4l2_ioctl_ops uvc_ioctl_ops;
extern const struct v4l2_file_operations uvc_fops;

/* Media controller */
int uvc_mc_register_entities(struct uvc_video_chain *chain);
void uvc_mc_cleanup_entity(struct uvc_entity *entity);

/* Video */
int uvc_video_init(struct uvc_streaming *stream);
int uvc_video_suspend(struct uvc_streaming *stream);
int uvc_video_resume(struct uvc_streaming *stream, int reset);
int uvc_video_enable(struct uvc_streaming *stream, int enable);
int uvc_probe_video(struct uvc_streaming *stream,
		    struct uvc_streaming_control *probe);
int uvc_query_ctrl(struct uvc_device *dev, u8 query, u8 unit,
		   u8 intfnum, u8 cs, void *data, u16 size);
void uvc_video_clock_update(struct uvc_streaming *stream,
			    struct vb2_v4l2_buffer *vbuf,
			    struct uvc_buffer *buf);
int uvc_meta_register(struct uvc_streaming *stream);

int uvc_register_video_device(struct uvc_device *dev,
			      struct uvc_streaming *stream,
			      struct video_device *vdev,
			      struct uvc_video_queue *queue,
			      enum v4l2_buf_type type,
			      const struct v4l2_file_operations *fops,
			      const struct v4l2_ioctl_ops *ioctl_ops);

/* Status */
int uvc_status_init(struct uvc_device *dev);
void uvc_status_cleanup(struct uvc_device *dev);
int uvc_status_start(struct uvc_device *dev, gfp_t flags);
void uvc_status_stop(struct uvc_device *dev);

/* Controls */
extern const struct v4l2_subscribed_event_ops uvc_ctrl_sub_ev_ops;

int uvc_query_v4l2_ctrl(struct uvc_video_chain *chain,
			struct v4l2_queryctrl *v4l2_ctrl);
int uvc_query_v4l2_menu(struct uvc_video_chain *chain,
			struct v4l2_querymenu *query_menu);

int uvc_ctrl_add_mapping(struct uvc_video_chain *chain,
			 const struct uvc_control_mapping *mapping);
int uvc_ctrl_init_device(struct uvc_device *dev);
void uvc_ctrl_cleanup_device(struct uvc_device *dev);
int uvc_ctrl_restore_values(struct uvc_device *dev);
bool uvc_ctrl_status_event(struct urb *urb, struct uvc_video_chain *chain,
			   struct uvc_control *ctrl, const u8 *data);

int uvc_ctrl_begin(struct uvc_video_chain *chain);
int __uvc_ctrl_commit(struct uvc_fh *handle, int rollback,
		      const struct v4l2_ext_control *xctrls,
		      unsigned int xctrls_count);
static inline int uvc_ctrl_commit(struct uvc_fh *handle,
				  const struct v4l2_ext_control *xctrls,
				  unsigned int xctrls_count)
{
	return __uvc_ctrl_commit(handle, 0, xctrls, xctrls_count);
}
static inline int uvc_ctrl_rollback(struct uvc_fh *handle)
{
	return __uvc_ctrl_commit(handle, 1, NULL, 0);
}

int uvc_ctrl_get(struct uvc_video_chain *chain, struct v4l2_ext_control *xctrl);
int uvc_ctrl_set(struct uvc_fh *handle, struct v4l2_ext_control *xctrl);

int uvc_xu_ctrl_query(struct uvc_video_chain *chain,
		      struct uvc_xu_control_query *xqry);

/* Utility functions */
void uvc_simplify_fraction(u32 *numerator, u32 *denominator,
			   unsigned int n_terms, unsigned int threshold);
u32 uvc_fraction_to_interval(u32 numerator, u32 denominator);
struct usb_host_endpoint *uvc_find_endpoint(struct usb_host_interface *alts,
					    u8 epaddr);

/* Quirks support */
<<<<<<< HEAD
void uvc_video_decode_isight(struct uvc_urb *uvc_urb, struct uvc_buffer *buf);
=======
void uvc_video_decode_isight(struct urb *urb, struct uvc_streaming *stream,
			     struct uvc_buffer *buf,
			     struct uvc_buffer *meta_buf);
>>>>>>> 84df9525

/* debugfs and statistics */
void uvc_debugfs_init(void);
void uvc_debugfs_cleanup(void);
void uvc_debugfs_init_stream(struct uvc_streaming *stream);
void uvc_debugfs_cleanup_stream(struct uvc_streaming *stream);

size_t uvc_video_stats_dump(struct uvc_streaming *stream, char *buf,
			    size_t size);

#endif<|MERGE_RESOLUTION|>--- conflicted
+++ resolved
@@ -489,7 +489,6 @@
 	unsigned int max_sof;		/* Maximum STC.SOF value */
 };
 
-<<<<<<< HEAD
 /**
  * struct uvc_decode_op: Context structure to schedule asynchronous memcpy
  *
@@ -527,9 +526,8 @@
 	struct uvc_decode_op decodes[UVC_MAX_PACKETS];
 	struct work_struct work;
 };
-=======
+
 #define UVC_METATADA_BUF_SIZE 1024
->>>>>>> 84df9525
 
 struct uvc_streaming {
 	struct list_head list;
@@ -561,11 +559,8 @@
 	/* Buffers queue. */
 	unsigned int frozen : 1;
 	struct uvc_video_queue queue;
-<<<<<<< HEAD
 	struct workqueue_struct *async_wq;
-	void (*decode) (struct uvc_urb *uvc_urb, struct uvc_buffer *buf);
-=======
-	void (*decode) (struct urb *urb, struct uvc_streaming *video,
+	void (*decode) (struct uvc_urb *uvc_urb,
 			struct uvc_buffer *buf, struct uvc_buffer *meta_buf);
 
 	struct {
@@ -573,7 +568,6 @@
 		struct uvc_video_queue queue;
 		u32 format;
 	} meta;
->>>>>>> 84df9525
 
 	/* Context data used by the bulk completion handler. */
 	struct {
@@ -731,37 +725,9 @@
 struct uvc_entity *uvc_entity_by_id(struct uvc_device *dev, int id);
 
 /* Video buffers queue management. */
-<<<<<<< HEAD
-extern int uvc_queue_init(struct uvc_video_queue *queue,
-		enum v4l2_buf_type type, int drop_corrupted);
-extern void uvc_queue_release(struct uvc_video_queue *queue);
-extern int uvc_request_buffers(struct uvc_video_queue *queue,
-		struct v4l2_requestbuffers *rb);
-extern int uvc_query_buffer(struct uvc_video_queue *queue,
-		struct v4l2_buffer *v4l2_buf);
-extern int uvc_create_buffers(struct uvc_video_queue *queue,
-		struct v4l2_create_buffers *v4l2_cb);
-extern int uvc_queue_buffer(struct uvc_video_queue *queue,
-		struct v4l2_buffer *v4l2_buf);
-extern int uvc_export_buffer(struct uvc_video_queue *queue,
-		struct v4l2_exportbuffer *exp);
-extern int uvc_dequeue_buffer(struct uvc_video_queue *queue,
-		struct v4l2_buffer *v4l2_buf, int nonblocking);
-extern int uvc_queue_streamon(struct uvc_video_queue *queue,
-			      enum v4l2_buf_type type);
-extern int uvc_queue_streamoff(struct uvc_video_queue *queue,
-			       enum v4l2_buf_type type);
-extern void uvc_queue_cancel(struct uvc_video_queue *queue, int disconnect);
 extern struct uvc_buffer *
 		uvc_queue_get_current_buffer(struct uvc_video_queue *queue);
-extern struct uvc_buffer *uvc_queue_next_buffer(struct uvc_video_queue *queue,
-		struct uvc_buffer *buf);
 extern void uvc_queue_buffer_release(struct uvc_buffer *buf);
-extern int uvc_queue_mmap(struct uvc_video_queue *queue,
-		struct vm_area_struct *vma);
-extern unsigned int uvc_queue_poll(struct uvc_video_queue *queue,
-		struct file *file, poll_table *wait);
-=======
 int uvc_queue_init(struct uvc_video_queue *queue, enum v4l2_buf_type type,
 		   int drop_corrupted);
 void uvc_queue_release(struct uvc_video_queue *queue);
@@ -786,7 +752,6 @@
 		   struct vm_area_struct *vma);
 __poll_t uvc_queue_poll(struct uvc_video_queue *queue, struct file *file,
 			poll_table *wait);
->>>>>>> 84df9525
 #ifndef CONFIG_MMU
 unsigned long uvc_queue_get_unmapped_area(struct uvc_video_queue *queue,
 					  unsigned long pgoff);
@@ -878,13 +843,8 @@
 					    u8 epaddr);
 
 /* Quirks support */
-<<<<<<< HEAD
-void uvc_video_decode_isight(struct uvc_urb *uvc_urb, struct uvc_buffer *buf);
-=======
-void uvc_video_decode_isight(struct urb *urb, struct uvc_streaming *stream,
-			     struct uvc_buffer *buf,
-			     struct uvc_buffer *meta_buf);
->>>>>>> 84df9525
+void uvc_video_decode_isight(struct uvc_urb *uvc_urb,
+			     struct uvc_buffer *buf, struct uvc_buffer *meta_buf);
 
 /* debugfs and statistics */
 void uvc_debugfs_init(void);
