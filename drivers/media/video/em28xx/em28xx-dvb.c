--- conflicted
+++ resolved
@@ -853,12 +853,7 @@
 	case EM28174_BOARD_PCTV_290E:
 		dvb->fe[0] = dvb_attach(cxd2820r_attach,
 					&em28xx_cxd2820r_config,
-<<<<<<< HEAD
-					&dev->i2c_adap,
-					NULL);
-=======
 					&dev->i2c_adap);
->>>>>>> e2920638
 		if (dvb->fe[0]) {
 			/* FE 0 attach tuner */
 			if (!dvb_attach(tda18271_attach,
