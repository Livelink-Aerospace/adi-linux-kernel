--- conflicted
+++ resolved
@@ -445,16 +445,13 @@
 #define SDHCI_QUIRK2_CLOCK_DIV_ZERO_BROKEN		(1<<15)
 /* Controller has CRC in 136 bit Command Response */
 #define SDHCI_QUIRK2_RSP_136_HAS_CRC			(1<<16)
-<<<<<<< HEAD
-/* Broken Clock between 19MHz-25MHz */
-#define SDHCI_QUIRK2_CLOCK_STANDARD_25_BROKEN		(1<<17)
-=======
 /*
  * Disable HW timeout if the requested timeout is more than the maximum
  * obtainable timeout.
  */
 #define SDHCI_QUIRK2_DISABLE_HW_TIMEOUT			(1<<17)
->>>>>>> 84df9525
+/* Broken Clock between 19MHz-25MHz */
+#define SDHCI_QUIRK2_CLOCK_STANDARD_25_BROKEN		(1<<18)
 
 	int irq;		/* Device IRQ */
 	void __iomem *ioaddr;	/* Mapped address */
