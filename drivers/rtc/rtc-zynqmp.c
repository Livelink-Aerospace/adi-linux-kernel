// SPDX-License-Identifier: GPL-2.0
/*
 * Xilinx Zynq Ultrascale+ MPSoC Real Time Clock Driver
 *
 * Copyright (C) 2015 Xilinx, Inc.
 *
 */

#include <linux/delay.h>
#include <linux/init.h>
#include <linux/io.h>
#include <linux/module.h>
#include <linux/of.h>
#include <linux/platform_device.h>
#include <linux/rtc.h>

/* RTC Registers */
#define RTC_SET_TM_WR		0x00
#define RTC_SET_TM_RD		0x04
#define RTC_CALIB_WR		0x08
#define RTC_CALIB_RD		0x0C
#define RTC_CUR_TM		0x10
#define RTC_CUR_TICK		0x14
#define RTC_ALRM		0x18
#define RTC_INT_STS		0x20
#define RTC_INT_MASK		0x24
#define RTC_INT_EN		0x28
#define RTC_INT_DIS		0x2C
#define RTC_CTRL		0x40

#define RTC_FR_EN		BIT(20)
#define RTC_FR_DATSHIFT		16
#define RTC_TICK_MASK		0xFFFF
#define RTC_INT_SEC		BIT(0)
#define RTC_INT_ALRM		BIT(1)
#define RTC_OSC_EN		BIT(24)
#define RTC_BATT_EN		BIT(31)

#define RTC_CALIB_DEF		0x198233
#define RTC_CALIB_MASK		0x1FFFFF
#define RTC_ALRM_MASK          BIT(1)
#define RTC_MSEC               1000
#define RTC_FR_MASK		0xF0000
#define RTC_SEC_MAX_VAL		0xFFFFFFFF
#define RTC_FR_MAX_TICKS	16
#define RTC_OFFSET_MAX		150000
#define RTC_OFFSET_MIN		-150000
#define RTC_PPB			1000000000LL

struct xlnx_rtc_dev {
	struct rtc_device	*rtc;
	void __iomem		*reg_base;
	int			alarm_irq;
	int			sec_irq;
	unsigned int		calibval;
};

static int xlnx_rtc_set_time(struct device *dev, struct rtc_time *tm)
{
	struct xlnx_rtc_dev *xrtcdev = dev_get_drvdata(dev);
	unsigned long new_time;

	/*
	 * The value written will be updated after 1 sec into the
	 * seconds read register, so we need to program time +1 sec
	 * to get the correct time on read.
	 */
	new_time = rtc_tm_to_time64(tm) + 1;

	/*
	 * Writing into calibration register will clear the Tick Counter and
	 * force the next second to be signaled exactly in 1 second period
	 */
	xrtcdev->calibval &= RTC_CALIB_MASK;
	writel(xrtcdev->calibval, (xrtcdev->reg_base + RTC_CALIB_WR));

	writel(new_time, xrtcdev->reg_base + RTC_SET_TM_WR);

	/*
	 * Clear the rtc interrupt status register after setting the
	 * time. During a read_time function, the code should read the
	 * RTC_INT_STATUS register and if bit 0 is still 0, it means
	 * that one second has not elapsed yet since RTC was set and
	 * the current time should be read from SET_TIME_READ register;
	 * otherwise, CURRENT_TIME register is read to report the time
	 */
	writel(RTC_INT_SEC, xrtcdev->reg_base + RTC_INT_STS);

	return 0;
}

static int xlnx_rtc_read_time(struct device *dev, struct rtc_time *tm)
{
	u32 status;
	unsigned long read_time;
	struct xlnx_rtc_dev *xrtcdev = dev_get_drvdata(dev);

	status = readl(xrtcdev->reg_base + RTC_INT_STS);

	if (status & RTC_INT_SEC) {
		/*
		 * RTC has updated the CURRENT_TIME with the time written into
		 * SET_TIME_WRITE register.
		 */
		read_time = readl(xrtcdev->reg_base + RTC_CUR_TM);
	} else {
		/*
		 * Time written in SET_TIME_WRITE has not yet updated into
		 * the seconds read register, so read the time from the
		 * SET_TIME_WRITE instead of CURRENT_TIME register.
		 * Since we add +1 sec while writing, we need to -1 sec while
		 * reading.
		 */
		read_time = readl(xrtcdev->reg_base + RTC_SET_TM_RD) - 1;
	}
	rtc_time64_to_tm(read_time, tm);

	return 0;
}

static int xlnx_rtc_read_alarm(struct device *dev, struct rtc_wkalrm *alrm)
{
	struct xlnx_rtc_dev *xrtcdev = dev_get_drvdata(dev);

	rtc_time64_to_tm(readl(xrtcdev->reg_base + RTC_ALRM), &alrm->time);
	alrm->enabled = readl(xrtcdev->reg_base + RTC_INT_MASK) & RTC_INT_ALRM;

	return 0;
}

static int xlnx_rtc_alarm_irq_enable(struct device *dev, u32 enabled)
{
	struct xlnx_rtc_dev *xrtcdev = dev_get_drvdata(dev);
	unsigned int status;
	ulong timeout;

	timeout = jiffies + msecs_to_jiffies(RTC_MSEC);

	if (enabled) {
		while (1) {
			status = readl(xrtcdev->reg_base + RTC_INT_STS);
			if (!((status & RTC_ALRM_MASK) == RTC_ALRM_MASK))
				break;

			if (time_after_eq(jiffies, timeout)) {
				dev_err(dev, "Time out occur, while clearing alarm status bit\n");
				return -ETIMEDOUT;
			}
			writel(RTC_INT_ALRM, xrtcdev->reg_base + RTC_INT_STS);
		}

<<<<<<< HEAD
	unsigned int status;
	ulong timeout;

	timeout = jiffies + msecs_to_jiffies(RTC_MSEC);

	if (enabled) {
		while (1) {
			status = readl(xrtcdev->reg_base + RTC_INT_STS);
			if (!((status & RTC_ALRM_MASK) == RTC_ALRM_MASK))
				break;

			if (time_after_eq(jiffies, timeout)) {
				dev_err(dev, "Time out occur, while clearing alarm status bit\n");
				return -ETIMEDOUT;
			}
			writel(RTC_INT_ALRM, xrtcdev->reg_base + RTC_INT_STS);
		}

=======
>>>>>>> a4adc2c2
		writel(RTC_INT_ALRM, xrtcdev->reg_base + RTC_INT_EN);
	} else {
		writel(RTC_INT_ALRM, xrtcdev->reg_base + RTC_INT_DIS);
	}
<<<<<<< HEAD
=======

>>>>>>> a4adc2c2
	return 0;
}

static int xlnx_rtc_set_alarm(struct device *dev, struct rtc_wkalrm *alrm)
{
	struct xlnx_rtc_dev *xrtcdev = dev_get_drvdata(dev);
	unsigned long alarm_time;

	alarm_time = rtc_tm_to_time64(&alrm->time);

	writel((u32)alarm_time, (xrtcdev->reg_base + RTC_ALRM));

	xlnx_rtc_alarm_irq_enable(dev, alrm->enabled);

	return 0;
}

static void xlnx_init_rtc(struct xlnx_rtc_dev *xrtcdev)
{
	u32 rtc_ctrl;

	/* Enable RTC switch to battery when VCC_PSAUX is not available */
	rtc_ctrl = readl(xrtcdev->reg_base + RTC_CTRL);
	rtc_ctrl |= RTC_BATT_EN;
	writel(rtc_ctrl, xrtcdev->reg_base + RTC_CTRL);

	/*
	 * Based on crystal freq of 33.330 KHz
	 * set the seconds counter and enable, set fractions counter
	 * to default value suggested as per design spec
	 * to correct RTC delay in frequency over period of time.
	 */
	xrtcdev->calibval &= RTC_CALIB_MASK;
	writel(xrtcdev->calibval, (xrtcdev->reg_base + RTC_CALIB_WR));
}

static int xlnx_rtc_read_offset(struct device *dev, long *offset)
{
	struct xlnx_rtc_dev *xrtcdev = dev_get_drvdata(dev);
	long offset_val;
	unsigned int reg;
	unsigned int tick_mult = RTC_PPB / xrtcdev->calibval;

	reg = readl(xrtcdev->reg_base + RTC_CALIB_RD);

	/* Offset with seconds ticks */
	offset_val = reg & RTC_TICK_MASK;
	offset_val = offset_val - xrtcdev->calibval;
	offset_val = offset_val * tick_mult;

	/* Offset with fractional ticks */
	if (reg & RTC_FR_EN)
		offset_val += ((reg & RTC_FR_MASK) >> RTC_FR_DATSHIFT)
			* (tick_mult / RTC_FR_MAX_TICKS);
	*offset = offset_val;

	return 0;
}

static int xlnx_rtc_set_offset(struct device *dev, long offset)
{
	struct xlnx_rtc_dev *xrtcdev = dev_get_drvdata(dev);
	short int  max_tick;
	unsigned char fract_tick = 0;
	unsigned int calibval;
	int fract_offset;
	unsigned int tick_mult = RTC_PPB / xrtcdev->calibval;

	/* Make sure offset value is within supported range */
	if (offset < RTC_OFFSET_MIN || offset > RTC_OFFSET_MAX)
		return -ERANGE;

	/* Number ticks for given offset */
	max_tick = div_s64_rem(offset, tick_mult, &fract_offset);

	/* Number fractional ticks for given offset */
	if (fract_offset) {
		if (fract_offset < 0) {
			fract_offset = fract_offset + tick_mult;
			max_tick--;
		}
		if (fract_offset > (tick_mult / RTC_FR_MAX_TICKS)) {
			for (fract_tick = 1; fract_tick < 16; fract_tick++) {
				if (fract_offset <=
				    (fract_tick *
				     (tick_mult / RTC_FR_MAX_TICKS)))
					break;
			}
		}
	}

	/* Zynqmp RTC uses second and fractional tick
	 * counters for compensation
	 */
	calibval = max_tick + xrtcdev->calibval;

	if (fract_tick)
		calibval |= RTC_FR_EN;

	calibval |= (fract_tick << RTC_FR_DATSHIFT);

	writel(calibval, (xrtcdev->reg_base + RTC_CALIB_WR));

	return 0;
}

static const struct rtc_class_ops xlnx_rtc_ops = {
	.set_time	  = xlnx_rtc_set_time,
	.read_time	  = xlnx_rtc_read_time,
	.read_alarm	  = xlnx_rtc_read_alarm,
	.set_alarm	  = xlnx_rtc_set_alarm,
	.alarm_irq_enable = xlnx_rtc_alarm_irq_enable,
	.read_offset	  = xlnx_rtc_read_offset,
	.set_offset	  = xlnx_rtc_set_offset,
};

static irqreturn_t xlnx_rtc_interrupt(int irq, void *id)
{
	struct xlnx_rtc_dev *xrtcdev = (struct xlnx_rtc_dev *)id;
	unsigned int status;

	status = readl(xrtcdev->reg_base + RTC_INT_STS);
	/* Check if interrupt asserted */
	if (!(status & (RTC_INT_SEC | RTC_INT_ALRM)))
		return IRQ_NONE;

	/* Disable RTC_INT_ALRM interrupt only */
	writel(RTC_INT_ALRM, xrtcdev->reg_base + RTC_INT_DIS);

	if (status & RTC_INT_ALRM)
		rtc_update_irq(xrtcdev->rtc, 1, RTC_IRQF | RTC_AF);

	return IRQ_HANDLED;
}

static int xlnx_rtc_probe(struct platform_device *pdev)
{
	struct xlnx_rtc_dev *xrtcdev;
	int ret;

	xrtcdev = devm_kzalloc(&pdev->dev, sizeof(*xrtcdev), GFP_KERNEL);
	if (!xrtcdev)
		return -ENOMEM;

	platform_set_drvdata(pdev, xrtcdev);

	xrtcdev->rtc = devm_rtc_allocate_device(&pdev->dev);
	if (IS_ERR(xrtcdev->rtc))
		return PTR_ERR(xrtcdev->rtc);

	xrtcdev->rtc->ops = &xlnx_rtc_ops;
	xrtcdev->rtc->range_max = U32_MAX;

	xrtcdev->reg_base = devm_platform_ioremap_resource(pdev, 0);
	if (IS_ERR(xrtcdev->reg_base))
		return PTR_ERR(xrtcdev->reg_base);

	xrtcdev->alarm_irq = platform_get_irq_byname(pdev, "alarm");
	if (xrtcdev->alarm_irq < 0)
		return xrtcdev->alarm_irq;
	ret = devm_request_irq(&pdev->dev, xrtcdev->alarm_irq,
			       xlnx_rtc_interrupt, 0,
			       dev_name(&pdev->dev), xrtcdev);
	if (ret) {
		dev_err(&pdev->dev, "request irq failed\n");
		return ret;
	}

	xrtcdev->sec_irq = platform_get_irq_byname(pdev, "sec");
	if (xrtcdev->sec_irq < 0)
		return xrtcdev->sec_irq;
	ret = devm_request_irq(&pdev->dev, xrtcdev->sec_irq,
			       xlnx_rtc_interrupt, 0,
			       dev_name(&pdev->dev), xrtcdev);
	if (ret) {
		dev_err(&pdev->dev, "request irq failed\n");
		return ret;
	}

	ret = of_property_read_u32(pdev->dev.of_node, "calibration",
				   &xrtcdev->calibval);
	if (ret)
		xrtcdev->calibval = RTC_CALIB_DEF;

	xlnx_init_rtc(xrtcdev);

	device_init_wakeup(&pdev->dev, 1);

	return rtc_register_device(xrtcdev->rtc);
}

static int xlnx_rtc_remove(struct platform_device *pdev)
{
	xlnx_rtc_alarm_irq_enable(&pdev->dev, 0);
	device_init_wakeup(&pdev->dev, 0);

	return 0;
}

static int __maybe_unused xlnx_rtc_suspend(struct device *dev)
{
	struct xlnx_rtc_dev *xrtcdev = dev_get_drvdata(dev);

	if (device_may_wakeup(dev))
		enable_irq_wake(xrtcdev->alarm_irq);
	else
		xlnx_rtc_alarm_irq_enable(dev, 0);

	return 0;
}

static int __maybe_unused xlnx_rtc_resume(struct device *dev)
{
	struct xlnx_rtc_dev *xrtcdev = dev_get_drvdata(dev);

	if (device_may_wakeup(dev))
		disable_irq_wake(xrtcdev->alarm_irq);
	else
		xlnx_rtc_alarm_irq_enable(dev, 1);

	return 0;
}

static SIMPLE_DEV_PM_OPS(xlnx_rtc_pm_ops, xlnx_rtc_suspend, xlnx_rtc_resume);

static const struct of_device_id xlnx_rtc_of_match[] = {
	{.compatible = "xlnx,zynqmp-rtc" },
	{ }
};
MODULE_DEVICE_TABLE(of, xlnx_rtc_of_match);

static struct platform_driver xlnx_rtc_driver = {
	.probe		= xlnx_rtc_probe,
	.remove		= xlnx_rtc_remove,
	.driver		= {
		.name	= KBUILD_MODNAME,
		.pm	= &xlnx_rtc_pm_ops,
		.of_match_table	= xlnx_rtc_of_match,
	},
};

module_platform_driver(xlnx_rtc_driver);

MODULE_DESCRIPTION("Xilinx Zynq MPSoC RTC driver");
MODULE_AUTHOR("Xilinx Inc.");
MODULE_LICENSE("GPL v2");<|MERGE_RESOLUTION|>--- conflicted
+++ resolved
@@ -149,35 +149,11 @@
 			writel(RTC_INT_ALRM, xrtcdev->reg_base + RTC_INT_STS);
 		}
 
-<<<<<<< HEAD
-	unsigned int status;
-	ulong timeout;
-
-	timeout = jiffies + msecs_to_jiffies(RTC_MSEC);
-
-	if (enabled) {
-		while (1) {
-			status = readl(xrtcdev->reg_base + RTC_INT_STS);
-			if (!((status & RTC_ALRM_MASK) == RTC_ALRM_MASK))
-				break;
-
-			if (time_after_eq(jiffies, timeout)) {
-				dev_err(dev, "Time out occur, while clearing alarm status bit\n");
-				return -ETIMEDOUT;
-			}
-			writel(RTC_INT_ALRM, xrtcdev->reg_base + RTC_INT_STS);
-		}
-
-=======
->>>>>>> a4adc2c2
 		writel(RTC_INT_ALRM, xrtcdev->reg_base + RTC_INT_EN);
 	} else {
 		writel(RTC_INT_ALRM, xrtcdev->reg_base + RTC_INT_DIS);
 	}
-<<<<<<< HEAD
-=======
-
->>>>>>> a4adc2c2
+
 	return 0;
 }
 
