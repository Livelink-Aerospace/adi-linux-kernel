/*
 * i2c-xiic.c
 * Copyright (c) 2002-2007 Xilinx Inc.
 * Copyright (c) 2009-2010 Intel Corporation
 *
 * This program is free software; you can redistribute it and/or modify
 * it under the terms of the GNU General Public License version 2 as
 * published by the Free Software Foundation.
 *
 * This program is distributed in the hope that it will be useful,
 * but WITHOUT ANY WARRANTY; without even the implied warranty of
 * MERCHANTABILITY or FITNESS FOR A PARTICULAR PURPOSE.  See the
 * GNU General Public License for more details.
 *
 *
 * This code was implemented by Mocean Laboratories AB when porting linux
 * to the automotive development board Russellville. The copyright holder
 * as seen in the header is Intel corporation.
 * Mocean Laboratories forked off the GNU/Linux platform work into a
 * separate company called Pelagicore AB, which committed the code to the
 * kernel.
 */

/* Supports:
 * Xilinx IIC
 */
#include <linux/kernel.h>
#include <linux/module.h>
#include <linux/errno.h>
#include <linux/err.h>
#include <linux/delay.h>
#include <linux/platform_device.h>
#include <linux/i2c.h>
#include <linux/interrupt.h>
#include <linux/wait.h>
#include <linux/i2c-xiic.h>
#include <linux/io.h>
#include <linux/slab.h>
#include <linux/of.h>

#define DRIVER_NAME "xiic-i2c"

enum xilinx_i2c_state {
	STATE_DONE,
	STATE_ERROR,
	STATE_START
};

enum xiic_endian {
	LITTLE,
	BIG
};

/**
 * struct xiic_i2c - Internal representation of the XIIC I2C bus
 * @base:	Memory base of the HW registers
 * @wait:	Wait queue for callers
 * @adap:	Kernel adapter representation
 * @tx_msg:	Messages from above to be sent
 * @lock:	Mutual exclusion
 * @tx_pos:	Current pos in TX message
 * @nmsgs:	Number of messages in tx_msg
 * @state:	See STATE_
 * @rx_msg:	Current RX message
 * @rx_pos:	Position within current RX message
 * @endianness: big/little-endian byte order
 */
struct xiic_i2c {
	void __iomem		*base;
	wait_queue_head_t	wait;
	struct i2c_adapter	adap;
	struct i2c_msg		*tx_msg;
	struct mutex		lock;
	unsigned int		tx_pos;
	unsigned int		nmsgs;
	enum xilinx_i2c_state	state;
	struct i2c_msg		*rx_msg;
	int			rx_pos;
	enum xiic_endian	endianness;
};


#define XIIC_MSB_OFFSET 0
#define XIIC_REG_OFFSET (0x100+XIIC_MSB_OFFSET)

/*
 * Register offsets in bytes from RegisterBase. Three is added to the
 * base offset to access LSB (IBM style) of the word
 */
#define XIIC_CR_REG_OFFSET   (0x00+XIIC_REG_OFFSET)	/* Control Register   */
#define XIIC_SR_REG_OFFSET   (0x04+XIIC_REG_OFFSET)	/* Status Register    */
#define XIIC_DTR_REG_OFFSET  (0x08+XIIC_REG_OFFSET)	/* Data Tx Register   */
#define XIIC_DRR_REG_OFFSET  (0x0C+XIIC_REG_OFFSET)	/* Data Rx Register   */
#define XIIC_ADR_REG_OFFSET  (0x10+XIIC_REG_OFFSET)	/* Address Register   */
#define XIIC_TFO_REG_OFFSET  (0x14+XIIC_REG_OFFSET)	/* Tx FIFO Occupancy  */
#define XIIC_RFO_REG_OFFSET  (0x18+XIIC_REG_OFFSET)	/* Rx FIFO Occupancy  */
#define XIIC_TBA_REG_OFFSET  (0x1C+XIIC_REG_OFFSET)	/* 10 Bit Address reg */
#define XIIC_RFD_REG_OFFSET  (0x20+XIIC_REG_OFFSET)	/* Rx FIFO Depth reg  */
#define XIIC_GPO_REG_OFFSET  (0x24+XIIC_REG_OFFSET)	/* Output Register    */

/* Control Register masks */
#define XIIC_CR_ENABLE_DEVICE_MASK        0x01	/* Device enable = 1      */
#define XIIC_CR_TX_FIFO_RESET_MASK        0x02	/* Transmit FIFO reset=1  */
#define XIIC_CR_MSMS_MASK                 0x04	/* Master starts Txing=1  */
#define XIIC_CR_DIR_IS_TX_MASK            0x08	/* Dir of tx. Txing=1     */
#define XIIC_CR_NO_ACK_MASK               0x10	/* Tx Ack. NO ack = 1     */
#define XIIC_CR_REPEATED_START_MASK       0x20	/* Repeated start = 1     */
#define XIIC_CR_GENERAL_CALL_MASK         0x40	/* Gen Call enabled = 1   */

/* Status Register masks */
#define XIIC_SR_GEN_CALL_MASK             0x01	/* 1=a mstr issued a GC   */
#define XIIC_SR_ADDR_AS_SLAVE_MASK        0x02	/* 1=when addr as slave   */
#define XIIC_SR_BUS_BUSY_MASK             0x04	/* 1 = bus is busy        */
#define XIIC_SR_MSTR_RDING_SLAVE_MASK     0x08	/* 1=Dir: mstr <-- slave  */
#define XIIC_SR_TX_FIFO_FULL_MASK         0x10	/* 1 = Tx FIFO full       */
#define XIIC_SR_RX_FIFO_FULL_MASK         0x20	/* 1 = Rx FIFO full       */
#define XIIC_SR_RX_FIFO_EMPTY_MASK        0x40	/* 1 = Rx FIFO empty      */
#define XIIC_SR_TX_FIFO_EMPTY_MASK        0x80	/* 1 = Tx FIFO empty      */

/* Interrupt Status Register masks    Interrupt occurs when...       */
#define XIIC_INTR_ARB_LOST_MASK           0x01	/* 1 = arbitration lost   */
#define XIIC_INTR_TX_ERROR_MASK           0x02	/* 1=Tx error/msg complete */
#define XIIC_INTR_TX_EMPTY_MASK           0x04	/* 1 = Tx FIFO/reg empty  */
#define XIIC_INTR_RX_FULL_MASK            0x08	/* 1=Rx FIFO/reg=OCY level */
#define XIIC_INTR_BNB_MASK                0x10	/* 1 = Bus not busy       */
#define XIIC_INTR_AAS_MASK                0x20	/* 1 = when addr as slave */
#define XIIC_INTR_NAAS_MASK               0x40	/* 1 = not addr as slave  */
#define XIIC_INTR_TX_HALF_MASK            0x80	/* 1 = TX FIFO half empty */

/* The following constants specify the depth of the FIFOs */
#define IIC_RX_FIFO_DEPTH         16	/* Rx fifo capacity               */
#define IIC_TX_FIFO_DEPTH         16	/* Tx fifo capacity               */

/* The following constants specify groups of interrupts that are typically
 * enabled or disables at the same time
 */
#define XIIC_TX_INTERRUPTS                           \
(XIIC_INTR_TX_ERROR_MASK | XIIC_INTR_TX_EMPTY_MASK | XIIC_INTR_TX_HALF_MASK)

#define XIIC_TX_RX_INTERRUPTS (XIIC_INTR_RX_FULL_MASK | XIIC_TX_INTERRUPTS)

/* The following constants are used with the following macros to specify the
 * operation, a read or write operation.
 */
#define XIIC_READ_OPERATION  1
#define XIIC_WRITE_OPERATION 0

/*
 * Tx Fifo upper bit masks.
 */
#define XIIC_TX_DYN_START_MASK            0x0100 /* 1 = Set dynamic start */
#define XIIC_TX_DYN_STOP_MASK             0x0200 /* 1 = Set dynamic stop */

/*
 * The following constants define the register offsets for the Interrupt
 * registers. There are some holes in the memory map for reserved addresses
 * to allow other registers to be added and still match the memory map of the
 * interrupt controller registers
 */
#define XIIC_DGIER_OFFSET    0x1C /* Device Global Interrupt Enable Register */
#define XIIC_IISR_OFFSET     0x20 /* Interrupt Status Register */
#define XIIC_IIER_OFFSET     0x28 /* Interrupt Enable Register */
#define XIIC_RESETR_OFFSET   0x40 /* Reset Register */

#define XIIC_RESET_MASK             0xAUL

/*
 * The following constant is used for the device global interrupt enable
 * register, to enable all interrupts for the device, this is the only bit
 * in the register
 */
#define XIIC_GINTR_ENABLE_MASK      0x80000000UL

#define xiic_tx_space(i2c) ((i2c)->tx_msg->len - (i2c)->tx_pos)
#define xiic_rx_space(i2c) ((i2c)->rx_msg->len - (i2c)->rx_pos)

static void xiic_start_xfer(struct xiic_i2c *i2c);
static void __xiic_start_xfer(struct xiic_i2c *i2c);

/*
 * For the register read and write functions, a little-endian and big-endian
 * version are necessary. Endianness is detected during the probe function.
 * Only the least significant byte [doublet] of the register are ever
 * accessed. This requires an offset of 3 [2] from the base address for
 * big-endian systems.
 */

static inline void xiic_setreg8(struct xiic_i2c *i2c, int reg, u8 value)
{
	if (i2c->endianness == LITTLE)
		iowrite8(value, i2c->base + reg);
	else
		iowrite8(value, i2c->base + reg + 3);
}

static inline u8 xiic_getreg8(struct xiic_i2c *i2c, int reg)
{
	u8 ret;

	if (i2c->endianness == LITTLE)
		ret = ioread8(i2c->base + reg);
	else
		ret = ioread8(i2c->base + reg + 3);
	return ret;
}

static inline void xiic_setreg16(struct xiic_i2c *i2c, int reg, u16 value)
{
	if (i2c->endianness == LITTLE)
		iowrite16(value, i2c->base + reg);
	else
		iowrite16be(value, i2c->base + reg + 2);
}

static inline void xiic_setreg32(struct xiic_i2c *i2c, int reg, int value)
{
	if (i2c->endianness == LITTLE)
		iowrite32(value, i2c->base + reg);
	else
		iowrite32be(value, i2c->base + reg);
}

static inline int xiic_getreg32(struct xiic_i2c *i2c, int reg)
{
	u32 ret;

	if (i2c->endianness == LITTLE)
		ret = ioread32(i2c->base + reg);
	else
		ret = ioread32be(i2c->base + reg);
	return ret;
}

static inline void xiic_irq_dis(struct xiic_i2c *i2c, u32 mask)
{
	u32 ier = xiic_getreg32(i2c, XIIC_IIER_OFFSET);
	xiic_setreg32(i2c, XIIC_IIER_OFFSET, ier & ~mask);
}

static inline void xiic_irq_en(struct xiic_i2c *i2c, u32 mask)
{
	u32 ier = xiic_getreg32(i2c, XIIC_IIER_OFFSET);
	xiic_setreg32(i2c, XIIC_IIER_OFFSET, ier | mask);
}

static inline void xiic_irq_clr(struct xiic_i2c *i2c, u32 mask)
{
	u32 isr = xiic_getreg32(i2c, XIIC_IISR_OFFSET);
	xiic_setreg32(i2c, XIIC_IISR_OFFSET, isr & mask);
}

static inline void xiic_irq_clr_en(struct xiic_i2c *i2c, u32 mask)
{
	xiic_irq_clr(i2c, mask);
	xiic_irq_en(i2c, mask);
}

static void xiic_clear_rx_fifo(struct xiic_i2c *i2c)
{
	u8 sr;
	for (sr = xiic_getreg8(i2c, XIIC_SR_REG_OFFSET);
		!(sr & XIIC_SR_RX_FIFO_EMPTY_MASK);
		sr = xiic_getreg8(i2c, XIIC_SR_REG_OFFSET))
		xiic_getreg8(i2c, XIIC_DRR_REG_OFFSET);
}

static void xiic_reinit(struct xiic_i2c *i2c)
{
	xiic_setreg32(i2c, XIIC_RESETR_OFFSET, XIIC_RESET_MASK);

	/* Set receive Fifo depth to maximum (zero based). */
	xiic_setreg8(i2c, XIIC_RFD_REG_OFFSET, IIC_RX_FIFO_DEPTH - 1);

	/* Reset Tx Fifo. */
	xiic_setreg8(i2c, XIIC_CR_REG_OFFSET, XIIC_CR_TX_FIFO_RESET_MASK);

	/* Enable IIC Device, remove Tx Fifo reset & disable general call. */
	xiic_setreg8(i2c, XIIC_CR_REG_OFFSET, XIIC_CR_ENABLE_DEVICE_MASK);

	/* make sure RX fifo is empty */
	xiic_clear_rx_fifo(i2c);

	/* Enable interrupts */
	xiic_setreg32(i2c, XIIC_DGIER_OFFSET, XIIC_GINTR_ENABLE_MASK);

	xiic_irq_clr_en(i2c, XIIC_INTR_ARB_LOST_MASK);
}

static void xiic_deinit(struct xiic_i2c *i2c)
{
	u8 cr;

	xiic_setreg32(i2c, XIIC_RESETR_OFFSET, XIIC_RESET_MASK);

	/* Disable IIC Device. */
	cr = xiic_getreg8(i2c, XIIC_CR_REG_OFFSET);
	xiic_setreg8(i2c, XIIC_CR_REG_OFFSET, cr & ~XIIC_CR_ENABLE_DEVICE_MASK);
}

static void xiic_read_rx(struct xiic_i2c *i2c)
{
	u8 bytes_in_fifo;
	int i;

	bytes_in_fifo = xiic_getreg8(i2c, XIIC_RFO_REG_OFFSET) + 1;

	dev_dbg(i2c->adap.dev.parent,
		"%s entry, bytes in fifo: %d, msg: %d, SR: 0x%x, CR: 0x%x\n",
		__func__, bytes_in_fifo, xiic_rx_space(i2c),
		xiic_getreg8(i2c, XIIC_SR_REG_OFFSET),
		xiic_getreg8(i2c, XIIC_CR_REG_OFFSET));

	if (bytes_in_fifo > xiic_rx_space(i2c))
		bytes_in_fifo = xiic_rx_space(i2c);

	for (i = 0; i < bytes_in_fifo; i++)
		i2c->rx_msg->buf[i2c->rx_pos++] =
			xiic_getreg8(i2c, XIIC_DRR_REG_OFFSET);

	xiic_setreg8(i2c, XIIC_RFD_REG_OFFSET,
		(xiic_rx_space(i2c) > IIC_RX_FIFO_DEPTH) ?
		IIC_RX_FIFO_DEPTH - 1 :  xiic_rx_space(i2c) - 1);
}

static int xiic_tx_fifo_space(struct xiic_i2c *i2c)
{
	/* return the actual space left in the FIFO */
	return IIC_TX_FIFO_DEPTH - xiic_getreg8(i2c, XIIC_TFO_REG_OFFSET) - 1;
}

static void xiic_fill_tx_fifo(struct xiic_i2c *i2c)
{
	u8 fifo_space = xiic_tx_fifo_space(i2c);
	int len = xiic_tx_space(i2c);

	len = (len > fifo_space) ? fifo_space : len;

	dev_dbg(i2c->adap.dev.parent, "%s entry, len: %d, fifo space: %d\n",
		__func__, len, fifo_space);

	while (len--) {
		u16 data = i2c->tx_msg->buf[i2c->tx_pos++];
		if ((xiic_tx_space(i2c) == 0) && (i2c->nmsgs == 1)) {
			/* last message in transfer -> STOP */
			data |= XIIC_TX_DYN_STOP_MASK;
			dev_dbg(i2c->adap.dev.parent, "%s TX STOP\n", __func__);
		}
		xiic_setreg16(i2c, XIIC_DTR_REG_OFFSET, data);
	}
}

static void xiic_wakeup(struct xiic_i2c *i2c, int code)
{
	i2c->tx_msg = NULL;
	i2c->rx_msg = NULL;
	i2c->nmsgs = 0;
	i2c->state = code;
	wake_up(&i2c->wait);
}

static irqreturn_t xiic_process(int irq, void *dev_id)
{
	struct xiic_i2c *i2c = dev_id;
	u32 pend, isr, ier;
	u32 clr = 0;

	/* Get the interrupt Status from the IPIF. There is no clearing of
	 * interrupts in the IPIF. Interrupts must be cleared at the source.
	 * To find which interrupts are pending; AND interrupts pending with
	 * interrupts masked.
	 */
	mutex_lock(&i2c->lock);
	isr = xiic_getreg32(i2c, XIIC_IISR_OFFSET);
	ier = xiic_getreg32(i2c, XIIC_IIER_OFFSET);
	pend = isr & ier;

	dev_dbg(i2c->adap.dev.parent, "%s: IER: 0x%x, ISR: 0x%x, pend: 0x%x\n",
		__func__, ier, isr, pend);
	dev_dbg(i2c->adap.dev.parent, "%s: SR: 0x%x, msg: %p, nmsgs: %d\n",
		__func__, xiic_getreg8(i2c, XIIC_SR_REG_OFFSET),
		i2c->tx_msg, i2c->nmsgs);


	/* Service requesting interrupt */
	if ((pend & XIIC_INTR_ARB_LOST_MASK) ||
		((pend & XIIC_INTR_TX_ERROR_MASK) &&
		!(pend & XIIC_INTR_RX_FULL_MASK))) {
		/* bus arbritration lost, or...
		 * Transmit error _OR_ RX completed
		 * if this happens when RX_FULL is not set
		 * this is probably a TX error
		 */

		dev_dbg(i2c->adap.dev.parent, "%s error\n", __func__);

		/* dynamic mode seem to suffer from problems if we just flushes
		 * fifos and the next message is a TX with len 0 (only addr)
		 * reset the IP instead of just flush fifos
		 */
		xiic_reinit(i2c);

		if (i2c->rx_msg)
			xiic_wakeup(i2c, STATE_ERROR);
		if (i2c->tx_msg)
			xiic_wakeup(i2c, STATE_ERROR);
	}
	if (pend & XIIC_INTR_RX_FULL_MASK) {
		/* Receive register/FIFO is full */

		clr |= XIIC_INTR_RX_FULL_MASK;
		if (!i2c->rx_msg) {
			dev_dbg(i2c->adap.dev.parent,
				"%s unexpexted RX IRQ\n", __func__);
			xiic_clear_rx_fifo(i2c);
			goto out;
		}

		xiic_read_rx(i2c);
		if (xiic_rx_space(i2c) == 0) {
			/* this is the last part of the message */
			i2c->rx_msg = NULL;

			/* also clear TX error if there (RX complete) */
			clr |= (isr & XIIC_INTR_TX_ERROR_MASK);

			dev_dbg(i2c->adap.dev.parent,
				"%s end of message, nmsgs: %d\n",
				__func__, i2c->nmsgs);

			/* send next message if this wasn't the last,
			 * otherwise the transfer will be finialise when
			 * receiving the bus not busy interrupt
			 */
			if (i2c->nmsgs > 1) {
				i2c->nmsgs--;
				i2c->tx_msg++;
				dev_dbg(i2c->adap.dev.parent,
					"%s will start next...\n", __func__);

				__xiic_start_xfer(i2c);
			}
		}
	}
	if (pend & XIIC_INTR_BNB_MASK) {
		/* IIC bus has transitioned to not busy */
		clr |= XIIC_INTR_BNB_MASK;

		/* The bus is not busy, disable BusNotBusy interrupt */
		xiic_irq_dis(i2c, XIIC_INTR_BNB_MASK);

		if (!i2c->tx_msg)
			goto out;

		if ((i2c->nmsgs == 1) && !i2c->rx_msg &&
			xiic_tx_space(i2c) == 0)
			xiic_wakeup(i2c, STATE_DONE);
		else
			xiic_wakeup(i2c, STATE_ERROR);
	}
	if (pend & (XIIC_INTR_TX_EMPTY_MASK | XIIC_INTR_TX_HALF_MASK)) {
		/* Transmit register/FIFO is empty or ½ empty */

		clr |= (pend &
			(XIIC_INTR_TX_EMPTY_MASK | XIIC_INTR_TX_HALF_MASK));

		if (!i2c->tx_msg) {
			dev_dbg(i2c->adap.dev.parent,
				"%s unexpexted TX IRQ\n", __func__);
			goto out;
		}

		xiic_fill_tx_fifo(i2c);

		/* current message sent and there is space in the fifo */
		if (!xiic_tx_space(i2c) && xiic_tx_fifo_space(i2c) >= 2) {
			dev_dbg(i2c->adap.dev.parent,
				"%s end of message sent, nmsgs: %d\n",
				__func__, i2c->nmsgs);
			if (i2c->nmsgs > 1) {
				i2c->nmsgs--;
				i2c->tx_msg++;
				__xiic_start_xfer(i2c);
			} else {
				xiic_irq_dis(i2c, XIIC_INTR_TX_HALF_MASK);

				dev_dbg(i2c->adap.dev.parent,
					"%s Got TX IRQ but no more to do...\n",
					__func__);
			}
		} else if (!xiic_tx_space(i2c) && (i2c->nmsgs == 1))
			/* current frame is sent and is last,
			 * make sure to disable tx half
			 */
			xiic_irq_dis(i2c, XIIC_INTR_TX_HALF_MASK);
	}
out:
	dev_dbg(i2c->adap.dev.parent, "%s clr: 0x%x\n", __func__, clr);

	xiic_setreg32(i2c, XIIC_IISR_OFFSET, clr);
	mutex_unlock(&i2c->lock);
	return IRQ_HANDLED;
}

static int xiic_bus_busy(struct xiic_i2c *i2c)
{
	u8 sr = xiic_getreg8(i2c, XIIC_SR_REG_OFFSET);

	return (sr & XIIC_SR_BUS_BUSY_MASK) ? -EBUSY : 0;
}

static int xiic_busy(struct xiic_i2c *i2c)
{
	int tries = 3;
	int err;

	if (i2c->tx_msg)
		return -EBUSY;

	/* for instance if previous transfer was terminated due to TX error
	 * it might be that the bus is on it's way to become available
	 * give it at most 3 ms to wake
	 */
	err = xiic_bus_busy(i2c);
	while (err && tries--) {
		msleep(1);
		err = xiic_bus_busy(i2c);
	}

	return err;
}

static void xiic_start_recv(struct xiic_i2c *i2c)
{
	u8 rx_watermark;
	struct i2c_msg *msg = i2c->rx_msg = i2c->tx_msg;

	/* Clear and enable Rx full interrupt. */
	xiic_irq_clr_en(i2c, XIIC_INTR_RX_FULL_MASK | XIIC_INTR_TX_ERROR_MASK);

	/* we want to get all but last byte, because the TX_ERROR IRQ is used
	 * to inidicate error ACK on the address, and negative ack on the last
	 * received byte, so to not mix them receive all but last.
	 * In the case where there is only one byte to receive
	 * we can check if ERROR and RX full is set at the same time
	 */
	rx_watermark = msg->len;
	if (rx_watermark > IIC_RX_FIFO_DEPTH)
		rx_watermark = IIC_RX_FIFO_DEPTH;
	xiic_setreg8(i2c, XIIC_RFD_REG_OFFSET, rx_watermark - 1);

	if (!(msg->flags & I2C_M_NOSTART))
		/* write the address */
		xiic_setreg16(i2c, XIIC_DTR_REG_OFFSET,
			(msg->addr << 1) | XIIC_READ_OPERATION |
			XIIC_TX_DYN_START_MASK);

	xiic_irq_clr_en(i2c, XIIC_INTR_BNB_MASK);

	xiic_setreg16(i2c, XIIC_DTR_REG_OFFSET,
		msg->len | ((i2c->nmsgs == 1) ? XIIC_TX_DYN_STOP_MASK : 0));
	if (i2c->nmsgs == 1)
		/* very last, enable bus not busy as well */
		xiic_irq_clr_en(i2c, XIIC_INTR_BNB_MASK);

	/* the message is tx:ed */
	i2c->tx_pos = msg->len;
}

static void xiic_start_send(struct xiic_i2c *i2c)
{
	struct i2c_msg *msg = i2c->tx_msg;

	xiic_irq_clr(i2c, XIIC_INTR_TX_ERROR_MASK);

	dev_dbg(i2c->adap.dev.parent, "%s entry, msg: %p, len: %d",
		__func__, msg, msg->len);
	dev_dbg(i2c->adap.dev.parent, "%s entry, ISR: 0x%x, CR: 0x%x\n",
		__func__, xiic_getreg32(i2c, XIIC_IISR_OFFSET),
		xiic_getreg8(i2c, XIIC_CR_REG_OFFSET));

	if (!(msg->flags & I2C_M_NOSTART)) {
		/* write the address */
		u16 data = ((msg->addr << 1) & 0xfe) | XIIC_WRITE_OPERATION |
			XIIC_TX_DYN_START_MASK;
		if ((i2c->nmsgs == 1) && msg->len == 0)
			/* no data and last message -> add STOP */
			data |= XIIC_TX_DYN_STOP_MASK;

		xiic_setreg16(i2c, XIIC_DTR_REG_OFFSET, data);
	}

	xiic_fill_tx_fifo(i2c);

	/* Clear any pending Tx empty, Tx Error and then enable them. */
	xiic_irq_clr_en(i2c, XIIC_INTR_TX_EMPTY_MASK | XIIC_INTR_TX_ERROR_MASK |
		XIIC_INTR_BNB_MASK);
}

static irqreturn_t xiic_isr(int irq, void *dev_id)
{
	struct xiic_i2c *i2c = dev_id;
	u32 pend, isr, ier;
	irqreturn_t ret = IRQ_NONE;
	/* Do not processes a devices interrupts if the device has no
	 * interrupts pending
	 */

	dev_dbg(i2c->adap.dev.parent, "%s entry\n", __func__);

	isr = xiic_getreg32(i2c, XIIC_IISR_OFFSET);
	ier = xiic_getreg32(i2c, XIIC_IIER_OFFSET);
	pend = isr & ier;
	if (pend)
		ret = IRQ_WAKE_THREAD;

	return ret;
}

static void __xiic_start_xfer(struct xiic_i2c *i2c)
{
	int first = 1;
	int fifo_space = xiic_tx_fifo_space(i2c);
	dev_dbg(i2c->adap.dev.parent, "%s entry, msg: %p, fifos space: %d\n",
		__func__, i2c->tx_msg, fifo_space);

	if (!i2c->tx_msg)
		return;

	i2c->rx_pos = 0;
	i2c->tx_pos = 0;
	i2c->state = STATE_START;
	while ((fifo_space >= 2) && (first || (i2c->nmsgs > 1))) {
		if (!first) {
			i2c->nmsgs--;
			i2c->tx_msg++;
			i2c->tx_pos = 0;
		} else
			first = 0;

		if (i2c->tx_msg->flags & I2C_M_RD) {
			/* we dont date putting several reads in the FIFO */
			xiic_start_recv(i2c);
			return;
		} else {
			xiic_start_send(i2c);
			if (xiic_tx_space(i2c) != 0) {
				/* the message could not be completely sent */
				break;
			}
		}

		fifo_space = xiic_tx_fifo_space(i2c);
	}

	/* there are more messages or the current one could not be completely
	 * put into the FIFO, also enable the half empty interrupt
	 */
	if (i2c->nmsgs > 1 || xiic_tx_space(i2c))
		xiic_irq_clr_en(i2c, XIIC_INTR_TX_HALF_MASK);

}

static void xiic_start_xfer(struct xiic_i2c *i2c)
{
<<<<<<< HEAD
	mutex_lock(&i2c->lock);
	xiic_reinit(i2c);
	__xiic_start_xfer(i2c);
	mutex_unlock(&i2c->lock);
=======
	spin_lock(&i2c->lock);
	xiic_reinit(i2c);
	__xiic_start_xfer(i2c);
	spin_unlock(&i2c->lock);
>>>>>>> 5c4698ac
}

static int xiic_xfer(struct i2c_adapter *adap, struct i2c_msg *msgs, int num)
{
	struct xiic_i2c *i2c = i2c_get_adapdata(adap);
	int err;

	dev_dbg(adap->dev.parent, "%s entry SR: 0x%x\n", __func__,
		xiic_getreg8(i2c, XIIC_SR_REG_OFFSET));

	err = xiic_busy(i2c);
	if (err)
		return err;

	i2c->tx_msg = msgs;
	i2c->nmsgs = num;

	xiic_start_xfer(i2c);

	if (wait_event_timeout(i2c->wait, (i2c->state == STATE_ERROR) ||
		(i2c->state == STATE_DONE), HZ))
		return (i2c->state == STATE_DONE) ? num : -EIO;
	else {
		i2c->tx_msg = NULL;
		i2c->rx_msg = NULL;
		i2c->nmsgs = 0;
		return -ETIMEDOUT;
	}
}

static u32 xiic_func(struct i2c_adapter *adap)
{
	return I2C_FUNC_I2C | I2C_FUNC_SMBUS_EMUL;
}

static const struct i2c_algorithm xiic_algorithm = {
	.master_xfer = xiic_xfer,
	.functionality = xiic_func,
};

static struct i2c_adapter xiic_adapter = {
	.owner = THIS_MODULE,
	.name = DRIVER_NAME,
	.class = I2C_CLASS_DEPRECATED,
	.algo = &xiic_algorithm,
};


static int xiic_i2c_probe(struct platform_device *pdev)
{
	struct xiic_i2c *i2c;
	struct xiic_i2c_platform_data *pdata;
	struct resource *res;
	int ret, irq;
	u8 i;
	u32 sr;

	i2c = devm_kzalloc(&pdev->dev, sizeof(*i2c), GFP_KERNEL);
	if (!i2c)
		return -ENOMEM;

	res = platform_get_resource(pdev, IORESOURCE_MEM, 0);
	i2c->base = devm_ioremap_resource(&pdev->dev, res);
	if (IS_ERR(i2c->base))
		return PTR_ERR(i2c->base);

	irq = platform_get_irq(pdev, 0);
	if (irq < 0)
		return irq;

	pdata = dev_get_platdata(&pdev->dev);

	/* hook up driver to tree */
	platform_set_drvdata(pdev, i2c);
	i2c->adap = xiic_adapter;
	i2c_set_adapdata(&i2c->adap, i2c);
	i2c->adap.dev.parent = &pdev->dev;
	i2c->adap.dev.of_node = pdev->dev.of_node;

	mutex_init(&i2c->lock);
	init_waitqueue_head(&i2c->wait);

	ret = devm_request_threaded_irq(&pdev->dev, irq, xiic_isr,
					xiic_process, IRQF_ONESHOT,
					pdev->name, i2c);

	if (ret < 0) {
		dev_err(&pdev->dev, "Cannot claim IRQ\n");
		return ret;
	}

	/*
	 * Detect endianness
	 * Try to reset the TX FIFO. Then check the EMPTY flag. If it is not
	 * set, assume that the endianness was wrong and swap.
	 */
	i2c->endianness = LITTLE;
	xiic_setreg32(i2c, XIIC_CR_REG_OFFSET, XIIC_CR_TX_FIFO_RESET_MASK);
	/* Reset is cleared in xiic_reinit */
	sr = xiic_getreg32(i2c, XIIC_SR_REG_OFFSET);
	if (!(sr & XIIC_SR_TX_FIFO_EMPTY_MASK))
		i2c->endianness = BIG;

	xiic_reinit(i2c);

	/* add i2c adapter to i2c tree */
	ret = i2c_add_adapter(&i2c->adap);
	if (ret) {
		dev_err(&pdev->dev, "Failed to add adapter\n");
		xiic_deinit(i2c);
		return ret;
	}

	if (pdata) {
		/* add in known devices to the bus */
		for (i = 0; i < pdata->num_devices; i++)
			i2c_new_device(&i2c->adap, pdata->devices + i);
	}

	return 0;
}

static int xiic_i2c_remove(struct platform_device *pdev)
{
	struct xiic_i2c *i2c = platform_get_drvdata(pdev);

	/* remove adapter & data */
	i2c_del_adapter(&i2c->adap);

	xiic_deinit(i2c);

	return 0;
}

#if defined(CONFIG_OF)
static const struct of_device_id xiic_of_match[] = {
	{ .compatible = "xlnx,xps-iic-2.00.a", },
	{},
};
MODULE_DEVICE_TABLE(of, xiic_of_match);
#endif

static struct platform_driver xiic_i2c_driver = {
	.probe   = xiic_i2c_probe,
	.remove  = xiic_i2c_remove,
	.driver  = {
		.name = DRIVER_NAME,
		.of_match_table = of_match_ptr(xiic_of_match),
	},
};

module_platform_driver(xiic_i2c_driver);

MODULE_AUTHOR("info@mocean-labs.com");
MODULE_DESCRIPTION("Xilinx I2C bus driver");
MODULE_LICENSE("GPL v2");
MODULE_ALIAS("platform:"DRIVER_NAME);<|MERGE_RESOLUTION|>--- conflicted
+++ resolved
@@ -662,17 +662,10 @@
 
 static void xiic_start_xfer(struct xiic_i2c *i2c)
 {
-<<<<<<< HEAD
 	mutex_lock(&i2c->lock);
 	xiic_reinit(i2c);
 	__xiic_start_xfer(i2c);
 	mutex_unlock(&i2c->lock);
-=======
-	spin_lock(&i2c->lock);
-	xiic_reinit(i2c);
-	__xiic_start_xfer(i2c);
-	spin_unlock(&i2c->lock);
->>>>>>> 5c4698ac
 }
 
 static int xiic_xfer(struct i2c_adapter *adap, struct i2c_msg *msgs, int num)
