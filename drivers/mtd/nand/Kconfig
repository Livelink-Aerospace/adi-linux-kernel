--- conflicted
+++ resolved
@@ -531,18 +531,16 @@
 	help
 	  Enables support for NAND Flash chips on Allwinner SoCs.
 
-<<<<<<< HEAD
 config MTD_NAND_ARASAN
 	tristate "Support for Arasan Nand Flash controller"
 	depends on MTD_NAND
 	help
 	  Enables the driver for the Arasan Nand Flash controller in ZynqMP SoC.
-=======
+
 config MTD_NAND_HISI504
 	tristate "Support for NAND controller on Hisilicon SoC Hip04"
 	depends on HAS_DMA
 	help
 	  Enables support for NAND controller on Hisilicon SoC Hip04.
->>>>>>> 39a88044
 
 endif # MTD_NAND