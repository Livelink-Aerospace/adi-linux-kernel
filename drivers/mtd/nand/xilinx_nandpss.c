/*
 * Xilinx PSS NAND Flash Controller Driver
 *
 * Copyright (C) 2009 Xilinx, Inc.
 *
 * This program is free software; you can redistribute it and/or modify it under
 * the terms of the GNU General Public License version 2 as published by the
 * Free Software Foundation; either version 2 of the License, or (at your
 * option) any later version.
 *
 * You should have received a copy of the GNU General Public License along with
 * this program; if not, write to the Free Software Foundation, Inc., 59 Temple
 * Place, Suite 330, Boston, MA  02111-1307  USA
 */

/*
 * This driver is based on plat_nand.c and mxc_nand.c drivers
 */

#include <linux/module.h>
#include <linux/moduleparam.h>
#include <linux/init.h>
#include <linux/ioport.h>
#include <linux/platform_device.h>
#include <linux/interrupt.h>
#include <linux/irq.h>
#include <linux/io.h>
#include <linux/slab.h>
#include <linux/mtd/mtd.h>
#include <linux/mtd/nand.h>
#include <linux/mtd/partitions.h>
#include <linux/delay.h>
#include <linux/mtd/nand_ecc.h>
#include <mach/smc.h>
#include <mach/nand.h>

#ifdef CONFIG_OF
#include <linux/of_address.h>
#include <linux/of_device.h>
#include <linux/of_platform.h>
#endif

#define XNANDPSS_DRIVER_NAME "Xilinx_PSS_NAND"

/*
 * The NAND flash driver defines
 */

#define XNANDPSS_CMD_PHASE	1	/* End command valid in command phase */
#define XNANDPSS_DATA_PHASE	2	/* End command valid in data phase */
#define XNANDPSS_ECC_SIZE	512	/* Size of data for ECC operation */

/*
 * Register values for using NAND interface of NAND controller
 * The SET_CYCLES_REG register value depends on the flash device. Look in to the
 * device datasheet and change its value, This value is for 2Gb Numonyx flash.
 */

/* Flash memory controller operating parameters */
#define XNANDPSS_CLR_CONFIG	((0x1 << 1)  |	/* Disable interrupt */ \
				(0x1 << 4)   |	/* Clear interrupt */ \
				(0x1 << 6))	/* Disable ECC interrupt */

/* Assuming 50MHz clock (20ns cycle time) and 3V operation */
#define XNANDPSS_SET_CYCLES	((0x1 << 20) |	/* t_rr from nand_cycles */ \
				(0x1 << 17)  |	/* t_ar from nand_cycles */ \
				(0x1 << 14)  |	/* t_clr from nand_cycles */ \
				(0x1 << 11)  |	/* t_wp from nand_cycles */ \
				(0x1 << 8)   |	/* t_rea from nand_cycles */ \
				(0x2 << 4)   |	/* t_wc from nand_cycles */ \
				(0x2 << 0))	/* t_rc from nand_cycles */

#define XNANDPSS_SET_OPMODE	0x0

#define XNANDPSS_DIRECT_CMD	((0x4 << 23) |	/* Chip 0 from interface 1 */ \
				(0x2 << 21))	/* UpdateRegs operation */

#define XNANDPSS_ECC_CONFIG	((0x1 << 2)  |	/* ECC available on APB */ \
				(0x1 << 4)   |	/* ECC read at end of page */ \
				(0x0 << 5))	/* No Jumping */

#define XNANDPSS_ECC_CMD1	((0x80)      |	/* Write command */ \
				(0x00 << 8)  |	/* Read command */ \
				(0x30 << 16) |	/* Read End command */ \
				(0x1 << 24))	/* Read End command calid */

#define XNANDPSS_ECC_CMD2	((0x85)      |	/* Write col change cmd */ \
				(0x05 << 8)  |	/* Read col change cmd */ \
				(0xE0 << 16) |	/* Read col change end cmd */ \
				(0x1 << 24))	/* Read col change
							end cmd valid */
/*
 * AXI Address definitions
 */
#define START_CMD_SHIFT		3
#define END_CMD_SHIFT		11
#define END_CMD_VALID_SHIFT	20
#define ADDR_CYCLES_SHIFT	21
#define CLEAR_CS_SHIFT		21
#define ECC_LAST_SHIFT		10
#define COMMAND_PHASE		(0 << 19)
#define DATA_PHASE		(1 << 19)

#define XNANDPSS_ECC_LAST	(1 << ECC_LAST_SHIFT)	/* Set ECC_Last */
#define XNANDPSS_CLEAR_CS	(1 << CLEAR_CS_SHIFT)	/* Clear chip select */

/*
 * ECC block registers bit position and bit mask
 */
#define XNANDPSS_ECC_BUSY	(1 << 6)	/* ECC block is busy */
#define XNANDPSS_ECC_MASK	0x00FFFFFF	/* ECC value mask */

/*
 * Macros for the NAND controller register read/write
 */
#define xnandpss_read32(addr)		__raw_readl(addr)
#define xnandpss_write32(addr, val)	__raw_writel((val), (addr))


/**
 * struct xnandpss_command_format - Defines NAND flash command format
 * @start_cmd:		First cycle command (Start command)
 * @end_cmd:		Second cycle command (Last command)
 * @addr_cycles:	Number of address cycles required to send the address
 * @end_cmd_valid:	The second cycle command is valid for cmd or data phase
 **/
struct xnandpss_command_format {
	int start_cmd;
	int end_cmd;
	u8 addr_cycles;
	u8 end_cmd_valid;
};

/**
 * struct xnandpss_info - Defines the NAND flash driver instance
 * @chip:		NAND chip information structure
 * @mtd:		MTD information structure
 * @parts:		Pointer	to the mtd_partition structure
 * @nand_base:		Virtual address of the NAND flash device
 * @smc_regs:		Virtual address of the NAND controller registers
 * @end_cmd_pending:	End command is pending
 * @end_cmd:		End command
 **/
struct xnandpss_info {
	struct nand_chip	chip;
	struct mtd_info		mtd;
	struct mtd_partition	*parts;
	struct platform_device	*pdev;

	void __iomem		*nand_base;
	void __iomem		*smc_regs;
	unsigned long		end_cmd_pending;
	unsigned long		end_cmd;
};

/*
 * The NAND flash operations command format
 */
static struct xnandpss_command_format xnandpss_commands[] __devinitdata = {
	{NAND_CMD_READ0, NAND_CMD_READSTART, 5, XNANDPSS_CMD_PHASE},
	{NAND_CMD_RNDOUT, NAND_CMD_RNDOUTSTART, 2, XNANDPSS_CMD_PHASE},
	{NAND_CMD_READID, NAND_CMD_NONE, 1, NAND_CMD_NONE},
	{NAND_CMD_STATUS, NAND_CMD_NONE, 0, NAND_CMD_NONE},
	{NAND_CMD_SEQIN, NAND_CMD_PAGEPROG, 5, XNANDPSS_DATA_PHASE},
	{NAND_CMD_RNDIN, NAND_CMD_NONE, 2, NAND_CMD_NONE},
	{NAND_CMD_ERASE1, NAND_CMD_ERASE2, 3, XNANDPSS_CMD_PHASE},
	{NAND_CMD_RESET, NAND_CMD_NONE, 0, NAND_CMD_NONE},
	{NAND_CMD_NONE, NAND_CMD_NONE, 0, 0},
	/* Add all the flash commands supported by the flash device and Linux */
	/* The cache program command is not supported by driver because driver
	 * cant differentiate between page program and cached page program from
	 * start command, these commands can be differentiated through end
	 * command, which doesn't fit in to the driver design. The cache program
	 * command is not supported by NAND subsystem also, look at 1612 line
	 * number (in nand_write_page function) of nand_base.c file.
	 * {NAND_CMD_SEQIN, NAND_CMD_CACHEDPROG, 5, XNANDPSS_YES}, */
};

/* Define default oob placement schemes for large and small page devices */
static struct nand_ecclayout nand_oob_16 = {
	.eccbytes = 3,
	.eccpos = {0, 1, 2},
	.oobfree = {
		{.offset = 8,
		 . length = 8} }
};

static struct nand_ecclayout nand_oob_64 = {
	.eccbytes = 12,
	.eccpos = {
		   52, 53, 54, 55, 56, 57,
		   58, 59, 60, 61, 62, 63},
	.oobfree = {
		{.offset = 2,
		 .length = 50} }
};

/**
 * xnandpss_init_nand_flash - Initialize NAND controller
 * @smc_regs:	Virtual address of the NAND controller registers
 * @option:	Device property flags
 *
 * This function initializes the NAND flash interface on the NAND controller.
 **/
static void xnandpss_init_nand_flash(void __iomem *smc_regs, int option)
{
	/* disable interrupts */
	xnandpss_write32(smc_regs + XSMCPSS_MC_CLR_CONFIG, XNANDPSS_CLR_CONFIG);
	/* Initialize the NAND interface by setting cycles and operation mode */
	xnandpss_write32(smc_regs + XSMCPSS_MC_SET_CYCLES, XNANDPSS_SET_CYCLES);
	if (option & NAND_BUSWIDTH_16)
		xnandpss_write32(smc_regs + XSMCPSS_MC_SET_OPMODE,
				(XNANDPSS_SET_OPMODE | 0x1));
	else
		xnandpss_write32(smc_regs + XSMCPSS_MC_SET_OPMODE,
				XNANDPSS_SET_OPMODE);
	xnandpss_write32(smc_regs + XSMCPSS_MC_DIRECT_CMD, XNANDPSS_DIRECT_CMD);

	/* Wait till the ECC operation is complete */
	while ( (xnandpss_read32(smc_regs + XSMCPSS_ECC_STATUS_OFFSET(
			XSMCPSS_ECC_IF1_OFFSET))) & XNANDPSS_ECC_BUSY)
			;
	/* Set the command1 and command2 register */
	xnandpss_write32(smc_regs +
		(XSMCPSS_ECC_MEMCMD1_OFFSET(XSMCPSS_ECC_IF1_OFFSET)),
		XNANDPSS_ECC_CMD1);
	xnandpss_write32(smc_regs +
		(XSMCPSS_ECC_MEMCMD2_OFFSET(XSMCPSS_ECC_IF1_OFFSET)),
		XNANDPSS_ECC_CMD2);
}

/**
 * xnandpss_calculate_hwecc - Calculate Hardware ECC
 * @mtd:	Pointer to the mtd_info structure
 * @data:	Pointer to the page data
 * @ecc_code:	Pointer to the ECC buffer where ECC data needs to be stored
 *
 * This function retrieves the Hardware ECC data from the controller and returns
 * ECC data back to the MTD subsystem.
 *
 * returns:	0 on success or error value on failure
 **/
static int
xnandpss_calculate_hwecc(struct mtd_info *mtd, const u8 *data, u8 *ecc_code)
{
	struct xnandpss_info *xnand =
				container_of(mtd, struct xnandpss_info, mtd);
	u32 ecc_value = 0;
	u8 ecc_reg, ecc_byte;
	u32 ecc_status;

	/* Wait till the ECC operation is complete */
	do {
		ecc_status = xnandpss_read32(xnand->smc_regs +
			XSMCPSS_ECC_STATUS_OFFSET(XSMCPSS_ECC_IF1_OFFSET));
	} while (ecc_status & XNANDPSS_ECC_BUSY);

	for (ecc_reg = 0; ecc_reg < 4; ecc_reg++) {
		/* Read ECC value for each block */
		ecc_value = (xnandpss_read32(xnand->smc_regs +
			(XSMCPSS_ECC_VALUE0_OFFSET(XSMCPSS_ECC_IF1_OFFSET) +
			(ecc_reg*4))));
		ecc_status = (ecc_value >> 24) & 0xFF;
		/* ECC value valid */
		if (ecc_status & 0x40) {
			for (ecc_byte = 0; ecc_byte < 3; ecc_byte++) {
				/* Copy ECC bytes to MTD buffer */
				*ecc_code = ecc_value & 0xFF;
				ecc_value = ecc_value >> 8;
				ecc_code++;
			}
		} else {
			/* TO DO */
			/* dev_warn(&pdev->dev, "pl350: ecc status failed\n");
			* */
		}
	}
	return 0;
}

/**
 * onehot - onehot function
 * @value:	value to check for onehot
 *
 * This function checks whether a value is onehot or not.
 * onehot is if and only if onebit is set.
 *
 **/
int onehot(unsigned short value)
{
	return ((value & (value-1)) == 0);
}

/**
 * xnandpss_correct_data - ECC correction function
 * @mtd:	Pointer to the mtd_info structure
 * @buf:	Pointer to the page data
 * @read_ecc:	Pointer to the ECC value read from spare data area
 * @calc_ecc:	Pointer to the calculated ECC value
 *
 * This function corrects the ECC single bit errors & detects 2-bit errors.
 *
 * returns:	0 if no ECC errors found
 *		1 if single bit error found and corrected.
 *		-1 if multiple ECC errors found.
 **/
int xnandpss_correct_data(struct mtd_info *mtd, unsigned char *buf,
			unsigned char *read_ecc, unsigned char *calc_ecc)
{
	unsigned char bit_addr;
	unsigned int byte_addr;
	unsigned short ecc_odd, ecc_even;
	unsigned short read_ecc_lower, read_ecc_upper;
	unsigned short calc_ecc_lower, calc_ecc_upper;

	read_ecc_lower = (read_ecc[0] | (read_ecc[1] << 8)) & 0xfff;
	read_ecc_upper = ((read_ecc[1] >> 4) | (read_ecc[2] << 4)) & 0xfff;

	calc_ecc_lower = (calc_ecc[0] | (calc_ecc[1] << 8)) & 0xfff;
	calc_ecc_upper = ((calc_ecc[1] >> 4) | (calc_ecc[2] << 4)) & 0xfff;

	ecc_odd = read_ecc_lower ^ calc_ecc_lower;
	ecc_even = read_ecc_upper ^ calc_ecc_upper;

	if ((ecc_odd == 0) && (ecc_even == 0))
		return 0;       /* no error */
	else if (ecc_odd == (~ecc_even & 0xfff)) {
		/* bits [11:3] of error code is byte offset */
		byte_addr = (ecc_odd >> 3) & 0x1ff;
		/* bits [2:0] of error code is bit offset */
		bit_addr = ecc_odd & 0x7;
		/* Toggling error bit */
		buf[byte_addr] ^= (1 << bit_addr);
		return 1;
	} else if (onehot(ecc_odd | ecc_even) == 1) {
		return 1; /* one error in parity */
	} else {
		return -1; /* Uncorrectable error */
	}
}

/**
 * xnandpss_read_oob - [REPLACABLE] the most common OOB data read function
 * @mtd:	mtd info structure
 * @chip:	nand chip info structure
 * @page:	page number to read
 * @sndcmd:	flag whether to issue read command or not
 */
static int xnandpss_read_oob(struct mtd_info *mtd, struct nand_chip *chip,
			int page, int sndcmd)
{
	unsigned long data_width = 4;
	unsigned long data_phase_addr = 0;
	uint8_t *p;

	if (sndcmd) {
		chip->cmdfunc(mtd, NAND_CMD_READOOB, 0, page);
		sndcmd = 0;
	}

	p = chip->oob_poi;
	chip->read_buf(mtd, p, (mtd->oobsize - data_width));
	p += (mtd->oobsize - data_width);

	data_phase_addr = (unsigned long __force)chip->IO_ADDR_R;
	data_phase_addr |= XNANDPSS_CLEAR_CS;
	chip->IO_ADDR_R = (void __iomem *__force)data_phase_addr;
	chip->read_buf(mtd, p, data_width);

	return sndcmd;
}

/**
 * xnandpss_write_oob - [REPLACABLE] the most common OOB data write function
 * @mtd:	mtd info structure
 * @chip:	nand chip info structure
 * @page:	page number to write
 */
static int xnandpss_write_oob(struct mtd_info *mtd, struct nand_chip *chip,
			int page)
{
	int status = 0;
	const uint8_t *buf = chip->oob_poi;
	unsigned long data_width = 4;
	unsigned long data_phase_addr = 0;

	chip->cmdfunc(mtd, NAND_CMD_SEQIN, mtd->writesize, page);

	chip->write_buf(mtd, buf, (mtd->oobsize - data_width));
	buf += (mtd->oobsize - data_width);

	data_phase_addr = (unsigned long __force)chip->IO_ADDR_W;
	data_phase_addr |= XNANDPSS_CLEAR_CS;
	data_phase_addr |= (1 << END_CMD_VALID_SHIFT);
	chip->IO_ADDR_W = (void __iomem *__force)data_phase_addr;
	chip->write_buf(mtd, buf, data_width);

	/* Send command to program the OOB data */
	chip->cmdfunc(mtd, NAND_CMD_PAGEPROG, -1, -1);
	status = chip->waitfunc(mtd, chip);

	return status & NAND_STATUS_FAIL ? -EIO : 0;
}

/**
 * xnandpss_read_page_raw - [Intern] read raw page data without ecc
 * @mtd:        mtd info structure
 * @chip:       nand chip info structure
 * @buf:        buffer to store read data
 * @page:       page number to read
 *
 */
static int xnandpss_read_page_raw(struct mtd_info *mtd, struct nand_chip *chip,
			      uint8_t *buf, int page)
{
	unsigned long data_width = 4;
	unsigned long data_phase_addr = 0;
	uint8_t *p;

	chip->read_buf(mtd, buf, mtd->writesize);

	p = chip->oob_poi;
	chip->read_buf(mtd, p, (mtd->oobsize - data_width));
	p += (mtd->oobsize - data_width);

	data_phase_addr = (unsigned long __force)chip->IO_ADDR_R;
	data_phase_addr |= XNANDPSS_CLEAR_CS;
	chip->IO_ADDR_R = (void __iomem *__force)data_phase_addr;

	chip->read_buf(mtd, p, data_width);
	return 0;
}

/**
 * xnandpss_write_page_raw - [Intern] raw page write function
 * @mtd:        mtd info structure
 * @chip:       nand chip info structure
 * @buf:        data buffer
 *
 */
static void xnandpss_write_page_raw(struct mtd_info *mtd,
			struct nand_chip *chip, const uint8_t *buf)
{
	unsigned long data_width = 4;
	unsigned long data_phase_addr = 0;
	uint8_t *p;

	chip->write_buf(mtd, buf, mtd->writesize);

	p = chip->oob_poi;
	chip->write_buf(mtd, p, (mtd->oobsize - data_width));
	p += (mtd->oobsize - data_width);

	data_phase_addr = (unsigned long __force)chip->IO_ADDR_W;
	data_phase_addr |= XNANDPSS_CLEAR_CS;
	data_phase_addr |= (1 << END_CMD_VALID_SHIFT);
	chip->IO_ADDR_W = (void __iomem *__force)data_phase_addr;

	chip->write_buf(mtd, p, data_width);
}

/**
 * nand_write_page_hwecc - Hardware ECC based page write function
 * @mtd:	Pointer to the mtd info structure
 * @chip:	Pointer to the NAND chip info structure
 * @buf:	Pointer to the data buffer
 *
 * This functions writes data and hardware generated ECC values in to the page.
 */
void xnandpss_write_page_hwecc(struct mtd_info *mtd,
				struct nand_chip *chip, const uint8_t *buf)
{
	int i, eccsize = chip->ecc.size;
	int eccsteps = chip->ecc.steps;
	uint8_t *ecc_calc = chip->buffers->ecccalc;
	const uint8_t *p = buf;
	uint32_t *eccpos = chip->ecc.layout->eccpos;
	unsigned long data_phase_addr = 0;
	unsigned long data_width = 4;
	uint8_t *oob_ptr;

	for ( ; (eccsteps - 1); eccsteps--) {
		chip->write_buf(mtd, p, eccsize);
		p += eccsize;
	}
	chip->write_buf(mtd, p, (eccsize - data_width));
	p += (eccsize - data_width);

	/* Set ECC Last bit to 1 */
	data_phase_addr = (unsigned long __force)chip->IO_ADDR_W;
	data_phase_addr |= XNANDPSS_ECC_LAST;
	chip->IO_ADDR_W = (void __iomem *__force)data_phase_addr;
	chip->write_buf(mtd, p, data_width);

	/* Wait for ECC to be calculated and read the error values */
	p = buf;
	chip->ecc.calculate(mtd, p, &ecc_calc[0]);

	for (i = 0; i < chip->ecc.total; i++)
		chip->oob_poi[eccpos[i]] = ~(ecc_calc[i]);

	/* Clear ECC last bit */
	data_phase_addr = (unsigned long __force)chip->IO_ADDR_W;
	data_phase_addr &= ~XNANDPSS_ECC_LAST;
	chip->IO_ADDR_W = (void __iomem *__force)data_phase_addr;

	/* Write the spare area with ECC bytes */
	oob_ptr = chip->oob_poi;
	chip->write_buf(mtd, oob_ptr, (mtd->oobsize - data_width));

	data_phase_addr = (unsigned long __force)chip->IO_ADDR_W;
	data_phase_addr |= XNANDPSS_CLEAR_CS;
	data_phase_addr |= (1 << END_CMD_VALID_SHIFT);
	chip->IO_ADDR_W = (void __iomem *__force)data_phase_addr;
	oob_ptr += (mtd->oobsize - data_width);
	chip->write_buf(mtd, oob_ptr, data_width);
}

/**
 * xnandpss_write_page_swecc - [REPLACABLE] software ecc based page write function
 * @mtd:	mtd info structure
 * @chip:	nand chip info structure
 * @buf:	data buffer
 */
static void xnandpss_write_page_swecc(struct mtd_info *mtd,
			struct nand_chip *chip, const uint8_t *buf)
{
	int i, eccsize = chip->ecc.size;
	int eccbytes = chip->ecc.bytes;
	int eccsteps = chip->ecc.steps;
	uint8_t *ecc_calc = chip->buffers->ecccalc;
	const uint8_t *p = buf;
	uint32_t *eccpos = chip->ecc.layout->eccpos;

	/* Software ecc calculation */
	for (i = 0; eccsteps; eccsteps--, i += eccbytes, p += eccsize)
		chip->ecc.calculate(mtd, p, &ecc_calc[i]);

	for (i = 0; i < chip->ecc.total; i++)
		chip->oob_poi[eccpos[i]] = ecc_calc[i];

	chip->ecc.write_page_raw(mtd, chip, buf);
}

/**
 * nand_read_page_hwecc - Hardware ECC based page read function
 * @mtd:	Pointer to the mtd info structure
 * @chip:	Pointer to the NAND chip info structure
 * @buf:	Pointer to the buffer to store read data
 * @page:	page number to read
 *
 * This functions reads data and checks the data integrity by comparing hardware
 * generated ECC values and read ECC values from spare area.
 *
 * returns:	0 always and updates ECC operation status in to MTD structure
 */
int xnandpss_read_page_hwecc(struct mtd_info *mtd,
				struct nand_chip *chip, uint8_t *buf, int page)
{
	int i, stat, eccsize = chip->ecc.size;
	int eccbytes = chip->ecc.bytes;
	int eccsteps = chip->ecc.steps;
	uint8_t *p = buf;
	uint8_t *ecc_calc = chip->buffers->ecccalc;
	uint8_t *ecc_code = chip->buffers->ecccode;
	uint32_t *eccpos = chip->ecc.layout->eccpos;
	unsigned long data_phase_addr = 0;
	unsigned long data_width = 4;
	uint8_t *oob_ptr;

	for ( ; (eccsteps - 1); eccsteps--) {
		chip->read_buf(mtd, p, eccsize);
		p += eccsize;
	}
	chip->read_buf(mtd, p, (eccsize - data_width));
	p += (eccsize - data_width);

	/* Set ECC Last bit to 1 */
	data_phase_addr = (unsigned long __force)chip->IO_ADDR_R;
	data_phase_addr |= XNANDPSS_ECC_LAST;
	chip->IO_ADDR_R = (void __iomem *__force)data_phase_addr;
	chip->read_buf(mtd, p, data_width);

	/* Read the calculated ECC value */
	p = buf;
	chip->ecc.calculate(mtd, p, &ecc_calc[0]);

	/* Clear ECC last bit */
	data_phase_addr = (unsigned long __force)chip->IO_ADDR_R;
	data_phase_addr &= ~XNANDPSS_ECC_LAST;
	chip->IO_ADDR_R = (void __iomem *__force)data_phase_addr;

	/* Read the stored ECC value */
	oob_ptr = chip->oob_poi;
	chip->read_buf(mtd, oob_ptr, (mtd->oobsize - data_width));

	/* de-assert chip select */
	data_phase_addr = (unsigned long __force)chip->IO_ADDR_R;
	data_phase_addr |= XNANDPSS_CLEAR_CS;
	chip->IO_ADDR_R = (void __iomem *__force)data_phase_addr;

	oob_ptr += (mtd->oobsize - data_width);
	chip->read_buf(mtd, oob_ptr, data_width);

	for (i = 0; i < chip->ecc.total; i++)
		ecc_code[i] = ~(chip->oob_poi[eccpos[i]]);

	eccsteps = chip->ecc.steps;
	p = buf;

	/* Check ECC error for all blocks and correct if it is correctable */
	for (i = 0 ; eccsteps; eccsteps--, i += eccbytes, p += eccsize) {
		stat = chip->ecc.correct(mtd, p, &ecc_code[i], &ecc_calc[i]);
		if (stat < 0)
			mtd->ecc_stats.failed++;
		else
			mtd->ecc_stats.corrected += stat;
	}
	return 0;
}

/**
 * xnandpss_read_page_swecc - [REPLACABLE] software ecc based page read function
 * @mtd:	mtd info structure
 * @chip:	nand chip info structure
 * @buf:	buffer to store read data
 * @page:	page number to read
 */
static int xnandpss_read_page_swecc(struct mtd_info *mtd,
		struct nand_chip *chip, uint8_t *buf, int page)
{
	int i, eccsize = chip->ecc.size;
	int eccbytes = chip->ecc.bytes;
	int eccsteps = chip->ecc.steps;
	uint8_t *p = buf;
	uint8_t *ecc_calc = chip->buffers->ecccalc;
	uint8_t *ecc_code = chip->buffers->ecccode;
	uint32_t *eccpos = chip->ecc.layout->eccpos;

	chip->ecc.read_page_raw(mtd, chip, buf, page);

	for (i = 0; eccsteps; eccsteps--, i += eccbytes, p += eccsize)
		chip->ecc.calculate(mtd, p, &ecc_calc[i]);

	for (i = 0; i < chip->ecc.total; i++)
		ecc_code[i] = chip->oob_poi[eccpos[i]];

	eccsteps = chip->ecc.steps;
	p = buf;

	for (i = 0 ; eccsteps; eccsteps--, i += eccbytes, p += eccsize) {
		int stat;

		stat = chip->ecc.correct(mtd, p, &ecc_code[i], &ecc_calc[i]);
		if (stat < 0)
			mtd->ecc_stats.failed++;
		else
			mtd->ecc_stats.corrected += stat;
	}
	return 0;
}

/**
 * xnandpss_select_chip - Select the flash device
 * @mtd:	Pointer to the mtd_info structure
 * @chip:	Chip number to be selected
 *
 * This function is empty as the NAND controller handles chip select line
 * internally based on the chip address passed in command and data phase.
 **/
static void xnandpss_select_chip(struct mtd_info *mtd, int chip)
{
	return;
}

/**
 * xnandpss_cmd_function - Send command to NAND device
 * @mtd:	Pointer to the mtd_info structure
 * @command:	The command to be sent to the flash device
 * @column:	The column address for this command, -1 if none
 * @page_addr:	The page address for this command, -1 if none
 */
static void xnandpss_cmd_function(struct mtd_info *mtd, unsigned int command,
			    int column, int page_addr)
{
	struct nand_chip *chip = mtd->priv;
	struct xnandpss_command_format *curr_cmd = NULL;
	struct xnandpss_info *xnand =
		container_of(mtd, struct xnandpss_info, mtd);
	void __iomem *cmd_addr;
	unsigned long cmd_data = 0;
	unsigned long cmd_phase_addr = 0;
	unsigned long data_phase_addr = 0;
	unsigned long end_cmd = 0;
	unsigned long end_cmd_valid = 0;
	unsigned long i;

	if (xnand->end_cmd_pending) {
		/* Check for end command if this command request is same as the
		 * pending command then return */
		if (xnand->end_cmd == command) {
			xnand->end_cmd = 0;
			xnand->end_cmd_pending = 0;
			return;
		}
	}

	/* Emulate NAND_CMD_READOOB for large page device */
	if ((mtd->writesize > XNANDPSS_ECC_SIZE) &&
		(command == NAND_CMD_READOOB)) {
		column += mtd->writesize;
		command = NAND_CMD_READ0;
	}

	/* Get the command format */
	for (i = 0; (xnandpss_commands[i].start_cmd != NAND_CMD_NONE ||
		xnandpss_commands[i].end_cmd != NAND_CMD_NONE); i++) {
		if (command == xnandpss_commands[i].start_cmd)
			curr_cmd = &xnandpss_commands[i];
	}
	if (curr_cmd == NULL)
		return;

	/* Clear interrupt */
	xnandpss_write32((xnand->smc_regs + XSMCPSS_MC_CLR_CONFIG), (1 << 4));

	/* Get the command phase address */
	if (curr_cmd->end_cmd_valid == XNANDPSS_CMD_PHASE)
		end_cmd_valid = 1;

	if (curr_cmd->end_cmd == NAND_CMD_NONE)
		end_cmd = 0x0;
	else
		end_cmd = curr_cmd->end_cmd;

	cmd_phase_addr = (unsigned long __force)xnand->nand_base	|
			(curr_cmd->addr_cycles << ADDR_CYCLES_SHIFT)	|
			(end_cmd_valid << END_CMD_VALID_SHIFT)		|
			(COMMAND_PHASE)					|
			(end_cmd << END_CMD_SHIFT)			|
			(curr_cmd->start_cmd << START_CMD_SHIFT);

	cmd_addr = (void __iomem * __force)cmd_phase_addr;

	/* Get the data phase address */
	end_cmd_valid = 0;

	data_phase_addr = (unsigned long __force)xnand->nand_base	|
			(0x0 << CLEAR_CS_SHIFT)				|
			(end_cmd_valid << END_CMD_VALID_SHIFT)		|
			(DATA_PHASE)					|
			(end_cmd << END_CMD_SHIFT)			|
			(0x0 << ECC_LAST_SHIFT);

	chip->IO_ADDR_R = (void __iomem * __force)data_phase_addr;
	chip->IO_ADDR_W = chip->IO_ADDR_R;

	/* Command phase AXI write */
	/* Read & Write */
	if (column != -1 && page_addr != -1) {
		/* Adjust columns for 16 bit bus width */
		if (chip->options & NAND_BUSWIDTH_16)
			column >>= 1;
		cmd_data = column;
		if (mtd->writesize > XNANDPSS_ECC_SIZE) {
			cmd_data |= page_addr << 16;
			/* Another address cycle for devices > 128MiB */
			if (chip->chipsize > (128 << 20)) {
				xnandpss_write32(cmd_addr, cmd_data);
				cmd_data = (page_addr >> 16);
			}
		} else
			cmd_data |= page_addr << 8;
	}
	/* Erase */
	else if (page_addr != -1)
		cmd_data = page_addr;
	/* Change read/write column, read id etc */
	else if (column != -1) {
		/* Adjust columns for 16 bit bus width */
		if (chip->options & NAND_BUSWIDTH_16)
			column >>= 1;
		cmd_data = column;
	} else
		;

	xnandpss_write32(cmd_addr, cmd_data);

	if (curr_cmd->end_cmd_valid) {
		xnand->end_cmd = curr_cmd->end_cmd;
		xnand->end_cmd_pending = 1;
	}

	ndelay(100);

	if (command == NAND_CMD_READ0) {
		while (!chip->dev_ready(mtd))
			;
		return;
	}
}

/**
 * xnandpss_read_buf - read chip data into buffer
 * @mtd:        MTD device structure
 * @buf:        buffer to store date
 * @len:        number of bytes to read
 *
 */
void xnandpss_read_buf(struct mtd_info *mtd, uint8_t *buf, int len)
{
	int i;
	struct nand_chip *chip = mtd->priv;
	unsigned long *ptr = (unsigned long *)buf;

	len >>= 2;
	for (i = 0; i < len; i++)
		ptr[i] = readl(chip->IO_ADDR_R);
}

/**
 * xnandpss_write_buf - write buffer to chip
 * @mtd:        MTD device structure
 * @buf:        data buffer
 * @len:        number of bytes to write
 *
 */
void xnandpss_write_buf(struct mtd_info *mtd, const uint8_t *buf, int len)
{
	int i;
	struct nand_chip *chip = mtd->priv;
	unsigned long *ptr = (unsigned long *)buf;
	len >>= 2;

	for (i = 0; i < len; i++)
		writel(ptr[i], chip->IO_ADDR_W);
}

/**
 * xnandpss_verify_buf - Verify chip data against buffer
 * @mtd:        MTD device structure
 * @buf:        buffer containing the data to compare
 * @len:        number of bytes to compare
 *
 */
static int xnandpss_verify_buf(struct mtd_info *mtd, const uint8_t *buf,
				int len)
{
	int i;
	struct nand_chip *chip = mtd->priv;
	unsigned long *ptr = (unsigned long *)buf;
	unsigned long addr;

	len >>= 2;
	for (i = 0; i < (len - 1); i++) {
		if (ptr[i] != readl(chip->IO_ADDR_R))
			return -EFAULT;
	}
	addr = (unsigned long __force)chip->IO_ADDR_R;
	addr |= XNANDPSS_CLEAR_CS;
	chip->IO_ADDR_R = (void __iomem *__force)addr;
	if (ptr[i] != readl(chip->IO_ADDR_R))
		return -EFAULT;
	return 0;
}

/**
 * xnandpss_device_ready - Check device ready/busy line
 * @mtd:	Pointer to the mtd_info structure
 *
 * returns:	0 on busy or 1 on ready state
 **/
static int xnandpss_device_ready(struct mtd_info *mtd)
{
	struct xnandpss_info *xnand =
		container_of(mtd, struct xnandpss_info, mtd);
	unsigned long status;

	/* Check the raw_int_status1 bit */
	status = xnandpss_read32(xnand->smc_regs + XSMCPSS_MC_STATUS) & 0x40;
	/* Clear the interrupt condition */
	if (status)
		xnandpss_write32((xnand->smc_regs + XSMCPSS_MC_CLR_CONFIG),
					(1<<4));
	return status ? 1 : 0;
}

#ifdef CONFIG_OF
static const struct of_device_id __devinitconst xnandpss_of_match[];
#endif
/**
 * xnandpss_probe - Probe method for the NAND driver
 * @pdev:	Pointer to the platform_device structure
 *
 * This function initializes the driver data structures and the hardware.
 *
 * returns:	0 on success or error value on failure
 **/
static int __devinit xnandpss_probe(struct platform_device *pdev)
{
	struct xnandpss_info *xnand;
	struct mtd_info *mtd;
	struct nand_chip *nand_chip;
	struct resource *nand_res, *smc_res;
	unsigned long ecc_page_size;
	int err = 0;
<<<<<<< HEAD
	int  nr_parts;
	static const char *part_probe_types[] = {"cmdlinepart", NULL};
	struct xnand_platform_data	*pdata;
=======
	struct xnand_platform_data	*pdata = NULL;
#ifdef CONFIG_MTD_PARTITIONS
	int  nr_parts;
	static const char *part_probe_types[] = {"cmdlinepart", NULL};
#endif
#ifdef CONFIG_OF
	const struct of_device_id *match;
	struct device_node *parts = pdev->dev.of_node;
#endif
>>>>>>> 5f4e48a3

#ifdef CONFIG_OF
	match = of_match_device(xnandpss_of_match, &pdev->dev);
	if (match)
		pdata = match->data;
#else
	pdata = pdev->dev.platform_data;
#endif
	if (pdata == NULL) {
		dev_err(&pdev->dev, "platform data missing\n");
		return -ENODEV;
	}

	xnand = kzalloc(sizeof(struct xnandpss_info), GFP_KERNEL);
	if (!xnand) {
		dev_err(&pdev->dev, "failed to allocate device structure.\n");
		return -ENOMEM;
	}

	/* Map physical address of NAND flash */
	nand_res = platform_get_resource(pdev, IORESOURCE_MEM, 0);
	if (nand_res == NULL) {
		err = -ENODEV;
		dev_err(&pdev->dev, "platform_get_resource for NAND failed\n");
		goto out_free_data;
	}
	nand_res = request_mem_region(nand_res->start, resource_size(nand_res),
					pdev->name);
	if (nand_res == NULL) {
		err = -ENOMEM;
		dev_err(&pdev->dev, "request_mem_region for cont failed\n");
		goto out_free_data;
	}

	xnand->nand_base = ioremap(nand_res->start, resource_size(nand_res));
	if (xnand->nand_base == NULL) {
		err = -EIO;
		dev_err(&pdev->dev, "ioremap for NAND failed\n");
		goto out_release_nand_mem_region;
	}
	/* Get the NAND controller virtual address */
	smc_res = platform_get_resource(pdev, IORESOURCE_MEM, 1);
	if (smc_res == NULL) {
		err = -ENODEV;
		dev_err(&pdev->dev, "platform_get_resource for cont failed\n");
		goto out_nand_iounmap;
	}
	smc_res = request_mem_region(smc_res->start, resource_size(smc_res),
					pdev->name);
	if (smc_res == NULL) {
		err = -ENOMEM;
		dev_err(&pdev->dev, "request_mem_region for cont failed\n");
		goto out_nand_iounmap;
	}

	xnand->smc_regs = ioremap(smc_res->start, resource_size(smc_res));
	if (!xnand->smc_regs) {
		err = -EIO;
		dev_err(&pdev->dev, "ioremap for cont failed\n");
		goto out_release_smc_mem_region;
	}

	xnand->pdev = pdev;
	/* Link the private data with the MTD structure */
	mtd = &xnand->mtd;
	nand_chip = &xnand->chip;

	nand_chip->priv = xnand;
	mtd->priv = nand_chip;
	mtd->owner = THIS_MODULE;
	mtd->name = "xilinx_nand";

	/* Set address of NAND IO lines */
	nand_chip->IO_ADDR_R = xnand->nand_base;
	nand_chip->IO_ADDR_W = xnand->nand_base;

	/* Set the driver entry points for MTD */
	nand_chip->cmdfunc = xnandpss_cmd_function;
	nand_chip->dev_ready = xnandpss_device_ready;
	nand_chip->select_chip = xnandpss_select_chip;

	/* If we don't set this delay driver sets 20us by default */
	nand_chip->chip_delay = 30;

	/* Buffer read/write routines */
	nand_chip->read_buf = xnandpss_read_buf;
	nand_chip->write_buf = xnandpss_write_buf;
	nand_chip->verify_buf = xnandpss_verify_buf;

	/* Set the device option and flash width */
	nand_chip->options = pdata->options;

	/* Hardware ECC generates 3 bytes ECC code for each 512 bytes */
	nand_chip->ecc.mode = NAND_ECC_HW;
	nand_chip->ecc.size = XNANDPSS_ECC_SIZE;
	nand_chip->ecc.bytes = 3;
	nand_chip->ecc.calculate = xnandpss_calculate_hwecc;
	nand_chip->ecc.correct = xnandpss_correct_data;
	nand_chip->ecc.hwctl = NULL;
	nand_chip->ecc.read_page = xnandpss_read_page_hwecc;
	nand_chip->ecc.write_page = xnandpss_write_page_hwecc;
	nand_chip->ecc.read_page_raw = xnandpss_read_page_raw;
	nand_chip->ecc.write_page_raw = xnandpss_write_page_raw;
	nand_chip->ecc.read_oob = xnandpss_read_oob;
	nand_chip->ecc.write_oob = xnandpss_write_oob;

	platform_set_drvdata(pdev, xnand);

	/* Initialize the NAND flash interface on NAND controller */
	xnandpss_init_nand_flash(xnand->smc_regs, nand_chip->options);

	/* first scan to find the device and get the page size */
	if (nand_scan_ident(mtd, 1, NULL)) {
		err = -ENXIO;
		dev_err(&pdev->dev, "nand_scan_ident for NAND failed\n");
		goto out_unmap_all_mem;
	}

	switch (mtd->writesize) {
	case 512:
		ecc_page_size = 0x1;
		/* Set the ECC memory config register */
		xnandpss_write32(xnand->smc_regs +
			(XSMCPSS_ECC_MEMCFG_OFFSET(XSMCPSS_ECC_IF1_OFFSET)),
			(XNANDPSS_ECC_CONFIG | ecc_page_size));
		break;
	case 1024:
		ecc_page_size = 0x2;
		/* Set the ECC memory config register */
		xnandpss_write32(xnand->smc_regs +
			(XSMCPSS_ECC_MEMCFG_OFFSET(XSMCPSS_ECC_IF1_OFFSET)),
			(XNANDPSS_ECC_CONFIG | ecc_page_size));
		break;
	case 2048:
		ecc_page_size = 0x3;
		/* Set the ECC memory config register */
		xnandpss_write32(xnand->smc_regs +
			(XSMCPSS_ECC_MEMCFG_OFFSET(XSMCPSS_ECC_IF1_OFFSET)),
			(XNANDPSS_ECC_CONFIG | ecc_page_size));
		break;
	default:
		/* The software ECC routines won't work with the
			SMC controller */
		nand_chip->ecc.mode = NAND_ECC_HW;
		nand_chip->ecc.calculate = nand_calculate_ecc;
		nand_chip->ecc.correct = nand_correct_data;
		nand_chip->ecc.read_page = xnandpss_read_page_swecc;
		/* nand_chip->ecc.read_subpage = nand_read_subpage; */
		nand_chip->ecc.write_page = xnandpss_write_page_swecc;
		nand_chip->ecc.read_page_raw = xnandpss_read_page_raw;
		nand_chip->ecc.write_page_raw = xnandpss_write_page_raw;
		nand_chip->ecc.read_oob = xnandpss_read_oob;
		nand_chip->ecc.write_oob = xnandpss_write_oob;
		nand_chip->ecc.size = 256;
		nand_chip->ecc.bytes = 3;
		break;
	}

	if (mtd->oobsize == 16)
		nand_chip->ecc.layout = &nand_oob_16;
	else if (mtd->oobsize == 64)
		nand_chip->ecc.layout = &nand_oob_64;
	else
		;

	/* second phase scan */
	if (nand_scan_tail(mtd)) {
		err = -ENXIO;
		dev_err(&pdev->dev, "nand_scan_tail for NAND failed\n");
		goto out_unmap_all_mem;
	}

//#ifdef JHL

#ifdef CONFIG_MTD_CMDLINE_PARTS
	/* Get the partition information from command line argument */
	nr_parts = parse_mtd_partitions(mtd, part_probe_types,
					&xnand->parts, 0);
	if (nr_parts > 0) {
		dev_info(&pdev->dev, "found %d partitions in command line",
				nr_parts);
<<<<<<< HEAD
		err = mtd_device_register(mtd, xnand->parts, nr_parts);
	} else if (pdata->parts)
		err = mtd_device_register(mtd, pdata->parts, pdata->nr_parts);
	else {
#endif
		dev_info(&pdev->dev,
			"Command line partition table is not available\n"
			"or command line partition option is not enabled\n"
			"creating single partition on flash\n");
		err = mtd_device_register(mtd, NULL, 0);
#ifdef CONFIG_MTD_CMDLINE_PARTS
=======
		add_mtd_partitions(mtd, xnand->parts, nr_parts);
		return 0;
	}
#ifdef CONFIG_MTD_OF_PARTS
	nr_parts = of_mtd_parse_partitions(&pdev->dev, parts, &xnand->parts);
	if (nr_parts > 0) {
		dev_info(&pdev->dev, "found %d partitions in device tree",
				nr_parts);
		add_mtd_partitions(mtd, xnand->parts, nr_parts);
		return 0;
	}
#endif
	if (pdata->parts) {
		dev_info(&pdev->dev, "found %d partitions in platform data",
				pdata->nr_parts);
		add_mtd_partitions(&xnand->mtd, pdata->parts, pdata->nr_parts);
>>>>>>> 5f4e48a3
	}
#endif
	dev_info(&pdev->dev,
		"Command line partition table is not available\n"
		"or command line partition option is not enabled\n"
		"creating single partition on flash\n");
#endif
	err = add_mtd_device(mtd);
	if (!err) {
		dev_info(&pdev->dev, "at 0x%08X mapped to 0x%08X\n",
				smc_res->start, (u32 __force) xnand->nand_base);
		return 0;
	}

	nand_release(mtd);

out_unmap_all_mem:
	platform_set_drvdata(pdev, NULL);
	iounmap(xnand->smc_regs);
out_release_smc_mem_region:
	release_mem_region(smc_res->start, resource_size(smc_res));
out_nand_iounmap:
	iounmap(xnand->nand_base);
out_release_nand_mem_region:
	release_mem_region(nand_res->start, resource_size(nand_res));
out_free_data:
	kfree(xnand);
	return err;
}

/**
 * xnandpss_remove - Remove method for the NAND driver
 * @pdev:	Pointer to the platform_device structure
 *
 * This function is called if the driver module is being unloaded. It frees all
 * resources allocated to the device.
 *
 * returns:	0 on success or error value on failure
 **/
static int __devexit xnandpss_remove(struct platform_device *pdev)
{
	struct xnandpss_info *xnand = platform_get_drvdata(pdev);
	struct resource *nand_res, *smc_res;

	/* Release resources, unregister device */
	nand_release(&xnand->mtd);
	/* kfree(NULL) is safe */
	kfree(xnand->parts);

	platform_set_drvdata(pdev, NULL);
	/* Unmap and release physical address */
	iounmap(xnand->smc_regs);
	smc_res = platform_get_resource(pdev, IORESOURCE_MEM, 1);
	release_mem_region(smc_res->start, resource_size(smc_res));

	iounmap(xnand->nand_base);
	nand_res = platform_get_resource(pdev, IORESOURCE_MEM, 0);
	release_mem_region(nand_res->start, resource_size(nand_res));
	/* Free the MTD device structure */
	kfree(xnand);
	return 0;
}

#ifdef CONFIG_OF
static struct xnand_platform_data xnandpss_config = {
	.options = NAND_NO_AUTOINCR | NAND_USE_FLASH_BBT,
};

/* Match table for device tree binding */
static const struct of_device_id __devinitconst xnandpss_of_match[] = {
	{ .compatible = "xlnx,ps7-nand-1.00.a", .data = &xnandpss_config},
	{},
};
MODULE_DEVICE_TABLE(of, xnandpss_of_match);
#else
#define xnandpss_of_match NULL
#endif

/*
 * xnandpss_driver - This structure defines the NAND subsystem platform driver
 */
static struct platform_driver xnandpss_driver = {
	.probe		= xnandpss_probe,
	.remove		= __devexit_p(xnandpss_remove),
	.suspend	= NULL,
	.resume		= NULL,
	.driver		= {
		.name	= XNANDPSS_DRIVER_NAME,
		.owner	= THIS_MODULE,
#ifdef CONFIG_OF
		.of_match_table = xnandpss_of_match,
#endif
	},
};

/**
 * xnandpss_init - NAND driver module initialization function
 *
 * returns:	0 on success and error value on failure
 **/
static int __init xnandpss_init(void)
{
	return platform_driver_register(&xnandpss_driver);
}

/**
 * xnandpss_exit - NAND driver module exit function
 **/
static void __exit xnandpss_exit(void)
{
	platform_driver_unregister(&xnandpss_driver);
}

module_init(xnandpss_init);
module_exit(xnandpss_exit);

MODULE_AUTHOR("Xilinx, Inc.");
MODULE_ALIAS("platform:" XNANDPSS_DRIVER_NAME);
MODULE_DESCRIPTION("Xilinx PSS NAND Flash Driver");
MODULE_LICENSE("GPL");<|MERGE_RESOLUTION|>--- conflicted
+++ resolved
@@ -904,21 +904,13 @@
 	struct resource *nand_res, *smc_res;
 	unsigned long ecc_page_size;
 	int err = 0;
-<<<<<<< HEAD
+	struct xnand_platform_data	*pdata = NULL;
 	int  nr_parts;
 	static const char *part_probe_types[] = {"cmdlinepart", NULL};
-	struct xnand_platform_data	*pdata;
-=======
-	struct xnand_platform_data	*pdata = NULL;
-#ifdef CONFIG_MTD_PARTITIONS
-	int  nr_parts;
-	static const char *part_probe_types[] = {"cmdlinepart", NULL};
-#endif
 #ifdef CONFIG_OF
 	const struct of_device_id *match;
 	struct device_node *parts = pdev->dev.of_node;
 #endif
->>>>>>> 5f4e48a3
 
 #ifdef CONFIG_OF
 	match = of_match_device(xnandpss_of_match, &pdev->dev);
@@ -1091,8 +1083,6 @@
 		goto out_unmap_all_mem;
 	}
 
-//#ifdef JHL
-
 #ifdef CONFIG_MTD_CMDLINE_PARTS
 	/* Get the partition information from command line argument */
 	nr_parts = parse_mtd_partitions(mtd, part_probe_types,
@@ -1100,44 +1090,28 @@
 	if (nr_parts > 0) {
 		dev_info(&pdev->dev, "found %d partitions in command line",
 				nr_parts);
-<<<<<<< HEAD
-		err = mtd_device_register(mtd, xnand->parts, nr_parts);
-	} else if (pdata->parts)
-		err = mtd_device_register(mtd, pdata->parts, pdata->nr_parts);
-	else {
-#endif
-		dev_info(&pdev->dev,
-			"Command line partition table is not available\n"
-			"or command line partition option is not enabled\n"
-			"creating single partition on flash\n");
-		err = mtd_device_register(mtd, NULL, 0);
-#ifdef CONFIG_MTD_CMDLINE_PARTS
-=======
-		add_mtd_partitions(mtd, xnand->parts, nr_parts);
-		return 0;
+	        err = mtd_device_register(&xnand->mtd, xnand->parts, nr_parts);
+//		mtd_add_partition(mtd, xnand->parts, nr_parts);
+//		return 0;
 	}
 #ifdef CONFIG_MTD_OF_PARTS
 	nr_parts = of_mtd_parse_partitions(&pdev->dev, parts, &xnand->parts);
 	if (nr_parts > 0) {
 		dev_info(&pdev->dev, "found %d partitions in device tree",
 				nr_parts);
-		add_mtd_partitions(mtd, xnand->parts, nr_parts);
-		return 0;
+        	err = mtd_device_register(&xnand->mtd, xnand->parts, nr_parts);
+//		mtd_add_partition(mtd, xnand->parts, nr_parts);
+//		return 0;
 	}
 #endif
 	if (pdata->parts) {
 		dev_info(&pdev->dev, "found %d partitions in platform data",
 				pdata->nr_parts);
-		add_mtd_partitions(&xnand->mtd, pdata->parts, pdata->nr_parts);
->>>>>>> 5f4e48a3
+        	err = mtd_device_register(&xnand->mtd, pdata->parts, pdata->nr_parts);
+//		mtd_add_partition(&xnand->mtd, pdata->parts, pdata->nr_parts);
 	}
 #endif
-	dev_info(&pdev->dev,
-		"Command line partition table is not available\n"
-		"or command line partition option is not enabled\n"
-		"creating single partition on flash\n");
-#endif
-	err = add_mtd_device(mtd);
+//	err = add_mtd_device(mtd);
 	if (!err) {
 		dev_info(&pdev->dev, "at 0x%08X mapped to 0x%08X\n",
 				smc_res->start, (u32 __force) xnand->nand_base);
