--- conflicted
+++ resolved
@@ -317,12 +317,6 @@
 bool nfs4_test_deviceid_unavailable(struct nfs4_deviceid_node *node);
 void nfs4_deviceid_purge_client(const struct nfs_client *);
 
-<<<<<<< HEAD
-static inline bool nfs_have_layout(struct inode *inode)
-{
-	return NFS_I(inode)->layout != NULL;
-}
-=======
 /* pnfs_nfs.c */
 void pnfs_generic_clear_request_commit(struct nfs_page *req,
 				       struct nfs_commit_info *cinfo);
@@ -350,7 +344,11 @@
 struct nfs4_pnfs_ds_addr *nfs4_decode_mp_ds_addr(struct net *net,
 						 struct xdr_stream *xdr,
 						 gfp_t gfp_flags);
->>>>>>> 7c13789e
+
+static inline bool nfs_have_layout(struct inode *inode)
+{
+	return NFS_I(inode)->layout != NULL;
+}
 
 static inline struct nfs4_deviceid_node *
 nfs4_get_deviceid(struct nfs4_deviceid_node *d)
