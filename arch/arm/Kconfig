--- conflicted
+++ resolved
@@ -1484,14 +1484,9 @@
 # selected platforms.
 config ARCH_NR_GPIO
 	int
-<<<<<<< HEAD
-	default 1024 if ARCH_SHMOBILE || ARCH_TEGRA || ARCH_ZYNQ
-	default 512 if ARCH_EXYNOS || ARCH_KEYSTONE || SOC_OMAP5 || SOC_DRA7XX || ARCH_S3C24XX || ARCH_S3C64XX
-=======
 	default 1024 if ARCH_SHMOBILE || ARCH_TEGRA
 	default 512 if ARCH_EXYNOS || ARCH_KEYSTONE || SOC_OMAP5 || \
 		SOC_DRA7XX || ARCH_S3C24XX || ARCH_S3C64XX || ARCH_S5PV210
->>>>>>> bfe01a5b
 	default 416 if ARCH_SUNXI
 	default 392 if ARCH_U8500
 	default 352 if ARCH_VT8500
