--- conflicted
+++ resolved
@@ -99,14 +99,10 @@
 		gpio0: gpio@e000a000 {
 			compatible = "xlnx,zynq-gpio-1.0";
 			#gpio-cells = <2>;
-			#interrupt-cells = <2>;
 			clocks = <&clkc 42>;
 			gpio-controller;
 			interrupt-controller;
-<<<<<<< HEAD
-=======
 			#interrupt-cells = <2>;
->>>>>>> b562e44f
 			interrupt-parent = <&intc>;
 			interrupts = <0 20 4>;
 			reg = <0xe000a000 0x1000>;
