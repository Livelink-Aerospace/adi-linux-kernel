--- conflicted
+++ resolved
@@ -1210,17 +1210,6 @@
 static struct clksrc_clk exynos5_clksrcs[] = {
 	{
 		.clk	= {
-<<<<<<< HEAD
-			.name		= "sclk_dwmci",
-			.parent		= &exynos5_clk_dout_mmc4.clk,
-			.enable		= exynos5_clksrc_mask_fsys_ctrl,
-			.ctrlbit	= (1 << 16),
-		},
-		.reg_div = { .reg = EXYNOS5_CLKDIV_FSYS3, .shift = 8, .size = 8 },
-	}, {
-		.clk	= {
-=======
->>>>>>> 7b27fa25
 			.name		= "aclk_266_gscl",
 		},
 		.sources = &clk_src_gscl_266,
