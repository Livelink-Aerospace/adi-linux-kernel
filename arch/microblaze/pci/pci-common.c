/*
 * Contains common pci routines for ALL ppc platform
 * (based on pci_32.c and pci_64.c)
 *
 * Port for PPC64 David Engebretsen, IBM Corp.
 * Contains common pci routines for ppc64 platform, pSeries and iSeries brands.
 *
 * Copyright (C) 2003 Anton Blanchard <anton@au.ibm.com>, IBM
 *   Rework, based on alpha PCI code.
 *
 * Common pmac/prep/chrp pci routines. -- Cort
 *
 * This program is free software; you can redistribute it and/or
 * modify it under the terms of the GNU General Public License
 * as published by the Free Software Foundation; either version
 * 2 of the License, or (at your option) any later version.
 */

#include <linux/kernel.h>
#include <linux/pci.h>
#include <linux/string.h>
#include <linux/init.h>
#include <linux/bootmem.h>
#include <linux/mm.h>
#include <linux/list.h>
#include <linux/syscalls.h>
#include <linux/irq.h>
#include <linux/vmalloc.h>
#include <linux/slab.h>
#include <linux/of.h>
#include <linux/of_address.h>
#include <linux/of_irq.h>
#include <linux/of_pci.h>
#include <linux/export.h>

#include <asm/processor.h>
#include <linux/io.h>
#include <asm/pci-bridge.h>
#include <asm/byteorder.h>

static DEFINE_SPINLOCK(hose_spinlock);
LIST_HEAD(hose_list);

/* XXX kill that some day ... */
static int global_phb_number;		/* Global phb counter */

/* ISA Memory physical address */
resource_size_t isa_mem_base;

unsigned long isa_io_base;
static int pci_bus_count;

struct pci_controller *pcibios_alloc_controller(struct device_node *dev)
{
	struct pci_controller *phb;

	phb = zalloc_maybe_bootmem(sizeof(struct pci_controller), GFP_KERNEL);
	if (!phb)
		return NULL;
	spin_lock(&hose_spinlock);
	phb->global_number = global_phb_number++;
	list_add_tail(&phb->list_node, &hose_list);
	spin_unlock(&hose_spinlock);
	phb->dn = dev;
	phb->is_dynamic = mem_init_done;
	return phb;
}

void pcibios_free_controller(struct pci_controller *phb)
{
	spin_lock(&hose_spinlock);
	list_del(&phb->list_node);
	spin_unlock(&hose_spinlock);

	if (phb->is_dynamic)
		kfree(phb);
}

static resource_size_t pcibios_io_size(const struct pci_controller *hose)
{
	return resource_size(&hose->io_resource);
}

int pcibios_vaddr_is_ioport(void __iomem *address)
{
	int ret = 0;
	struct pci_controller *hose;
	resource_size_t size;

	spin_lock(&hose_spinlock);
	list_for_each_entry(hose, &hose_list, list_node) {
		size = pcibios_io_size(hose);
		if (address >= hose->io_base_virt &&
		    address < (hose->io_base_virt + size)) {
			ret = 1;
			break;
		}
	}
	spin_unlock(&hose_spinlock);
	return ret;
}

unsigned long pci_address_to_pio(phys_addr_t address)
{
	struct pci_controller *hose;
	resource_size_t size;
	unsigned long ret = ~0;

	spin_lock(&hose_spinlock);
	list_for_each_entry(hose, &hose_list, list_node) {
		size = pcibios_io_size(hose);
		if (address >= hose->io_base_phys &&
		    address < (hose->io_base_phys + size)) {
			unsigned long base =
				(unsigned long)hose->io_base_virt - _IO_BASE;
			ret = base + (address - hose->io_base_phys);
			break;
		}
	}
	spin_unlock(&hose_spinlock);

	return ret;
}
EXPORT_SYMBOL_GPL(pci_address_to_pio);

/* This routine is meant to be used early during boot, when the
 * PCI bus numbers have not yet been assigned, and you need to
 * issue PCI config cycles to an OF device.
 * It could also be used to "fix" RTAS config cycles if you want
 * to set pci_assign_all_buses to 1 and still use RTAS for PCI
 * config cycles.
 */
struct pci_controller *pci_find_hose_for_OF_device(struct device_node *node)
{
	while (node) {
		struct pci_controller *hose, *tmp;
		list_for_each_entry_safe(hose, tmp, &hose_list, list_node)
			if (hose->dn == node)
				return hose;
		node = node->parent;
	}
	return NULL;
}

void __weak pcibios_set_master(struct pci_dev *dev)
{
	/* No special bus mastering setup handling */
}

/*
 * Platform support for /proc/bus/pci/X/Y mmap()s,
 * modelled on the sparc64 implementation by Dave Miller.
 *  -- paulus.
 */

/*
 * Adjust vm_pgoff of VMA such that it is the physical page offset
 * corresponding to the 32-bit pci bus offset for DEV requested by the user.
 *
 * Basically, the user finds the base address for his device which he wishes
 * to mmap.  They read the 32-bit value from the config space base register,
 * add whatever PAGE_SIZE multiple offset they wish, and feed this into the
 * offset parameter of mmap on /proc/bus/pci/XXX for that device.
 *
 * Returns negative error code on failure, zero on success.
 */
static struct resource *__pci_mmap_make_offset(struct pci_dev *dev,
					       resource_size_t *offset,
					       enum pci_mmap_state mmap_state)
{
	struct pci_controller *hose = pci_bus_to_host(dev->bus);
	unsigned long io_offset = 0;
	int i, res_bit;

	if (!hose)
		return NULL;		/* should never happen */

	/* If memory, add on the PCI bridge address offset */
	if (mmap_state == pci_mmap_mem) {
#if 0 /* See comment in pci_resource_to_user() for why this is disabled */
		*offset += hose->pci_mem_offset;
#endif
		res_bit = IORESOURCE_MEM;
	} else {
		io_offset = (unsigned long)hose->io_base_virt - _IO_BASE;
		*offset += io_offset;
		res_bit = IORESOURCE_IO;
	}

	/*
	 * Check that the offset requested corresponds to one of the
	 * resources of the device.
	 */
	for (i = 0; i <= PCI_ROM_RESOURCE; i++) {
		struct resource *rp = &dev->resource[i];
		int flags = rp->flags;

		/* treat ROM as memory (should be already) */
		if (i == PCI_ROM_RESOURCE)
			flags |= IORESOURCE_MEM;

		/* Active and same type? */
		if ((flags & res_bit) == 0)
			continue;

		/* In the range of this resource? */
		if (*offset < (rp->start & PAGE_MASK) || *offset > rp->end)
			continue;

		/* found it! construct the final physical address */
		if (mmap_state == pci_mmap_io)
			*offset += hose->io_base_phys - io_offset;
		return rp;
	}

	return NULL;
}

/*
 * Set vm_page_prot of VMA, as appropriate for this architecture, for a pci
 * device mapping.
 */
static pgprot_t __pci_mmap_set_pgprot(struct pci_dev *dev, struct resource *rp,
				      pgprot_t protection,
				      enum pci_mmap_state mmap_state,
				      int write_combine)
{
	pgprot_t prot = protection;

	/* Write combine is always 0 on non-memory space mappings. On
	 * memory space, if the user didn't pass 1, we check for a
	 * "prefetchable" resource. This is a bit hackish, but we use
	 * this to workaround the inability of /sysfs to provide a write
	 * combine bit
	 */
	if (mmap_state != pci_mmap_mem)
		write_combine = 0;
	else if (write_combine == 0) {
		if (rp->flags & IORESOURCE_PREFETCH)
			write_combine = 1;
	}

	return pgprot_noncached(prot);
}

/*
 * This one is used by /dev/mem and fbdev who have no clue about the
 * PCI device, it tries to find the PCI device first and calls the
 * above routine
 */
pgprot_t pci_phys_mem_access_prot(struct file *file,
				  unsigned long pfn,
				  unsigned long size,
				  pgprot_t prot)
{
	struct pci_dev *pdev = NULL;
	struct resource *found = NULL;
	resource_size_t offset = ((resource_size_t)pfn) << PAGE_SHIFT;
	int i;

	if (page_is_ram(pfn))
		return prot;

	prot = pgprot_noncached(prot);
	for_each_pci_dev(pdev) {
		for (i = 0; i <= PCI_ROM_RESOURCE; i++) {
			struct resource *rp = &pdev->resource[i];
			int flags = rp->flags;

			/* Active and same type? */
			if ((flags & IORESOURCE_MEM) == 0)
				continue;
			/* In the range of this resource? */
			if (offset < (rp->start & PAGE_MASK) ||
			    offset > rp->end)
				continue;
			found = rp;
			break;
		}
		if (found)
			break;
	}
	if (found) {
		if (found->flags & IORESOURCE_PREFETCH)
			prot = pgprot_noncached_wc(prot);
		pci_dev_put(pdev);
	}

	pr_debug("PCI: Non-PCI map for %llx, prot: %lx\n",
		 (unsigned long long)offset, pgprot_val(prot));

	return prot;
}

/*
 * Perform the actual remap of the pages for a PCI device mapping, as
 * appropriate for this architecture.  The region in the process to map
 * is described by vm_start and vm_end members of VMA, the base physical
 * address is found in vm_pgoff.
 * The pci device structure is provided so that architectures may make mapping
 * decisions on a per-device or per-bus basis.
 *
 * Returns a negative error code on failure, zero on success.
 */
int pci_mmap_page_range(struct pci_dev *dev, struct vm_area_struct *vma,
			enum pci_mmap_state mmap_state, int write_combine)
{
	resource_size_t offset =
		((resource_size_t)vma->vm_pgoff) << PAGE_SHIFT;
	struct resource *rp;
	int ret;

	rp = __pci_mmap_make_offset(dev, &offset, mmap_state);
	if (rp == NULL)
		return -EINVAL;

	vma->vm_pgoff = offset >> PAGE_SHIFT;
	vma->vm_page_prot = __pci_mmap_set_pgprot(dev, rp,
						  vma->vm_page_prot,
						  mmap_state, write_combine);

	ret = remap_pfn_range(vma, vma->vm_start, vma->vm_pgoff,
			       vma->vm_end - vma->vm_start, vma->vm_page_prot);

	return ret;
}

/* This provides legacy IO read access on a bus */
int pci_legacy_read(struct pci_bus *bus, loff_t port, u32 *val, size_t size)
{
	unsigned long offset;
	struct pci_controller *hose = pci_bus_to_host(bus);
	struct resource *rp = &hose->io_resource;
	void __iomem *addr;

	/* Check if port can be supported by that bus. We only check
	 * the ranges of the PHB though, not the bus itself as the rules
	 * for forwarding legacy cycles down bridges are not our problem
	 * here. So if the host bridge supports it, we do it.
	 */
	offset = (unsigned long)hose->io_base_virt - _IO_BASE;
	offset += port;

	if (!(rp->flags & IORESOURCE_IO))
		return -ENXIO;
	if (offset < rp->start || (offset + size) > rp->end)
		return -ENXIO;
	addr = hose->io_base_virt + port;

	switch (size) {
	case 1:
		*((u8 *)val) = in_8(addr);
		return 1;
	case 2:
		if (port & 1)
			return -EINVAL;
		*((u16 *)val) = in_le16(addr);
		return 2;
	case 4:
		if (port & 3)
			return -EINVAL;
		*((u32 *)val) = in_le32(addr);
		return 4;
	}
	return -EINVAL;
}

/* This provides legacy IO write access on a bus */
int pci_legacy_write(struct pci_bus *bus, loff_t port, u32 val, size_t size)
{
	unsigned long offset;
	struct pci_controller *hose = pci_bus_to_host(bus);
	struct resource *rp = &hose->io_resource;
	void __iomem *addr;

	/* Check if port can be supported by that bus. We only check
	 * the ranges of the PHB though, not the bus itself as the rules
	 * for forwarding legacy cycles down bridges are not our problem
	 * here. So if the host bridge supports it, we do it.
	 */
	offset = (unsigned long)hose->io_base_virt - _IO_BASE;
	offset += port;

	if (!(rp->flags & IORESOURCE_IO))
		return -ENXIO;
	if (offset < rp->start || (offset + size) > rp->end)
		return -ENXIO;
	addr = hose->io_base_virt + port;

	/* WARNING: The generic code is idiotic. It gets passed a pointer
	 * to what can be a 1, 2 or 4 byte quantity and always reads that
	 * as a u32, which means that we have to correct the location of
	 * the data read within those 32 bits for size 1 and 2
	 */
	switch (size) {
	case 1:
		out_8(addr, val >> 24);
		return 1;
	case 2:
		if (port & 1)
			return -EINVAL;
		out_le16(addr, val >> 16);
		return 2;
	case 4:
		if (port & 3)
			return -EINVAL;
		out_le32(addr, val);
		return 4;
	}
	return -EINVAL;
}

/* This provides legacy IO or memory mmap access on a bus */
int pci_mmap_legacy_page_range(struct pci_bus *bus,
			       struct vm_area_struct *vma,
			       enum pci_mmap_state mmap_state)
{
	struct pci_controller *hose = pci_bus_to_host(bus);
	resource_size_t offset =
		((resource_size_t)vma->vm_pgoff) << PAGE_SHIFT;
	resource_size_t size = vma->vm_end - vma->vm_start;
	struct resource *rp;

	pr_debug("pci_mmap_legacy_page_range(%04x:%02x, %s @%llx..%llx)\n",
		 pci_domain_nr(bus), bus->number,
		 mmap_state == pci_mmap_mem ? "MEM" : "IO",
		 (unsigned long long)offset,
		 (unsigned long long)(offset + size - 1));

	if (mmap_state == pci_mmap_mem) {
		/* Hack alert !
		 *
		 * Because X is lame and can fail starting if it gets an error
		 * trying to mmap legacy_mem (instead of just moving on without
		 * legacy memory access) we fake it here by giving it anonymous
		 * memory, effectively behaving just like /dev/zero
		 */
		if ((offset + size) > hose->isa_mem_size) {
#ifdef CONFIG_MMU
			pr_debug("Process %s (pid:%d) mapped non-existing PCI",
				current->comm, current->pid);
			pr_debug("legacy memory for 0%04x:%02x\n",
				pci_domain_nr(bus), bus->number);
#endif
			if (vma->vm_flags & VM_SHARED)
				return shmem_zero_setup(vma);
			return 0;
		}
		offset += hose->isa_mem_phys;
	} else {
		unsigned long io_offset = (unsigned long)hose->io_base_virt -
								_IO_BASE;
		unsigned long roffset = offset + io_offset;
		rp = &hose->io_resource;
		if (!(rp->flags & IORESOURCE_IO))
			return -ENXIO;
		if (roffset < rp->start || (roffset + size) > rp->end)
			return -ENXIO;
		offset += hose->io_base_phys;
	}
	pr_debug(" -> mapping phys %llx\n", (unsigned long long)offset);

	vma->vm_pgoff = offset >> PAGE_SHIFT;
	vma->vm_page_prot = pgprot_noncached(vma->vm_page_prot);
	return remap_pfn_range(vma, vma->vm_start, vma->vm_pgoff,
			       vma->vm_end - vma->vm_start,
			       vma->vm_page_prot);
}

void pci_resource_to_user(const struct pci_dev *dev, int bar,
			  const struct resource *rsrc,
			  resource_size_t *start, resource_size_t *end)
{
	struct pci_controller *hose = pci_bus_to_host(dev->bus);
	resource_size_t offset = 0;

	if (hose == NULL)
		return;

	if (rsrc->flags & IORESOURCE_IO)
		offset = (unsigned long)hose->io_base_virt - _IO_BASE;

	/* We pass a fully fixed up address to userland for MMIO instead of
	 * a BAR value because X is lame and expects to be able to use that
	 * to pass to /dev/mem !
	 *
	 * That means that we'll have potentially 64 bits values where some
	 * userland apps only expect 32 (like X itself since it thinks only
	 * Sparc has 64 bits MMIO) but if we don't do that, we break it on
	 * 32 bits CHRPs :-(
	 *
	 * Hopefully, the sysfs insterface is immune to that gunk. Once X
	 * has been fixed (and the fix spread enough), we can re-enable the
	 * 2 lines below and pass down a BAR value to userland. In that case
	 * we'll also have to re-enable the matching code in
	 * __pci_mmap_make_offset().
	 *
	 * BenH.
	 */
#if 0
	else if (rsrc->flags & IORESOURCE_MEM)
		offset = hose->pci_mem_offset;
#endif

	*start = rsrc->start - offset;
	*end = rsrc->end - offset;
}

/**
 * pci_process_bridge_OF_ranges - Parse PCI bridge resources from device tree
 * @hose: newly allocated pci_controller to be setup
 * @dev: device node of the host bridge
 * @primary: set if primary bus (32 bits only, soon to be deprecated)
 *
 * This function will parse the "ranges" property of a PCI host bridge device
 * node and setup the resource mapping of a pci controller based on its
 * content.
 *
 * Life would be boring if it wasn't for a few issues that we have to deal
 * with here:
 *
 *   - We can only cope with one IO space range and up to 3 Memory space
 *     ranges. However, some machines (thanks Apple !) tend to split their
 *     space into lots of small contiguous ranges. So we have to coalesce.
 *
 *   - We can only cope with all memory ranges having the same offset
 *     between CPU addresses and PCI addresses. Unfortunately, some bridges
 *     are setup for a large 1:1 mapping along with a small "window" which
 *     maps PCI address 0 to some arbitrary high address of the CPU space in
 *     order to give access to the ISA memory hole.
 *     The way out of here that I've chosen for now is to always set the
 *     offset based on the first resource found, then override it if we
 *     have a different offset and the previous was set by an ISA hole.
 *
 *   - Some busses have IO space not starting at 0, which causes trouble with
 *     the way we do our IO resource renumbering. The code somewhat deals with
 *     it for 64 bits but I would expect problems on 32 bits.
 *
 *   - Some 32 bits platforms such as 4xx can have physical space larger than
 *     32 bits so we need to use 64 bits values for the parsing
 */
void pci_process_bridge_OF_ranges(struct pci_controller *hose,
				  struct device_node *dev, int primary)
{
	int memno = 0, isa_hole = -1;
	unsigned long long isa_mb = 0;
	struct resource *res;
	struct of_pci_range range;
	struct of_pci_range_parser parser;

	pr_info("PCI host bridge %s %s ranges:\n",
	       dev->full_name, primary ? "(primary)" : "");

	/* Check for ranges property */
	if (of_pci_range_parser_init(&parser, dev))
		return;

	pr_debug("Parsing ranges property...\n");
	for_each_of_pci_range(&parser, &range) {
		/* Read next ranges element */
		pr_debug("pci_space: 0x%08x pci_addr:0x%016llx ",
				range.pci_space, range.pci_addr);
		pr_debug("cpu_addr:0x%016llx size:0x%016llx\n",
					range.cpu_addr, range.size);

		/* If we failed translation or got a zero-sized region
		 * (some FW try to feed us with non sensical zero sized regions
		 * such as power3 which look like some kind of attempt
		 * at exposing the VGA memory hole)
		 */
		if (range.cpu_addr == OF_BAD_ADDR || range.size == 0)
			continue;

		/* Act based on address space type */
		res = NULL;
		switch (range.flags & IORESOURCE_TYPE_BITS) {
		case IORESOURCE_IO:
			pr_info("  IO 0x%016llx..0x%016llx -> 0x%016llx\n",
				range.cpu_addr, range.cpu_addr + range.size - 1,
				range.pci_addr);

			/* We support only one IO range */
			if (hose->pci_io_size) {
				pr_info(" \\--> Skipped (too many) !\n");
				continue;
			}
			/* On 32 bits, limit I/O space to 16MB */
			if (range.size > 0x01000000)
				range.size = 0x01000000;

			/* 32 bits needs to map IOs here */
			hose->io_base_virt = ioremap(range.cpu_addr,
						range.size);

			/* Expect trouble if pci_addr is not 0 */
			if (primary)
				isa_io_base =
					(unsigned long)hose->io_base_virt;
			/* pci_io_size and io_base_phys always represent IO
			 * space starting at 0 so we factor in pci_addr
			 */
			hose->pci_io_size = range.pci_addr + range.size;
			hose->io_base_phys = range.cpu_addr - range.pci_addr;

			/* Build resource */
			res = &hose->io_resource;
			range.cpu_addr = range.pci_addr;

			break;
		case IORESOURCE_MEM:
			pr_info(" MEM 0x%016llx..0x%016llx -> 0x%016llx %s\n",
				range.cpu_addr, range.cpu_addr + range.size - 1,
				range.pci_addr,
				(range.pci_space & 0x40000000) ?
				"Prefetch" : "");

			/* We support only 3 memory ranges */
			if (memno >= 3) {
				pr_info(" \\--> Skipped (too many) !\n");
				continue;
			}
			/* Handles ISA memory hole space here */
			if (range.pci_addr == 0) {
				isa_mb = range.cpu_addr;
				isa_hole = memno;
				if (primary || isa_mem_base == 0)
					isa_mem_base = range.cpu_addr;
				hose->isa_mem_phys = range.cpu_addr;
				hose->isa_mem_size = range.size;
			}

			/* We get the PCI/Mem offset from the first range or
			 * the, current one if the offset came from an ISA
			 * hole. If they don't match, bugger.
			 */
			if (memno == 0 ||
			    (isa_hole >= 0 && range.pci_addr != 0 &&
			     hose->pci_mem_offset == isa_mb))
				hose->pci_mem_offset = range.cpu_addr -
							range.pci_addr;
			else if (range.pci_addr != 0 &&
				 hose->pci_mem_offset != range.cpu_addr -
							range.pci_addr) {
				pr_info(" \\--> Skipped (offset mismatch) !\n");
				continue;
			}

			/* Build resource */
			res = &hose->mem_resources[memno++];
			break;
		}
		if (res != NULL) {
			res->name = dev->full_name;
			res->flags = range.flags;
			res->start = range.cpu_addr;
			res->end = range.cpu_addr + range.size - 1;
			res->parent = res->child = res->sibling = NULL;
		}
	}

	/* If there's an ISA hole and the pci_mem_offset is -not- matching
	 * the ISA hole offset, then we need to remove the ISA hole from
	 * the resource list for that brige
	 */
	if (isa_hole >= 0 && hose->pci_mem_offset != isa_mb) {
		unsigned int next = isa_hole + 1;
		pr_info(" Removing ISA hole at 0x%016llx\n", isa_mb);
		if (next < memno)
			memmove(&hose->mem_resources[isa_hole],
				&hose->mem_resources[next],
				sizeof(struct resource) * (memno - next));
		hose->mem_resources[--memno].flags = 0;
	}
}

/* Decide whether to display the domain number in /proc */
int pci_proc_domain(struct pci_bus *bus)
{
	return 0;
}

/* This header fixup will do the resource fixup for all devices as they are
 * probed, but not for bridge ranges
 */
static void pcibios_fixup_resources(struct pci_dev *dev)
{

}
DECLARE_PCI_FIXUP_HEADER(PCI_ANY_ID, PCI_ANY_ID, pcibios_fixup_resources);

/* This function tries to figure out if a bridge resource has been initialized
 * by the firmware or not. It doesn't have to be absolutely bullet proof, but
 * things go more smoothly when it gets it right. It should covers cases such
 * as Apple "closed" bridge resources and bare-metal pSeries unassigned bridges
 */
static int pcibios_uninitialized_bridge_resource(struct pci_bus *bus,
						 struct resource *res)
{
	struct pci_controller *hose = pci_bus_to_host(bus);
	struct pci_dev *dev = bus->self;
	resource_size_t offset;
	u16 command;
	int i;

	/* Job is a bit different between memory and IO */
	if (res->flags & IORESOURCE_MEM) {
		/* If the BAR is non-0 (res != pci_mem_offset) then it's
		 * probably been initialized by somebody
		 */
		if (res->start != hose->pci_mem_offset)
			return 0;

		/* The BAR is 0, let's check if memory decoding is enabled on
		 * the bridge. If not, we consider it unassigned
		 */
		pci_read_config_word(dev, PCI_COMMAND, &command);
		if ((command & PCI_COMMAND_MEMORY) == 0)
			return 1;

		/* Memory decoding is enabled and the BAR is 0. If any of
		 * the bridge resources covers that starting address (0 then
		 * it's good enough for us for memory
		 */
		for (i = 0; i < 3; i++) {
			if ((hose->mem_resources[i].flags & IORESOURCE_MEM) &&
			   hose->mem_resources[i].start == hose->pci_mem_offset)
				return 0;
		}

		/* Well, it starts at 0 and we know it will collide so we may as
		 * well consider it as unassigned. That covers the Apple case.
		 */
		return 1;
	} else {
		/* If the BAR is non-0, then we consider it assigned */
		offset = (unsigned long)hose->io_base_virt - _IO_BASE;
		if (((res->start - offset) & 0xfffffffful) != 0)
			return 0;

		/* Here, we are a bit different than memory as typically IO
		 * space starting at low addresses -is- valid. What we do
		 * instead if that we consider as unassigned anything that
		 * doesn't have IO enabled in the PCI command register,
		 * and that's it.
		 */
		pci_read_config_word(dev, PCI_COMMAND, &command);
		if (command & PCI_COMMAND_IO)
			return 0;

		/* It's starting at 0 and IO is disabled in the bridge, consider
		 * it unassigned
		 */
		return 1;
	}
}

/* Fixup resources of a PCI<->PCI bridge */
static void pcibios_fixup_bridge(struct pci_bus *bus)
{
	struct resource *res;
	int i;

	struct pci_dev *dev = bus->self;

	pci_bus_for_each_resource(bus, res, i) {
		if (!res)
			continue;
		if (!res->flags)
			continue;
		if (i >= 3 && bus->self->transparent)
			continue;

		pr_debug("PCI:%s Bus rsrc %d %016llx-%016llx [%x] fixup...\n",
			 pci_name(dev), i,
			 (unsigned long long)res->start,
			 (unsigned long long)res->end,
			 (unsigned int)res->flags);

		/* Try to detect uninitialized P2P bridge resources,
		 * and clear them out so they get re-assigned later
		 */
		if (pcibios_uninitialized_bridge_resource(bus, res)) {
			res->flags = 0;
			pr_debug("PCI:%s            (unassigned)\n",
								pci_name(dev));
		} else {
			pr_debug("PCI:%s            %016llx-%016llx\n",
				 pci_name(dev),
				 (unsigned long long)res->start,
				 (unsigned long long)res->end);
		}
	}
}

void pcibios_setup_bus_self(struct pci_bus *bus)
{
	/* Fix up the bus resources for P2P bridges */
	if (bus->self != NULL)
		pcibios_fixup_bridge(bus);
}

void pcibios_setup_bus_devices(struct pci_bus *bus)
{
	struct pci_dev *dev;

	pr_debug("PCI: Fixup bus devices %d (%s)\n",
		 bus->number, bus->self ? pci_name(bus->self) : "PHB");

	list_for_each_entry(dev, &bus->devices, bus_list) {
		/* Setup OF node pointer in archdata */
		dev->dev.of_node = pci_device_to_OF_node(dev);

		/* Fixup NUMA node as it may not be setup yet by the generic
		 * code and is needed by the DMA init
		 */
		set_dev_node(&dev->dev, pcibus_to_node(dev->bus));

		/* Read default IRQs and fixup if necessary */
		dev->irq = of_irq_parse_and_map_pci(dev, 0, 0);
	}
}

void pcibios_fixup_bus(struct pci_bus *bus)
{
<<<<<<< HEAD
	/* When called from the generic PCI probe, read PCI<->PCI bridge
	 * bases. This is -not- called when generating the PCI tree from
	 * the OF device-tree.
	 */
=======
	/* nothing to do */
>>>>>>> 2dcd0af5
}
EXPORT_SYMBOL(pcibios_fixup_bus);

/*
 * We need to avoid collisions with `mirrored' VGA ports
 * and other strange ISA hardware, so we always want the
 * addresses to be allocated in the 0x000-0x0ff region
 * modulo 0x400.
 *
 * Why? Because some silly external IO cards only decode
 * the low 10 bits of the IO address. The 0x00-0xff region
 * is reserved for motherboard devices that decode all 16
 * bits, so it's ok to allocate at, say, 0x2800-0x28ff,
 * but we want to try to avoid allocating at 0x2900-0x2bff
 * which might have be mirrored at 0x0100-0x03ff..
 */
resource_size_t pcibios_align_resource(void *data, const struct resource *res,
				resource_size_t size, resource_size_t align)
{
<<<<<<< HEAD
	resource_size_t start = res->start;

	return start;
=======
	return res->start;
>>>>>>> 2dcd0af5
}
EXPORT_SYMBOL(pcibios_align_resource);

int pcibios_add_device(struct pci_dev *dev)
{
	dev->irq = of_irq_parse_and_map_pci(dev, 0, 0);

	return 0;
}
EXPORT_SYMBOL(pcibios_add_device);

/*
 * Reparent resource children of pr that conflict with res
 * under res, and make res replace those children.
 */
static int __init reparent_resources(struct resource *parent,
				     struct resource *res)
{
	struct resource *p, **pp;
	struct resource **firstpp = NULL;

	for (pp = &parent->child; (p = *pp) != NULL; pp = &p->sibling) {
		if (p->end < res->start)
			continue;
		if (res->end < p->start)
			break;
		if (p->start < res->start || p->end > res->end)
			return -1;	/* not completely contained */
		if (firstpp == NULL)
			firstpp = pp;
	}
	if (firstpp == NULL)
		return -1;	/* didn't find any conflicting entries? */
	res->parent = parent;
	res->child = *firstpp;
	res->sibling = *pp;
	*firstpp = res;
	*pp = NULL;
	for (p = res->child; p != NULL; p = p->sibling) {
		p->parent = res;
		pr_debug("PCI: Reparented %s [%llx..%llx] under %s\n",
			 p->name,
			 (unsigned long long)p->start,
			 (unsigned long long)p->end, res->name);
	}
	return 0;
}

/*
 *  Handle resources of PCI devices.  If the world were perfect, we could
 *  just allocate all the resource regions and do nothing more.  It isn't.
 *  On the other hand, we cannot just re-allocate all devices, as it would
 *  require us to know lots of host bridge internals.  So we attempt to
 *  keep as much of the original configuration as possible, but tweak it
 *  when it's found to be wrong.
 *
 *  Known BIOS problems we have to work around:
 *	- I/O or memory regions not configured
 *	- regions configured, but not enabled in the command register
 *	- bogus I/O addresses above 64K used
 *	- expansion ROMs left enabled (this may sound harmless, but given
 *	  the fact the PCI specs explicitly allow address decoders to be
 *	  shared between expansion ROMs and other resource regions, it's
 *	  at least dangerous)
 *
 *  Our solution:
 *	(1) Allocate resources for all buses behind PCI-to-PCI bridges.
 *	    This gives us fixed barriers on where we can allocate.
 *	(2) Allocate resources for all enabled devices.  If there is
 *	    a collision, just mark the resource as unallocated. Also
 *	    disable expansion ROMs during this step.
 *	(3) Try to allocate resources for disabled devices.  If the
 *	    resources were assigned correctly, everything goes well,
 *	    if they weren't, they won't disturb allocation of other
 *	    resources.
 *	(4) Assign new addresses to resources which were either
 *	    not configured at all or misconfigured.  If explicitly
 *	    requested by the user, configure expansion ROM address
 *	    as well.
 */

static void pcibios_allocate_bus_resources(struct pci_bus *bus)
{
	struct pci_bus *b;
	int i;
	struct resource *res, *pr;

	pr_debug("PCI: Allocating bus resources for %04x:%02x...\n",
		 pci_domain_nr(bus), bus->number);

	pci_bus_for_each_resource(bus, res, i) {
		if (!res || !res->flags
		    || res->start > res->end || res->parent)
			continue;
		if (bus->parent == NULL)
			pr = (res->flags & IORESOURCE_IO) ?
				&ioport_resource : &iomem_resource;
		else {
			/* Don't bother with non-root busses when
			 * re-assigning all resources. We clear the
			 * resource flags as if they were colliding
			 * and as such ensure proper re-allocation
			 * later.
			 */
			pr = pci_find_parent_resource(bus->self, res);
			if (pr == res) {
				/* this happens when the generic PCI
				 * code (wrongly) decides that this
				 * bridge is transparent  -- paulus
				 */
				continue;
			}
		}

		pr_debug("PCI: %s (bus %d) bridge rsrc %d: %016llx-%016llx ",
			 bus->self ? pci_name(bus->self) : "PHB",
			 bus->number, i,
			 (unsigned long long)res->start,
			 (unsigned long long)res->end);
		pr_debug("[0x%x], parent %p (%s)\n",
			 (unsigned int)res->flags,
			 pr, (pr && pr->name) ? pr->name : "nil");

		if (pr && !(pr->flags & IORESOURCE_UNSET)) {
			struct pci_dev *dev = bus->self;

			if (request_resource(pr, res) == 0)
				continue;
			/*
			 * Must be a conflict with an existing entry.
			 * Move that entry (or entries) under the
			 * bridge resource and try again.
			 */
			if (reparent_resources(pr, res) == 0)
				continue;

			if (dev && i < PCI_BRIDGE_RESOURCE_NUM &&
			    pci_claim_bridge_resource(dev,
						 i + PCI_BRIDGE_RESOURCES) == 0)
				continue;

		}
		pr_warn("PCI: Cannot allocate resource region ");
		pr_cont("%d of PCI bridge %d, will remap\n", i, bus->number);
		res->start = res->end = 0;
		res->flags = 0;
	}

	list_for_each_entry(b, &bus->children, node)
		pcibios_allocate_bus_resources(b);
}

static inline void alloc_resource(struct pci_dev *dev, int idx)
{
	struct resource *pr, *r = &dev->resource[idx];

	pr_debug("PCI: Allocating %s: Resource %d: %016llx..%016llx [%x]\n",
		 pci_name(dev), idx,
		 (unsigned long long)r->start,
		 (unsigned long long)r->end,
		 (unsigned int)r->flags);

	pr = pci_find_parent_resource(dev, r);
	if (!pr || (pr->flags & IORESOURCE_UNSET) ||
	    request_resource(pr, r) < 0) {
		pr_warn("PCI: Cannot allocate resource region %d ", idx);
		pr_cont("of device %s, will remap\n", pci_name(dev));
		if (pr)
			pr_debug("PCI:  parent is %p: %016llx-%016llx [%x]\n",
				 pr,
				 (unsigned long long)pr->start,
				 (unsigned long long)pr->end,
				 (unsigned int)pr->flags);
		/* We'll assign a new address later */
		r->flags |= IORESOURCE_UNSET;
		r->end -= r->start;
		r->start = 0;
	}
}

static void __init pcibios_allocate_resources(int pass)
{
	struct pci_dev *dev = NULL;
	int idx, disabled;
	u16 command;
	struct resource *r;

	for_each_pci_dev(dev) {
		pci_read_config_word(dev, PCI_COMMAND, &command);
		for (idx = 0; idx <= PCI_ROM_RESOURCE; idx++) {
			r = &dev->resource[idx];
			if (r->parent)		/* Already allocated */
				continue;
			if (!r->flags || (r->flags & IORESOURCE_UNSET))
				continue;	/* Not assigned at all */
			/* We only allocate ROMs on pass 1 just in case they
			 * have been screwed up by firmware
			 */
			if (idx == PCI_ROM_RESOURCE)
				disabled = 1;
			if (r->flags & IORESOURCE_IO)
				disabled = !(command & PCI_COMMAND_IO);
			else
				disabled = !(command & PCI_COMMAND_MEMORY);
			if (pass == disabled)
				alloc_resource(dev, idx);
		}
		if (pass)
			continue;
		r = &dev->resource[PCI_ROM_RESOURCE];
		if (r->flags) {
			/* Turn the ROM off, leave the resource region,
			 * but keep it unregistered.
			 */
			u32 reg;
			pci_read_config_dword(dev, dev->rom_base_reg, &reg);
			if (reg & PCI_ROM_ADDRESS_ENABLE) {
				pr_debug("PCI: Switching off ROM of %s\n",
					 pci_name(dev));
				r->flags &= ~IORESOURCE_ROM_ENABLE;
				pci_write_config_dword(dev, dev->rom_base_reg,
						reg & ~PCI_ROM_ADDRESS_ENABLE);
			}
		}
	}
}

static void __init pcibios_reserve_legacy_regions(struct pci_bus *bus)
{
	struct pci_controller *hose = pci_bus_to_host(bus);
	resource_size_t	offset;
	struct resource *res, *pres;
	int i;

	pr_debug("Reserving legacy ranges for domain %04x\n",
							pci_domain_nr(bus));

	/* Check for IO */
	if (!(hose->io_resource.flags & IORESOURCE_IO))
		goto no_io;
	offset = (unsigned long)hose->io_base_virt - _IO_BASE;
	res = kzalloc(sizeof(struct resource), GFP_KERNEL);
	BUG_ON(res == NULL);
	res->name = "Legacy IO";
	res->flags = IORESOURCE_IO;
	res->start = offset;
	res->end = (offset + 0xfff) & 0xfffffffful;
	pr_debug("Candidate legacy IO: %pR\n", res);
	if (request_resource(&hose->io_resource, res)) {
		pr_debug("PCI %04x:%02x Cannot reserve Legacy IO %pR\n",
		       pci_domain_nr(bus), bus->number, res);
		kfree(res);
	}

 no_io:
	/* Check for memory */
	offset = hose->pci_mem_offset;
	pr_debug("hose mem offset: %016llx\n", (unsigned long long)offset);
	for (i = 0; i < 3; i++) {
		pres = &hose->mem_resources[i];
		if (!(pres->flags & IORESOURCE_MEM))
			continue;
		pr_debug("hose mem res: %pR\n", pres);
		if ((pres->start - offset) <= 0xa0000 &&
		    (pres->end - offset) >= 0xbffff)
			break;
	}
	if (i >= 3)
		return;
	res = kzalloc(sizeof(struct resource), GFP_KERNEL);
	BUG_ON(res == NULL);
	res->name = "Legacy VGA memory";
	res->flags = IORESOURCE_MEM;
	res->start = 0xa0000 + offset;
	res->end = 0xbffff + offset;
	pr_debug("Candidate VGA memory: %pR\n", res);
	if (request_resource(pres, res)) {
		pr_debug("PCI %04x:%02x Cannot reserve VGA memory %pR\n",
		       pci_domain_nr(bus), bus->number, res);
		kfree(res);
	}
}

void __init pcibios_resource_survey(void)
{
	struct pci_bus *b;

	/* Allocate and assign resources. If we re-assign everything, then
	 * we skip the allocate phase
	 */
	list_for_each_entry(b, &pci_root_buses, node)
		pcibios_allocate_bus_resources(b);

	pcibios_allocate_resources(0);
	pcibios_allocate_resources(1);

	/* Before we start assigning unassigned resource, we try to reserve
	 * the low IO area and the VGA memory area if they intersect the
	 * bus available resources to avoid allocating things on top of them
	 */
	list_for_each_entry(b, &pci_root_buses, node)
		pcibios_reserve_legacy_regions(b);

	/* Now proceed to assigning things that were left unassigned */
	pr_debug("PCI: Assigning unassigned resources...\n");
	pci_assign_unassigned_resources();
}

/* This is used by the PCI hotplug driver to allocate resource
 * of newly plugged busses. We can try to consolidate with the
 * rest of the code later, for now, keep it as-is as our main
 * resource allocation function doesn't deal with sub-trees yet.
 */
void pcibios_claim_one_bus(struct pci_bus *bus)
{
	struct pci_dev *dev;
	struct pci_bus *child_bus;

	list_for_each_entry(dev, &bus->devices, bus_list) {
		int i;

		for (i = 0; i < PCI_NUM_RESOURCES; i++) {
			struct resource *r = &dev->resource[i];

			if (r->parent || !r->start || !r->flags)
				continue;

			pr_debug("PCI: Claiming %s: ", pci_name(dev));
			pr_debug("Resource %d: %016llx..%016llx [%x]\n",
				 i, (unsigned long long)r->start,
				 (unsigned long long)r->end,
				 (unsigned int)r->flags);

			if (pci_claim_resource(dev, i) == 0)
				continue;

			pci_claim_bridge_resource(dev, i);
		}
	}

	list_for_each_entry(child_bus, &bus->children, node)
		pcibios_claim_one_bus(child_bus);
}
EXPORT_SYMBOL_GPL(pcibios_claim_one_bus);


/* pcibios_finish_adding_to_bus
 *
 * This is to be called by the hotplug code after devices have been
 * added to a bus, this include calling it for a PHB that is just
 * being added
 */
void pcibios_finish_adding_to_bus(struct pci_bus *bus)
{
	pr_debug("PCI: Finishing adding to hotplug bus %04x:%02x\n",
		 pci_domain_nr(bus), bus->number);

	/* Allocate bus and devices resources */
	pcibios_allocate_bus_resources(bus);
	pcibios_claim_one_bus(bus);

	/* Add new devices to global lists.  Register in proc, sysfs. */
	pci_bus_add_devices(bus);

	/* Fixup EEH */
	/* eeh_add_device_tree_late(bus); */
}
EXPORT_SYMBOL_GPL(pcibios_finish_adding_to_bus);

static void pcibios_setup_phb_resources(struct pci_controller *hose,
					struct list_head *resources)
{
	unsigned long io_offset;
	struct resource *res;
	int i;

	/* Hookup PHB IO resource */
	res = &hose->io_resource;

	/* Fixup IO space offset */
	io_offset = (unsigned long)hose->io_base_virt - isa_io_base;
	res->start = (res->start + io_offset) & 0xffffffffu;
	res->end = (res->end + io_offset) & 0xffffffffu;

	if (!res->flags) {
		pr_warn("PCI: I/O resource not set for host ");
		pr_cont("bridge %s (domain %d)\n",
			hose->dn->full_name, hose->global_number);
		/* Workaround for lack of IO resource only on 32-bit */
		res->start = (unsigned long)hose->io_base_virt - isa_io_base;
		res->end = res->start + IO_SPACE_LIMIT;
		res->flags = IORESOURCE_IO;
	}
	pci_add_resource_offset(resources, res,
		(__force resource_size_t)(hose->io_base_virt - _IO_BASE));

	pr_debug("PCI: PHB IO resource    = %016llx-%016llx [%lx]\n",
		 (unsigned long long)res->start,
		 (unsigned long long)res->end,
		 (unsigned long)res->flags);

	/* Hookup PHB Memory resources */
	for (i = 0; i < 3; ++i) {
		res = &hose->mem_resources[i];
		if (!res->flags) {
			if (i > 0)
				continue;
			pr_err("PCI: Memory resource 0 not set for ");
			pr_cont("host bridge %s (domain %d)\n",
				hose->dn->full_name, hose->global_number);

			/* Workaround for lack of MEM resource only on 32-bit */
			res->start = hose->pci_mem_offset;
			res->end = (resource_size_t)-1LL;
			res->flags = IORESOURCE_MEM;

		}
		pci_add_resource_offset(resources, res, hose->pci_mem_offset);

		pr_debug("PCI: PHB MEM resource %d = %016llx-%016llx [%lx]\n",
			i, (unsigned long long)res->start,
			(unsigned long long)res->end,
			(unsigned long)res->flags);
	}

	pr_debug("PCI: PHB MEM offset     = %016llx\n",
		 (unsigned long long)hose->pci_mem_offset);
	pr_debug("PCI: PHB IO  offset     = %08lx\n",
		 (unsigned long)hose->io_base_virt - _IO_BASE);
}

<<<<<<< HEAD
struct device_node *pcibios_get_phb_of_node(struct pci_bus *bus)
{
	struct device_node *np;

	for_each_node_by_type(np, "pci") {
		const void *prop;
		unsigned int bus_min;

		prop = of_get_property(np, "bus-range", NULL);
		if (!prop)
			continue;
		bus_min = be32_to_cpup(prop);
		if (bus->number == bus_min)
			return np;
	}

	return NULL;
}

=======
>>>>>>> 2dcd0af5
static void pcibios_scan_phb(struct pci_controller *hose)
{
	LIST_HEAD(resources);
	struct pci_bus *bus;
	struct device_node *node = hose->dn;

	pr_debug("PCI: Scanning PHB %s\n", of_node_full_name(node));

	pcibios_setup_phb_resources(hose, &resources);

	bus = pci_scan_root_bus(hose->parent, hose->first_busno,
				hose->ops, hose, &resources);
	if (bus == NULL) {
		pr_err("Failed to create bus for PCI domain %04x\n",
		       hose->global_number);
		pci_free_resource_list(&resources);
		return;
	}
	bus->busn_res.start = hose->first_busno;
	hose->bus = bus;

	hose->last_busno = bus->busn_res.end;
}

static int __init pcibios_init(void)
{
	struct pci_controller *hose, *tmp;
	int next_busno = 0;

	pr_info("PCI: Probing PCI hardware\n");

	/* Scan all of the recorded PCI controllers.  */
	list_for_each_entry_safe(hose, tmp, &hose_list, list_node) {
		hose->last_busno = 0xff;
		pcibios_scan_phb(hose);
		if (next_busno <= hose->last_busno)
			next_busno = hose->last_busno + 1;
	}
	pci_bus_count = next_busno;

	/* Call common code to handle resource allocation */
	pcibios_resource_survey();
	list_for_each_entry_safe(hose, tmp, &hose_list, list_node) {
		if (hose->bus)
			pci_bus_add_devices(hose->bus);
	}

	return 0;
}

subsys_initcall(pcibios_init);

static struct pci_controller *pci_bus_to_hose(int bus)
{
	struct pci_controller *hose, *tmp;

	list_for_each_entry_safe(hose, tmp, &hose_list, list_node)
		if (bus >= hose->first_busno && bus <= hose->last_busno)
			return hose;
	return NULL;
}

/* Provide information on locations of various I/O regions in physical
 * memory.  Do this on a per-card basis so that we choose the right
 * root bridge.
 * Note that the returned IO or memory base is a physical address
 */

long sys_pciconfig_iobase(long which, unsigned long bus, unsigned long devfn)
{
	struct pci_controller *hose;
	long result = -EOPNOTSUPP;

	hose = pci_bus_to_hose(bus);
	if (!hose)
		return -ENODEV;

	switch (which) {
	case IOBASE_BRIDGE_NUMBER:
		return (long)hose->first_busno;
	case IOBASE_MEMORY:
		return (long)hose->pci_mem_offset;
	case IOBASE_IO:
		return (long)hose->io_base_phys;
	case IOBASE_ISA_IO:
		return (long)isa_io_base;
	case IOBASE_ISA_MEM:
		return (long)isa_mem_base;
	}

	return result;
}

/*
 * Null PCI config access functions, for the case when we can't
 * find a hose.
 */
#define NULL_PCI_OP(rw, size, type)					\
static int								\
null_##rw##_config_##size(struct pci_dev *dev, int offset, type val)	\
{									\
	return PCIBIOS_DEVICE_NOT_FOUND;				\
}

static int
null_read_config(struct pci_bus *bus, unsigned int devfn, int offset,
		 int len, u32 *val)
{
	return PCIBIOS_DEVICE_NOT_FOUND;
}

static int
null_write_config(struct pci_bus *bus, unsigned int devfn, int offset,
		  int len, u32 val)
{
	return PCIBIOS_DEVICE_NOT_FOUND;
}

static struct pci_ops null_pci_ops = {
	.read = null_read_config,
	.write = null_write_config,
};

/*
 * These functions are used early on before PCI scanning is done
 * and all of the pci_dev and pci_bus structures have been created.
 */
static struct pci_bus *
fake_pci_bus(struct pci_controller *hose, int busnr)
{
	static struct pci_bus bus;

	if (!hose)
		pr_err("Can't find hose for PCI bus %d!\n", busnr);

	bus.number = busnr;
	bus.sysdata = hose;
	bus.ops = hose ? hose->ops : &null_pci_ops;
	return &bus;
}

#define EARLY_PCI_OP(rw, size, type)					\
int early_##rw##_config_##size(struct pci_controller *hose, int bus,	\
			       int devfn, int offset, type value)	\
{									\
	return pci_bus_##rw##_config_##size(fake_pci_bus(hose, bus),	\
					    devfn, offset, value);	\
}

EARLY_PCI_OP(read, byte, u8 *)
EARLY_PCI_OP(read, word, u16 *)
EARLY_PCI_OP(read, dword, u32 *)
EARLY_PCI_OP(write, byte, u8)
EARLY_PCI_OP(write, word, u16)
EARLY_PCI_OP(write, dword, u32)

int early_find_capability(struct pci_controller *hose, int bus, int devfn,
			  int cap)
{
	return pci_bus_find_capability(fake_pci_bus(hose, bus), devfn, cap);
}
<|MERGE_RESOLUTION|>--- conflicted
+++ resolved
@@ -822,14 +822,7 @@
 
 void pcibios_fixup_bus(struct pci_bus *bus)
 {
-<<<<<<< HEAD
-	/* When called from the generic PCI probe, read PCI<->PCI bridge
-	 * bases. This is -not- called when generating the PCI tree from
-	 * the OF device-tree.
-	 */
-=======
 	/* nothing to do */
->>>>>>> 2dcd0af5
 }
 EXPORT_SYMBOL(pcibios_fixup_bus);
 
@@ -849,13 +842,7 @@
 resource_size_t pcibios_align_resource(void *data, const struct resource *res,
 				resource_size_t size, resource_size_t align)
 {
-<<<<<<< HEAD
-	resource_size_t start = res->start;
-
-	return start;
-=======
 	return res->start;
->>>>>>> 2dcd0af5
 }
 EXPORT_SYMBOL(pcibios_align_resource);
 
@@ -1287,28 +1274,6 @@
 		 (unsigned long)hose->io_base_virt - _IO_BASE);
 }
 
-<<<<<<< HEAD
-struct device_node *pcibios_get_phb_of_node(struct pci_bus *bus)
-{
-	struct device_node *np;
-
-	for_each_node_by_type(np, "pci") {
-		const void *prop;
-		unsigned int bus_min;
-
-		prop = of_get_property(np, "bus-range", NULL);
-		if (!prop)
-			continue;
-		bus_min = be32_to_cpup(prop);
-		if (bus->number == bus_min)
-			return np;
-	}
-
-	return NULL;
-}
-
-=======
->>>>>>> 2dcd0af5
 static void pcibios_scan_phb(struct pci_controller *hose)
 {
 	LIST_HEAD(resources);
