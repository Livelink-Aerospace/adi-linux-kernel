/* SPDX-License-Identifier: GPL-2.0+ */
#ifndef _LINUX_OF_H
#define _LINUX_OF_H
/*
 * Definitions for talking to the Open Firmware PROM on
 * Power Macintosh and other computers.
 *
 * Copyright (C) 1996-2005 Paul Mackerras.
 *
 * Updates for PPC64 by Peter Bergner & David Engebretsen, IBM Corp.
 * Updates for SPARC64 by David S. Miller
 * Derived from PowerPC and Sparc prom.h files by Stephen Rothwell, IBM Corp.
 */
#include <linux/types.h>
#include <linux/bitops.h>
#include <linux/errno.h>
#include <linux/kobject.h>
#include <linux/mod_devicetable.h>
#include <linux/spinlock.h>
#include <linux/topology.h>
#include <linux/notifier.h>
#include <linux/property.h>
#include <linux/list.h>

#include <asm/byteorder.h>
#include <asm/errno.h>

typedef u32 phandle;
typedef u32 ihandle;

struct property {
	char	*name;
	int	length;
	void	*value;
	struct property *next;
#if defined(CONFIG_OF_DYNAMIC) || defined(CONFIG_SPARC)
	unsigned long _flags;
#endif
#if defined(CONFIG_OF_PROMTREE)
	unsigned int unique_id;
#endif
#if defined(CONFIG_OF_KOBJ)
	struct bin_attribute attr;
#endif
};

#if defined(CONFIG_SPARC)
struct of_irq_controller;
#endif

struct device_node {
	const char *name;
	const char *type;
	phandle phandle;
	const char *full_name;
	struct fwnode_handle fwnode;

	struct	property *properties;
	struct	property *deadprops;	/* removed properties */
	struct	device_node *parent;
	struct	device_node *child;
	struct	device_node *sibling;
#if defined(CONFIG_OF_KOBJ)
	struct	kobject kobj;
#endif
	unsigned long _flags;
	void	*data;
#if defined(CONFIG_SPARC)
	const char *path_component_name;
	unsigned int unique_id;
	struct of_irq_controller *irq_trans;
#endif
};

#define MAX_PHANDLE_ARGS 16
struct of_phandle_args {
	struct device_node *np;
	int args_count;
	uint32_t args[MAX_PHANDLE_ARGS];
};

struct of_phandle_iterator {
	/* Common iterator information */
	const char *cells_name;
	int cell_count;
	const struct device_node *parent;

	/* List size information */
	const __be32 *list_end;
	const __be32 *phandle_end;

	/* Current position state */
	const __be32 *cur;
	uint32_t cur_count;
	phandle phandle;
	struct device_node *node;
};

struct of_reconfig_data {
	struct device_node	*dn;
	struct property		*prop;
	struct property		*old_prop;
};

/* initialize a node */
extern struct kobj_type of_node_ktype;
extern const struct fwnode_operations of_fwnode_ops;
static inline void of_node_init(struct device_node *node)
{
#if defined(CONFIG_OF_KOBJ)
	kobject_init(&node->kobj, &of_node_ktype);
#endif
	node->fwnode.ops = &of_fwnode_ops;
}

#if defined(CONFIG_OF_KOBJ)
#define of_node_kobj(n) (&(n)->kobj)
#else
#define of_node_kobj(n) NULL
#endif

#ifdef CONFIG_OF_DYNAMIC
extern struct device_node *of_node_get(struct device_node *node);
extern void of_node_put(struct device_node *node);
#else /* CONFIG_OF_DYNAMIC */
/* Dummy ref counting routines - to be implemented later */
static inline struct device_node *of_node_get(struct device_node *node)
{
	return node;
}
static inline void of_node_put(struct device_node *node) { }
#endif /* !CONFIG_OF_DYNAMIC */

/* Pointer for first entry in chain of all nodes. */
extern struct device_node *of_root;
extern struct device_node *of_chosen;
extern struct device_node *of_aliases;
extern struct device_node *of_stdout;
extern raw_spinlock_t devtree_lock;

/* flag descriptions (need to be visible even when !CONFIG_OF) */
#define OF_DYNAMIC	1 /* node and properties were allocated via kmalloc */
#define OF_DETACHED	2 /* node has been detached from the device tree */
#define OF_POPULATED	3 /* device already created for the node */
#define OF_POPULATED_BUS	4 /* of_platform_populate recursed to children of this node */

#define OF_BAD_ADDR	((u64)-1)

#ifdef CONFIG_OF
void of_core_init(void);

static inline bool is_of_node(const struct fwnode_handle *fwnode)
{
	return !IS_ERR_OR_NULL(fwnode) && fwnode->ops == &of_fwnode_ops;
}

#define to_of_node(__fwnode)						\
	({								\
		typeof(__fwnode) __to_of_node_fwnode = (__fwnode);	\
									\
		is_of_node(__to_of_node_fwnode) ?			\
			container_of(__to_of_node_fwnode,		\
				     struct device_node, fwnode) :	\
			NULL;						\
	})

#define of_fwnode_handle(node)						\
	({								\
		typeof(node) __of_fwnode_handle_node = (node);		\
									\
		__of_fwnode_handle_node ?				\
			&__of_fwnode_handle_node->fwnode : NULL;	\
	})

static inline bool of_have_populated_dt(void)
{
	return of_root != NULL;
}

static inline bool of_node_is_root(const struct device_node *node)
{
	return node && (node->parent == NULL);
}

static inline int of_node_check_flag(struct device_node *n, unsigned long flag)
{
	return test_bit(flag, &n->_flags);
}

static inline int of_node_test_and_set_flag(struct device_node *n,
					    unsigned long flag)
{
	return test_and_set_bit(flag, &n->_flags);
}

static inline void of_node_set_flag(struct device_node *n, unsigned long flag)
{
	set_bit(flag, &n->_flags);
}

static inline void of_node_clear_flag(struct device_node *n, unsigned long flag)
{
	clear_bit(flag, &n->_flags);
}

#if defined(CONFIG_OF_DYNAMIC) || defined(CONFIG_SPARC)
static inline int of_property_check_flag(struct property *p, unsigned long flag)
{
	return test_bit(flag, &p->_flags);
}

static inline void of_property_set_flag(struct property *p, unsigned long flag)
{
	set_bit(flag, &p->_flags);
}

static inline void of_property_clear_flag(struct property *p, unsigned long flag)
{
	clear_bit(flag, &p->_flags);
}
#endif

extern struct device_node *__of_find_all_nodes(struct device_node *prev);
extern struct device_node *of_find_all_nodes(struct device_node *prev);

/*
 * OF address retrieval & translation
 */

/* Helper to read a big number; size is in cells (not bytes) */
static inline u64 of_read_number(const __be32 *cell, int size)
{
	u64 r = 0;
	while (size--)
		r = (r << 32) | be32_to_cpu(*(cell++));
	return r;
}

/* Like of_read_number, but we want an unsigned long result */
static inline unsigned long of_read_ulong(const __be32 *cell, int size)
{
	/* toss away upper bits if unsigned long is smaller than u64 */
	return of_read_number(cell, size);
}

#if defined(CONFIG_SPARC)
#include <asm/prom.h>
#endif

/* Default #address and #size cells.  Allow arch asm/prom.h to override */
#if !defined(OF_ROOT_NODE_ADDR_CELLS_DEFAULT)
#define OF_ROOT_NODE_ADDR_CELLS_DEFAULT 1
#define OF_ROOT_NODE_SIZE_CELLS_DEFAULT 1
#endif

#define OF_IS_DYNAMIC(x) test_bit(OF_DYNAMIC, &x->_flags)
#define OF_MARK_DYNAMIC(x) set_bit(OF_DYNAMIC, &x->_flags)

extern bool of_node_name_eq(const struct device_node *np, const char *name);
extern bool of_node_name_prefix(const struct device_node *np, const char *prefix);

static inline const char *of_node_full_name(const struct device_node *np)
{
	return np ? np->full_name : "<no-node>";
}

#define for_each_of_allnodes_from(from, dn) \
	for (dn = __of_find_all_nodes(from); dn; dn = __of_find_all_nodes(dn))
#define for_each_of_allnodes(dn) for_each_of_allnodes_from(NULL, dn)
extern struct device_node *of_find_node_by_name(struct device_node *from,
	const char *name);
extern struct device_node *of_find_node_by_type(struct device_node *from,
	const char *type);
extern struct device_node *of_find_compatible_node(struct device_node *from,
	const char *type, const char *compat);
extern struct device_node *of_find_matching_node_and_match(
	struct device_node *from,
	const struct of_device_id *matches,
	const struct of_device_id **match);

extern struct device_node *of_find_node_opts_by_path(const char *path,
	const char **opts);
static inline struct device_node *of_find_node_by_path(const char *path)
{
	return of_find_node_opts_by_path(path, NULL);
}

extern struct device_node *of_find_node_by_phandle(phandle handle);
extern struct device_node *of_get_parent(const struct device_node *node);
extern struct device_node *of_get_next_parent(struct device_node *node);
extern struct device_node *of_get_next_child(const struct device_node *node,
					     struct device_node *prev);
extern struct device_node *of_get_next_available_child(
	const struct device_node *node, struct device_node *prev);

extern struct device_node *of_get_compatible_child(const struct device_node *parent,
					const char *compatible);
extern struct device_node *of_get_child_by_name(const struct device_node *node,
					const char *name);

/* cache lookup */
extern struct device_node *of_find_next_cache_node(const struct device_node *);
extern int of_find_last_cache_level(unsigned int cpu);
extern struct device_node *of_find_node_with_property(
	struct device_node *from, const char *prop_name);

extern struct property *of_find_property(const struct device_node *np,
					 const char *name,
					 int *lenp);
extern int of_property_count_elems_of_size(const struct device_node *np,
				const char *propname, int elem_size);
extern int of_property_read_u32_index(const struct device_node *np,
				       const char *propname,
				       u32 index, u32 *out_value);
extern int of_property_read_u64_index(const struct device_node *np,
				       const char *propname,
				       u32 index, u64 *out_value);
extern int of_property_read_variable_u8_array(const struct device_node *np,
					const char *propname, u8 *out_values,
					size_t sz_min, size_t sz_max);
extern int of_property_read_variable_u16_array(const struct device_node *np,
					const char *propname, u16 *out_values,
					size_t sz_min, size_t sz_max);
extern int of_property_read_variable_u32_array(const struct device_node *np,
					const char *propname,
					u32 *out_values,
					size_t sz_min,
					size_t sz_max);
extern int of_property_read_u64(const struct device_node *np,
				const char *propname, u64 *out_value);
extern int of_property_read_variable_u64_array(const struct device_node *np,
					const char *propname,
					u64 *out_values,
					size_t sz_min,
					size_t sz_max);

extern int of_property_read_string(const struct device_node *np,
				   const char *propname,
				   const char **out_string);
extern int of_property_match_string(const struct device_node *np,
				    const char *propname,
				    const char *string);
extern int of_property_read_string_helper(const struct device_node *np,
					      const char *propname,
					      const char **out_strs, size_t sz, int index);
extern int of_device_is_compatible(const struct device_node *device,
				   const char *);
extern int of_device_compatible_match(struct device_node *device,
				      const char *const *compat);
extern bool of_device_is_available(const struct device_node *device);
extern bool of_device_is_big_endian(const struct device_node *device);
extern const void *of_get_property(const struct device_node *node,
				const char *name,
				int *lenp);
extern struct device_node *of_get_cpu_node(int cpu, unsigned int *thread);
#define for_each_property_of_node(dn, pp) \
	for (pp = dn->properties; pp != NULL; pp = pp->next)

extern int of_n_addr_cells(struct device_node *np);
extern int of_n_size_cells(struct device_node *np);
extern const struct of_device_id *of_match_node(
	const struct of_device_id *matches, const struct device_node *node);
extern int of_modalias_node(struct device_node *node, char *modalias, int len);
extern void of_print_phandle_args(const char *msg, const struct of_phandle_args *args);
extern struct device_node *of_parse_phandle(const struct device_node *np,
					    const char *phandle_name,
					    int index);
extern int of_parse_phandle_with_args(const struct device_node *np,
	const char *list_name, const char *cells_name, int index,
	struct of_phandle_args *out_args);
extern int of_parse_phandle_with_args_map(const struct device_node *np,
	const char *list_name, const char *stem_name, int index,
	struct of_phandle_args *out_args);
extern int of_parse_phandle_with_fixed_args(const struct device_node *np,
	const char *list_name, int cells_count, int index,
	struct of_phandle_args *out_args);
extern int of_count_phandle_with_args(const struct device_node *np,
	const char *list_name, const char *cells_name);

/* phandle iterator functions */
extern int of_phandle_iterator_init(struct of_phandle_iterator *it,
				    const struct device_node *np,
				    const char *list_name,
				    const char *cells_name,
				    int cell_count);

extern int of_phandle_iterator_next(struct of_phandle_iterator *it);
extern int of_phandle_iterator_args(struct of_phandle_iterator *it,
				    uint32_t *args,
				    int size);

extern void of_alias_scan(void * (*dt_alloc)(u64 size, u64 align));
extern int of_alias_get_id(struct device_node *np, const char *stem);
extern int of_alias_get_highest_id(const char *stem);
extern int of_alias_get_alias_list(const struct of_device_id *matches,
				   const char *stem, unsigned long *bitmap,
				   unsigned int nbits);

extern int of_machine_is_compatible(const char *compat);

extern int of_add_property(struct device_node *np, struct property *prop);
extern int of_remove_property(struct device_node *np, struct property *prop);
extern int of_update_property(struct device_node *np, struct property *newprop);

/* For updating the device tree at runtime */
#define OF_RECONFIG_ATTACH_NODE		0x0001
#define OF_RECONFIG_DETACH_NODE		0x0002
#define OF_RECONFIG_ADD_PROPERTY	0x0003
#define OF_RECONFIG_REMOVE_PROPERTY	0x0004
#define OF_RECONFIG_UPDATE_PROPERTY	0x0005

extern int of_attach_node(struct device_node *);
extern int of_detach_node(struct device_node *);

#define of_match_ptr(_ptr)	(_ptr)

/**
 * of_property_read_u8_array - Find and read an array of u8 from a property.
 *
 * @np:		device node from which the property value is to be read.
 * @propname:	name of the property to be searched.
 * @out_values:	pointer to return value, modified only if return value is 0.
 * @sz:		number of array elements to read
 *
 * Search for a property in a device node and read 8-bit value(s) from
 * it. Returns 0 on success, -EINVAL if the property does not exist,
 * -ENODATA if property does not have a value, and -EOVERFLOW if the
 * property data isn't large enough.
 *
 * dts entry of array should be like:
 *	property = /bits/ 8 <0x50 0x60 0x70>;
 *
 * The out_values is modified only if a valid u8 value can be decoded.
 */
static inline int of_property_read_u8_array(const struct device_node *np,
					    const char *propname,
					    u8 *out_values, size_t sz)
{
	int ret = of_property_read_variable_u8_array(np, propname, out_values,
						     sz, 0);
	if (ret >= 0)
		return 0;
	else
		return ret;
}

/**
 * of_property_read_u16_array - Find and read an array of u16 from a property.
 *
 * @np:		device node from which the property value is to be read.
 * @propname:	name of the property to be searched.
 * @out_values:	pointer to return value, modified only if return value is 0.
 * @sz:		number of array elements to read
 *
 * Search for a property in a device node and read 16-bit value(s) from
 * it. Returns 0 on success, -EINVAL if the property does not exist,
 * -ENODATA if property does not have a value, and -EOVERFLOW if the
 * property data isn't large enough.
 *
 * dts entry of array should be like:
 *	property = /bits/ 16 <0x5000 0x6000 0x7000>;
 *
 * The out_values is modified only if a valid u16 value can be decoded.
 */
static inline int of_property_read_u16_array(const struct device_node *np,
					     const char *propname,
					     u16 *out_values, size_t sz)
{
	int ret = of_property_read_variable_u16_array(np, propname, out_values,
						      sz, 0);
	if (ret >= 0)
		return 0;
	else
		return ret;
}

/**
 * of_property_read_u32_array - Find and read an array of 32 bit integers
 * from a property.
 *
 * @np:		device node from which the property value is to be read.
 * @propname:	name of the property to be searched.
 * @out_values:	pointer to return value, modified only if return value is 0.
 * @sz:		number of array elements to read
 *
 * Search for a property in a device node and read 32-bit value(s) from
 * it. Returns 0 on success, -EINVAL if the property does not exist,
 * -ENODATA if property does not have a value, and -EOVERFLOW if the
 * property data isn't large enough.
 *
 * The out_values is modified only if a valid u32 value can be decoded.
 */
static inline int of_property_read_u32_array(const struct device_node *np,
					     const char *propname,
					     u32 *out_values, size_t sz)
{
	int ret = of_property_read_variable_u32_array(np, propname, out_values,
						      sz, 0);
	if (ret >= 0)
		return 0;
	else
		return ret;
}

/**
 * of_property_read_u64_array - Find and read an array of 64 bit integers
 * from a property.
 *
 * @np:		device node from which the property value is to be read.
 * @propname:	name of the property to be searched.
 * @out_values:	pointer to return value, modified only if return value is 0.
 * @sz:		number of array elements to read
 *
 * Search for a property in a device node and read 64-bit value(s) from
 * it. Returns 0 on success, -EINVAL if the property does not exist,
 * -ENODATA if property does not have a value, and -EOVERFLOW if the
 * property data isn't large enough.
 *
 * The out_values is modified only if a valid u64 value can be decoded.
 */
static inline int of_property_read_u64_array(const struct device_node *np,
					     const char *propname,
					     u64 *out_values, size_t sz)
{
	int ret = of_property_read_variable_u64_array(np, propname, out_values,
						      sz, 0);
	if (ret >= 0)
		return 0;
	else
		return ret;
}

/*
 * struct property *prop;
 * const __be32 *p;
 * u32 u;
 *
 * of_property_for_each_u32(np, "propname", prop, p, u)
 *         printk("U32 value: %x\n", u);
 */
const __be32 *of_prop_next_u32(struct property *prop, const __be32 *cur,
			       u32 *pu);
/*
 * struct property *prop;
 * const char *s;
 *
 * of_property_for_each_string(np, "propname", prop, s)
 *         printk("String value: %s\n", s);
 */
const char *of_prop_next_string(struct property *prop, const char *cur);

bool of_console_check(struct device_node *dn, char *name, int index);

extern int of_cpu_node_to_id(struct device_node *np);

#else /* CONFIG_OF */

static inline void of_core_init(void)
{
}

static inline bool is_of_node(const struct fwnode_handle *fwnode)
{
	return false;
}

static inline struct device_node *to_of_node(const struct fwnode_handle *fwnode)
{
	return NULL;
}

static inline bool of_node_name_eq(const struct device_node *np, const char *name)
{
	return false;
}

static inline bool of_node_name_prefix(const struct device_node *np, const char *prefix)
{
	return false;
}

static inline const char* of_node_full_name(const struct device_node *np)
{
	return "<no-node>";
}

static inline struct device_node *of_find_node_by_name(struct device_node *from,
	const char *name)
{
	return NULL;
}

static inline struct device_node *of_find_node_by_type(struct device_node *from,
	const char *type)
{
	return NULL;
}

static inline struct device_node *of_find_matching_node_and_match(
	struct device_node *from,
	const struct of_device_id *matches,
	const struct of_device_id **match)
{
	return NULL;
}

static inline struct device_node *of_find_node_by_path(const char *path)
{
	return NULL;
}

static inline struct device_node *of_find_node_opts_by_path(const char *path,
	const char **opts)
{
	return NULL;
}

static inline struct device_node *of_find_node_by_phandle(phandle handle)
{
	return NULL;
}

static inline struct device_node *of_get_parent(const struct device_node *node)
{
	return NULL;
}

static inline struct device_node *of_get_next_child(
	const struct device_node *node, struct device_node *prev)
{
	return NULL;
}

static inline struct device_node *of_get_next_available_child(
	const struct device_node *node, struct device_node *prev)
{
	return NULL;
}

static inline struct device_node *of_find_node_with_property(
	struct device_node *from, const char *prop_name)
{
	return NULL;
}

#define of_fwnode_handle(node) NULL

static inline bool of_have_populated_dt(void)
{
	return false;
}

static inline struct device_node *of_get_compatible_child(const struct device_node *parent,
					const char *compatible)
{
	return NULL;
}

static inline struct device_node *of_get_child_by_name(
					const struct device_node *node,
					const char *name)
{
	return NULL;
}

static inline int of_device_is_compatible(const struct device_node *device,
					  const char *name)
{
	return 0;
}

static inline  int of_device_compatible_match(struct device_node *device,
					      const char *const *compat)
{
	return 0;
}

static inline bool of_device_is_available(const struct device_node *device)
{
	return false;
}

static inline bool of_device_is_big_endian(const struct device_node *device)
{
	return false;
}

static inline struct property *of_find_property(const struct device_node *np,
						const char *name,
						int *lenp)
{
	return NULL;
}

static inline struct device_node *of_find_compatible_node(
						struct device_node *from,
						const char *type,
						const char *compat)
{
	return NULL;
}

static inline int of_property_count_elems_of_size(const struct device_node *np,
			const char *propname, int elem_size)
{
	return -ENOSYS;
}

static inline int of_property_read_u8_array(const struct device_node *np,
			const char *propname, u8 *out_values, size_t sz)
{
	return -ENOSYS;
}

static inline int of_property_read_u16_array(const struct device_node *np,
			const char *propname, u16 *out_values, size_t sz)
{
	return -ENOSYS;
}

static inline int of_property_read_u32_array(const struct device_node *np,
					     const char *propname,
					     u32 *out_values, size_t sz)
{
	return -ENOSYS;
}

static inline int of_property_read_u64_array(const struct device_node *np,
					     const char *propname,
					     u64 *out_values, size_t sz)
{
	return -ENOSYS;
}

static inline int of_property_read_u32_index(const struct device_node *np,
			const char *propname, u32 index, u32 *out_value)
{
	return -ENOSYS;
}

static inline int of_property_read_u64_index(const struct device_node *np,
			const char *propname, u32 index, u64 *out_value)
{
	return -ENOSYS;
}

static inline const void *of_get_property(const struct device_node *node,
				const char *name,
				int *lenp)
{
	return NULL;
}

static inline struct device_node *of_get_cpu_node(int cpu,
					unsigned int *thread)
{
	return NULL;
}

static inline int of_n_addr_cells(struct device_node *np)
{
	return 0;

}
static inline int of_n_size_cells(struct device_node *np)
{
	return 0;
}

static inline int of_property_read_variable_u8_array(const struct device_node *np,
					const char *propname, u8 *out_values,
					size_t sz_min, size_t sz_max)
{
	return -ENOSYS;
}

static inline int of_property_read_variable_u16_array(const struct device_node *np,
					const char *propname, u16 *out_values,
					size_t sz_min, size_t sz_max)
{
	return -ENOSYS;
}

static inline int of_property_read_variable_u32_array(const struct device_node *np,
					const char *propname,
					u32 *out_values,
					size_t sz_min,
					size_t sz_max)
{
	return -ENOSYS;
}

static inline int of_property_read_u64(const struct device_node *np,
				       const char *propname, u64 *out_value)
{
	return -ENOSYS;
}

static inline int of_property_read_variable_u64_array(const struct device_node *np,
					const char *propname,
					u64 *out_values,
					size_t sz_min,
					size_t sz_max)
{
	return -ENOSYS;
}

static inline int of_property_read_string(const struct device_node *np,
					  const char *propname,
					  const char **out_string)
{
	return -ENOSYS;
}

static inline int of_property_match_string(const struct device_node *np,
					   const char *propname,
					   const char *string)
{
	return -ENOSYS;
}

static inline int of_property_read_string_helper(const struct device_node *np,
						 const char *propname,
						 const char **out_strs, size_t sz, int index)
{
	return -ENOSYS;
}

static inline struct device_node *of_parse_phandle(const struct device_node *np,
						   const char *phandle_name,
						   int index)
{
	return NULL;
}

static inline int of_parse_phandle_with_args(const struct device_node *np,
					     const char *list_name,
					     const char *cells_name,
					     int index,
					     struct of_phandle_args *out_args)
{
	return -ENOSYS;
}

static inline int of_parse_phandle_with_args_map(const struct device_node *np,
						 const char *list_name,
						 const char *stem_name,
						 int index,
						 struct of_phandle_args *out_args)
{
	return -ENOSYS;
}

static inline int of_parse_phandle_with_fixed_args(const struct device_node *np,
	const char *list_name, int cells_count, int index,
	struct of_phandle_args *out_args)
{
	return -ENOSYS;
}

static inline int of_count_phandle_with_args(struct device_node *np,
					     const char *list_name,
					     const char *cells_name)
{
	return -ENOSYS;
}

static inline int of_phandle_iterator_init(struct of_phandle_iterator *it,
					   const struct device_node *np,
					   const char *list_name,
					   const char *cells_name,
					   int cell_count)
{
	return -ENOSYS;
}

static inline int of_phandle_iterator_next(struct of_phandle_iterator *it)
{
	return -ENOSYS;
}

static inline int of_phandle_iterator_args(struct of_phandle_iterator *it,
					   uint32_t *args,
					   int size)
{
	return 0;
}

static inline int of_alias_get_id(struct device_node *np, const char *stem)
{
	return -ENOSYS;
}

static inline int of_alias_get_highest_id(const char *stem)
{
	return -ENOSYS;
}

static inline int of_alias_get_alias_list(const struct of_device_id *matches,
					  const char *stem, unsigned long *bitmap,
					  unsigned int nbits)
{
	return -ENOSYS;
}

static inline int of_machine_is_compatible(const char *compat)
{
	return 0;
}

static inline bool of_console_check(const struct device_node *dn, const char *name, int index)
{
	return false;
}

static inline const __be32 *of_prop_next_u32(struct property *prop,
		const __be32 *cur, u32 *pu)
{
	return NULL;
}

static inline const char *of_prop_next_string(struct property *prop,
		const char *cur)
{
	return NULL;
}

static inline int of_node_check_flag(struct device_node *n, unsigned long flag)
{
	return 0;
}

static inline int of_node_test_and_set_flag(struct device_node *n,
					    unsigned long flag)
{
	return 0;
}

static inline void of_node_set_flag(struct device_node *n, unsigned long flag)
{
}

static inline void of_node_clear_flag(struct device_node *n, unsigned long flag)
{
}

static inline int of_property_check_flag(struct property *p, unsigned long flag)
{
	return 0;
}

static inline void of_property_set_flag(struct property *p, unsigned long flag)
{
}

static inline void of_property_clear_flag(struct property *p, unsigned long flag)
{
}

static inline int of_cpu_node_to_id(struct device_node *np)
{
	return -ENODEV;
}

#define of_match_ptr(_ptr)	NULL
#define of_match_node(_matches, _node)	NULL
#endif /* CONFIG_OF */

/* Default string compare functions, Allow arch asm/prom.h to override */
#if !defined(of_compat_cmp)
#define of_compat_cmp(s1, s2, l)	strcasecmp((s1), (s2))
#define of_prop_cmp(s1, s2)		strcmp((s1), (s2))
#define of_node_cmp(s1, s2)		strcasecmp((s1), (s2))
#endif

#if defined(CONFIG_OF) && defined(CONFIG_NUMA)
extern int of_node_to_nid(struct device_node *np);
#else
static inline int of_node_to_nid(struct device_node *device)
{
	return NUMA_NO_NODE;
}
#endif

#ifdef CONFIG_OF_NUMA
extern int of_numa_init(void);
#else
static inline int of_numa_init(void)
{
	return -ENOSYS;
}
#endif

static inline struct device_node *of_find_matching_node(
	struct device_node *from,
	const struct of_device_id *matches)
{
	return of_find_matching_node_and_match(from, matches, NULL);
}

static inline const char *of_node_get_device_type(const struct device_node *np)
{
	return of_get_property(np, "type", NULL);
}

static inline bool of_node_is_type(const struct device_node *np, const char *type)
{
	const char *match = of_node_get_device_type(np);

	return np && match && type && !strcmp(match, type);
}

/**
 * of_property_count_u8_elems - Count the number of u8 elements in a property
 *
 * @np:		device node from which the property value is to be read.
 * @propname:	name of the property to be searched.
 *
 * Search for a property in a device node and count the number of u8 elements
 * in it. Returns number of elements on sucess, -EINVAL if the property does
 * not exist or its length does not match a multiple of u8 and -ENODATA if the
 * property does not have a value.
 */
static inline int of_property_count_u8_elems(const struct device_node *np,
				const char *propname)
{
	return of_property_count_elems_of_size(np, propname, sizeof(u8));
}

/**
 * of_property_count_u16_elems - Count the number of u16 elements in a property
 *
 * @np:		device node from which the property value is to be read.
 * @propname:	name of the property to be searched.
 *
 * Search for a property in a device node and count the number of u16 elements
 * in it. Returns number of elements on sucess, -EINVAL if the property does
 * not exist or its length does not match a multiple of u16 and -ENODATA if the
 * property does not have a value.
 */
static inline int of_property_count_u16_elems(const struct device_node *np,
				const char *propname)
{
	return of_property_count_elems_of_size(np, propname, sizeof(u16));
}

/**
 * of_property_count_u32_elems - Count the number of u32 elements in a property
 *
 * @np:		device node from which the property value is to be read.
 * @propname:	name of the property to be searched.
 *
 * Search for a property in a device node and count the number of u32 elements
 * in it. Returns number of elements on sucess, -EINVAL if the property does
 * not exist or its length does not match a multiple of u32 and -ENODATA if the
 * property does not have a value.
 */
static inline int of_property_count_u32_elems(const struct device_node *np,
				const char *propname)
{
	return of_property_count_elems_of_size(np, propname, sizeof(u32));
}

/**
 * of_property_count_u64_elems - Count the number of u64 elements in a property
 *
 * @np:		device node from which the property value is to be read.
 * @propname:	name of the property to be searched.
 *
 * Search for a property in a device node and count the number of u64 elements
 * in it. Returns number of elements on sucess, -EINVAL if the property does
 * not exist or its length does not match a multiple of u64 and -ENODATA if the
 * property does not have a value.
 */
static inline int of_property_count_u64_elems(const struct device_node *np,
				const char *propname)
{
	return of_property_count_elems_of_size(np, propname, sizeof(u64));
}

/**
 * of_property_read_string_array() - Read an array of strings from a multiple
 * strings property.
 * @np:		device node from which the property value is to be read.
 * @propname:	name of the property to be searched.
 * @out_strs:	output array of string pointers.
 * @sz:		number of array elements to read.
 *
 * Search for a property in a device tree node and retrieve a list of
 * terminated string values (pointer to data, not a copy) in that property.
 *
 * If @out_strs is NULL, the number of strings in the property is returned.
 */
static inline int of_property_read_string_array(const struct device_node *np,
						const char *propname, const char **out_strs,
						size_t sz)
{
	return of_property_read_string_helper(np, propname, out_strs, sz, 0);
}

/**
 * of_property_count_strings() - Find and return the number of strings from a
 * multiple strings property.
 * @np:		device node from which the property value is to be read.
 * @propname:	name of the property to be searched.
 *
 * Search for a property in a device tree node and retrieve the number of null
 * terminated string contain in it. Returns the number of strings on
 * success, -EINVAL if the property does not exist, -ENODATA if property
 * does not have a value, and -EILSEQ if the string is not null-terminated
 * within the length of the property data.
 */
static inline int of_property_count_strings(const struct device_node *np,
					    const char *propname)
{
	return of_property_read_string_helper(np, propname, NULL, 0, 0);
}

/**
 * of_property_read_string_index() - Find and read a string from a multiple
 * strings property.
 * @np:		device node from which the property value is to be read.
 * @propname:	name of the property to be searched.
 * @index:	index of the string in the list of strings
 * @out_string:	pointer to null terminated return string, modified only if
 *		return value is 0.
 *
 * Search for a property in a device tree node and retrieve a null
 * terminated string value (pointer to data, not a copy) in the list of strings
 * contained in that property.
 * Returns 0 on success, -EINVAL if the property does not exist, -ENODATA if
 * property does not have a value, and -EILSEQ if the string is not
 * null-terminated within the length of the property data.
 *
 * The out_string pointer is modified only if a valid string can be decoded.
 */
static inline int of_property_read_string_index(const struct device_node *np,
						const char *propname,
						int index, const char **output)
{
	int rc = of_property_read_string_helper(np, propname, output, 1, index);
	return rc < 0 ? rc : 0;
}

/**
 * of_property_read_bool - Findfrom a property
 * @np:		device node from which the property value is to be read.
 * @propname:	name of the property to be searched.
 *
 * Search for a property in a device node.
 * Returns true if the property exists false otherwise.
 */
static inline bool of_property_read_bool(const struct device_node *np,
					 const char *propname)
{
	struct property *prop = of_find_property(np, propname, NULL);

	return prop ? true : false;
}

static inline int of_property_read_u8(const struct device_node *np,
				       const char *propname,
				       u8 *out_value)
{
	return of_property_read_u8_array(np, propname, out_value, 1);
}

static inline int of_property_read_u16(const struct device_node *np,
				       const char *propname,
				       u16 *out_value)
{
	return of_property_read_u16_array(np, propname, out_value, 1);
}

static inline int of_property_read_u32(const struct device_node *np,
				       const char *propname,
				       u32 *out_value)
{
	return of_property_read_u32_array(np, propname, out_value, 1);
}

static inline int of_property_read_s32(const struct device_node *np,
				       const char *propname,
				       s32 *out_value)
{
	return of_property_read_u32(np, propname, (u32*) out_value);
}

#define of_for_each_phandle(it, err, np, ln, cn, cc)			\
	for (of_phandle_iterator_init((it), (np), (ln), (cn), (cc)),	\
	     err = of_phandle_iterator_next(it);			\
	     err == 0;							\
	     err = of_phandle_iterator_next(it))

#define of_property_for_each_u32(np, propname, prop, p, u)	\
	for (prop = of_find_property(np, propname, NULL),	\
		p = of_prop_next_u32(prop, NULL, &u);		\
		p;						\
		p = of_prop_next_u32(prop, p, &u))

#define of_property_for_each_string(np, propname, prop, s)	\
	for (prop = of_find_property(np, propname, NULL),	\
		s = of_prop_next_string(prop, NULL);		\
		s;						\
		s = of_prop_next_string(prop, s))

#define for_each_node_by_name(dn, name) \
	for (dn = of_find_node_by_name(NULL, name); dn; \
	     dn = of_find_node_by_name(dn, name))
#define for_each_node_by_type(dn, type) \
	for (dn = of_find_node_by_type(NULL, type); dn; \
	     dn = of_find_node_by_type(dn, type))
#define for_each_compatible_node(dn, type, compatible) \
	for (dn = of_find_compatible_node(NULL, type, compatible); dn; \
	     dn = of_find_compatible_node(dn, type, compatible))
#define for_each_matching_node(dn, matches) \
	for (dn = of_find_matching_node(NULL, matches); dn; \
	     dn = of_find_matching_node(dn, matches))
#define for_each_matching_node_and_match(dn, matches, match) \
	for (dn = of_find_matching_node_and_match(NULL, matches, match); \
	     dn; dn = of_find_matching_node_and_match(dn, matches, match))

#define for_each_child_of_node(parent, child) \
	for (child = of_get_next_child(parent, NULL); child != NULL; \
	     child = of_get_next_child(parent, child))
#define for_each_available_child_of_node(parent, child) \
	for (child = of_get_next_available_child(parent, NULL); child != NULL; \
	     child = of_get_next_available_child(parent, child))

#define for_each_node_with_property(dn, prop_name) \
	for (dn = of_find_node_with_property(NULL, prop_name); dn; \
	     dn = of_find_node_with_property(dn, prop_name))

static inline int of_get_child_count(const struct device_node *np)
{
	struct device_node *child;
	int num = 0;

	for_each_child_of_node(np, child)
		num++;

	return num;
}

static inline int of_get_available_child_count(const struct device_node *np)
{
	struct device_node *child;
	int num = 0;

	for_each_available_child_of_node(np, child)
		num++;

	return num;
}

#if defined(CONFIG_OF) && !defined(MODULE)
#define _OF_DECLARE(table, name, compat, fn, fn_type)			\
	static const struct of_device_id __of_table_##name		\
		__used __section(__##table##_of_table)			\
		 = { .compatible = compat,				\
		     .data = (fn == (fn_type)NULL) ? fn : fn  }
#else
#define _OF_DECLARE(table, name, compat, fn, fn_type)			\
	static const struct of_device_id __of_table_##name		\
		__attribute__((unused))					\
		 = { .compatible = compat,				\
		     .data = (fn == (fn_type)NULL) ? fn : fn }
#endif

typedef int (*of_init_fn_2)(struct device_node *, struct device_node *);
typedef int (*of_init_fn_1_ret)(struct device_node *);
typedef void (*of_init_fn_1)(struct device_node *);

#define OF_DECLARE_1(table, name, compat, fn) \
		_OF_DECLARE(table, name, compat, fn, of_init_fn_1)
#define OF_DECLARE_1_RET(table, name, compat, fn) \
		_OF_DECLARE(table, name, compat, fn, of_init_fn_1_ret)
#define OF_DECLARE_2(table, name, compat, fn) \
		_OF_DECLARE(table, name, compat, fn, of_init_fn_2)

/**
 * struct of_changeset_entry	- Holds a changeset entry
 *
 * @node:	list_head for the log list
 * @action:	notifier action
 * @np:		pointer to the device node affected
 * @prop:	pointer to the property affected
 * @old_prop:	hold a pointer to the original property
 *
 * Every modification of the device tree during a changeset
 * is held in a list of of_changeset_entry structures.
 * That way we can recover from a partial application, or we can
 * revert the changeset
 */
struct of_changeset_entry {
	struct list_head node;
	unsigned long action;
	struct device_node *np;
	struct property *prop;
	struct property *old_prop;
};

/**
 * struct of_changeset - changeset tracker structure
 *
 * @entries:	list_head for the changeset entries
 *
 * changesets are a convenient way to apply bulk changes to the
 * live tree. In case of an error, changes are rolled-back.
 * changesets live on after initial application, and if not
 * destroyed after use, they can be reverted in one single call.
 */
struct of_changeset {
	struct list_head entries;
};

enum of_reconfig_change {
	OF_RECONFIG_NO_CHANGE = 0,
	OF_RECONFIG_CHANGE_ADD,
	OF_RECONFIG_CHANGE_REMOVE,
};

#ifdef CONFIG_OF_DYNAMIC
#include <linux/slab.h>

extern int of_reconfig_notifier_register(struct notifier_block *);
extern int of_reconfig_notifier_unregister(struct notifier_block *);
extern int of_reconfig_notify(unsigned long, struct of_reconfig_data *rd);
extern int of_reconfig_get_state_change(unsigned long action,
					struct of_reconfig_data *arg);

extern void of_changeset_init(struct of_changeset *ocs);
extern void of_changeset_destroy(struct of_changeset *ocs);
extern int of_changeset_apply(struct of_changeset *ocs);
extern int of_changeset_revert(struct of_changeset *ocs);
extern int of_changeset_action(struct of_changeset *ocs,
		unsigned long action, struct device_node *np,
		struct property *prop);

static inline int of_changeset_attach_node(struct of_changeset *ocs,
		struct device_node *np)
{
	return of_changeset_action(ocs, OF_RECONFIG_ATTACH_NODE, np, NULL);
}

static inline int of_changeset_detach_node(struct of_changeset *ocs,
		struct device_node *np)
{
	return of_changeset_action(ocs, OF_RECONFIG_DETACH_NODE, np, NULL);
}

static inline int of_changeset_add_property(struct of_changeset *ocs,
		struct device_node *np, struct property *prop)
{
	return of_changeset_action(ocs, OF_RECONFIG_ADD_PROPERTY, np, prop);
}

static inline int of_changeset_remove_property(struct of_changeset *ocs,
		struct device_node *np, struct property *prop)
{
	return of_changeset_action(ocs, OF_RECONFIG_REMOVE_PROPERTY, np, prop);
}

static inline int of_changeset_update_property(struct of_changeset *ocs,
		struct device_node *np, struct property *prop)
{
	return of_changeset_action(ocs, OF_RECONFIG_UPDATE_PROPERTY, np, prop);
}

struct device_node *of_changeset_create_device_nodev(
	struct of_changeset *ocs, struct device_node *parent,
	const char *fmt, va_list vargs);

__printf(3, 4) struct device_node *
of_changeset_create_device_node(struct of_changeset *ocs,
	struct device_node *parent, const char *fmt, ...);

int __of_changeset_add_update_property_copy(struct of_changeset *ocs,
		struct device_node *np, const char *name, const void *value,
		int length, bool update);

int __of_changeset_add_update_property_string_list(
		struct of_changeset *ocs, struct device_node *np,
		const char *name, const char **strs, int count, bool update);

#else /* CONFIG_OF_DYNAMIC */
static inline int of_reconfig_notifier_register(struct notifier_block *nb)
{
	return -EINVAL;
}
static inline int of_reconfig_notifier_unregister(struct notifier_block *nb)
{
	return -EINVAL;
}
static inline int of_reconfig_notify(unsigned long action,
				     struct of_reconfig_data *arg)
{
	return -EINVAL;
}
static inline int of_reconfig_get_state_change(unsigned long action,
						struct of_reconfig_data *arg)
{
	return -EINVAL;
}

static inline struct device_node *of_changeset_create_device_nodev(
	struct of_changeset *ocs, struct device_node *parent,
	const char *fmt, va_list vargs)
{
	return ERR_PTR(-EINVAL);
}

static inline __printf(3, 4) struct device_node *
of_changeset_create_device_node(struct of_changeset *ocs,
	struct device_node *parent, const char *fmt, ...)
{
	return ERR_PTR(-EINVAL);
}

static inline int __of_changeset_add_update_property_copy(
	struct of_changeset *ocs, struct device_node *np,
	const char *name, const void *value, int length, bool update)
{
	return -EINVAL;
}

static inline __printf(4, 5) int of_changeset_add_property_stringf(
		struct of_changeset *ocs, struct device_node *np,
		const char *name, const char *fmt, ...)
{
	return -EINVAL;
}

static inline int of_changeset_update_property_stringf(
	struct of_changeset *ocs, struct device_node *np,
	const char *name, const char *fmt, ...)
{
	return -EINVAL;
}

static inline int __of_changeset_add_update_property_string_list(
		struct of_changeset *ocs, struct device_node *np,
		const char *name, const char **strs, int count, bool update)
{
	return -EINVAL;
}

#endif /* CONFIG_OF_DYNAMIC */

<<<<<<< HEAD
#ifdef CONFIG_OF_DYNAMIC
/**
 * of_changeset_add_property_copy - Create a new property copying name & value
 *
 * @ocs:	changeset pointer
 * @np:		device node pointer
 * @name:	name of the property
 * @value:	pointer to the value data
 * @length:	length of the value in bytes
 *
 * Adds a property to the changeset by making copies of the name & value
 * entries.
 *
 * Returns zero on success, a negative error value otherwise.
 */
static inline int of_changeset_add_property_copy(struct of_changeset *ocs,
	struct device_node *np, const char *name,
	const void *value, int length)
{
	return __of_changeset_add_update_property_copy(ocs, np, name, value,
			length, false);
}

/**
 * of_changeset_update_property_copy - Update a property copying name & value
 *
 * @ocs:	changeset pointer
 * @np:		device node pointer
 * @name:	name of the property
 * @value:	pointer to the value data
 * @length:	length of the value in bytes
 *
 * Update a property to the changeset by making copies of the name & value
 * entries.
 *
 * Returns zero on success, a negative error value otherwise.
 */
static inline int of_changeset_update_property_copy(struct of_changeset *ocs,
	struct device_node *np, const char *name,
	const void *value, int length)
{
	return __of_changeset_add_update_property_copy(ocs, np, name, value,
			length, true);
}

/**
 * __of_changeset_add_update_property_string - Create/update a string property
 *
 * @ocs:	changeset pointer
 * @np:		device node pointer
 * @name:	name of the property
 * @str:	string property value
 * @update:	True on update operation
 *
 * Adds/updates a string property to the changeset by making copies of the name
 * and the given value. The @update parameter controls whether an add or
 * update takes place.
 *
 * Returns zero on success, a negative error value otherwise.
 */
static inline int __of_changeset_add_update_property_string(
	struct of_changeset *ocs, struct device_node *np, const char *name,
	const char *str, bool update)
{
	return __of_changeset_add_update_property_copy(ocs, np, name, str,
			strlen(str) + 1, update);
}

/**
 * __of_changeset_add_update_property_stringv - Create/update a formatted
 *						string property
 *
 * @ocs:	changeset pointer
 * @np:		device node pointer
 * @name:	name of the property
 * @fmt:	format of string property
 * @vargs:	arguments of the format string
 * @update:	True on update operation
 *
 * Adds/updates a string property to the changeset by making copies of the name
 * and the formatted value. The @update parameter controls whether an add or
 * update takes place.
 *
 * Returns zero on success, a negative error value otherwise.
 */
static inline int __of_changeset_add_update_property_stringv(
	struct of_changeset *ocs, struct device_node *np, const char *name,
	const char *fmt, va_list vargs, bool update)
{
	char *str;
	int ret;

	str = kvasprintf(GFP_KERNEL, fmt, vargs);
	if (!str)
		return -ENOMEM;
	ret = __of_changeset_add_update_property_string(ocs, np, name, str,
			update);
	kfree(str);

	return ret;
}

/**
 * of_changeset_add_property_string_list - Create a new string list property
 *
 * @ocs:	changeset pointer
 * @np:		device node pointer
 * @name:	name of the property
 * @strs:	pointer to the string list
 * @count:	string count
 *
 * Adds a string list property to the changeset.
 *
 * Returns zero on success, a negative error value otherwise.
 */
static inline int of_changeset_add_property_string_list(
	struct of_changeset *ocs, struct device_node *np, const char *name,
	const char **strs, int count)
{
	return __of_changeset_add_update_property_string_list(ocs, np, name,
			strs, count, false);
}

/**
 * of_changeset_update_property_string_list - Update string list property
 *
 * @ocs:	changeset pointer
 * @np:		device node pointer
 * @name:	name of the property
 * @strs:	pointer to the string list
 * @count:	string count
 *
 * Updates a string list property to the changeset.
 *
 * Returns zero on success, a negative error value otherwise.
 */
static inline int of_changeset_update_property_string_list(
	struct of_changeset *ocs, struct device_node *np,
	const char *name, const char **strs, int count)
{
	return __of_changeset_add_update_property_string_list(ocs, np, name,
			strs, count, true);
}

/**
 * of_changeset_add_property_string - Adds a string property
 *
 * @ocs:	changeset pointer
 * @np:		device node pointer
 * @name:	name of the property
 * @str:	string property
 *
 * Adds a string property to the changeset by making copies of the name
 * and the string value.
 *
 * Returns zero on success, a negative error value otherwise.
 */
static inline int of_changeset_add_property_string(
	struct of_changeset *ocs, struct device_node *np,
	const char *name, const char *str)
{
	return __of_changeset_add_update_property_string(ocs, np, name, str,
			false);
}

/**
 * of_changeset_update_property_string - Update a string property
 *
 * @ocs:	changeset pointer
 * @np:		device node pointer
 * @name:	name of the property
 * @str:	string property
 *
 * Updates a string property to the changeset by making copies of the name
 * and the string value.
 *
 * Returns zero on success, a negative error value otherwise.
 */
static inline int of_changeset_update_property_string(
	struct of_changeset *ocs, struct device_node *np,
	const char *name, const char *str)
{
	return __of_changeset_add_update_property_string(ocs, np, name, str,
			true);
}

/**
 * of_changeset_add_property_u32 - Create a new u32 property
 *
 * @ocs:	changeset pointer
 * @np:		device node pointer
 * @name:	name of the property
 * @val:	value in host endian format
 *
 * Adds a u32 property to the changeset.
 *
 * Returns zero on success, a negative error value otherwise.
 */
static inline int of_changeset_add_property_u32(struct of_changeset *ocs,
		struct device_node *np, const char *name, u32 val)
{
	val = cpu_to_be32(val);
	return __of_changeset_add_update_property_copy(ocs, np, name, &val,
			sizeof(val), false);
}

/**
 * of_changeset_update_property_u32 - Update u32 property
 *
 * @ocs:	changeset pointer
 * @np:		device node pointer
 * @name:	name of the property
 * @val:	value in host endian format
 *
 * Updates a u32 property to the changeset.
 *
 * Returns zero on success, a negative error value otherwise.
 */
static inline int of_changeset_update_property_u32(
	struct of_changeset *ocs, struct device_node *np,
	const char *name, u32 val)
{
	val = cpu_to_be32(val);
	return __of_changeset_add_update_property_copy(ocs, np, name, &val,
			sizeof(val), true);
}

/**
 * of_changeset_add_property_bool - Create a new u32 property
 *
 * @ocs:	changeset pointer
 * @np:		device node pointer
 * @name:	name of the property
 *
 * Adds a bool property to the changeset. Note that there is
 * no option to set the value to false, since the property
 * existing sets it to true.
 *
 * Returns zero on success, a negative error value otherwise.
 */
static inline int of_changeset_add_property_bool(
	struct of_changeset *ocs, struct device_node *np, const char *name)
{
	return __of_changeset_add_update_property_copy(ocs, np, name, "", 0,
			false);
}

/**
 * of_changeset_update_property_bool - Update a bool property
 *
 * @ocs:	changeset pointer
 * @np:		device node pointer
 * @name:	name of the property
 *
 * Updates a property to the changeset. Note that there is
 * no option to set the value to false, since the property
 * existing sets it to true.
 *
 * Returns zero on success, a negative error value otherwise.
 */
static inline int of_changeset_update_property_bool(struct of_changeset *ocs,
		struct device_node *np, const char *name)
{
	return __of_changeset_add_update_property_copy(ocs, np, name, "", 0,
			true);
}
#endif

/* CONFIG_OF_RESOLVE api */
extern int of_resolve_phandles(struct device_node *tree);

=======
>>>>>>> 84df9525
/**
 * of_device_is_system_power_controller - Tells if system-power-controller is found for device_node
 * @np: Pointer to the given device_node
 *
 * return true if present false otherwise
 */
static inline bool of_device_is_system_power_controller(const struct device_node *np)
{
	return of_property_read_bool(np, "system-power-controller");
}

/**
 * Overlay support
 */

enum of_overlay_notify_action {
	OF_OVERLAY_PRE_APPLY = 0,
	OF_OVERLAY_POST_APPLY,
	OF_OVERLAY_PRE_REMOVE,
	OF_OVERLAY_POST_REMOVE,
};

struct of_overlay_notify_data {
	struct device_node *overlay;
	struct device_node *target;
};

#ifdef CONFIG_OF_OVERLAY

int of_overlay_fdt_apply(const void *overlay_fdt, u32 overlay_fdt_size,
			 int *ovcs_id);
int of_overlay_remove(int *ovcs_id);
int of_overlay_remove_all(void);

int of_overlay_notifier_register(struct notifier_block *nb);
int of_overlay_notifier_unregister(struct notifier_block *nb);

#else

static inline int of_overlay_fdt_apply(void *overlay_fdt, int *ovcs_id)
{
	return -ENOTSUPP;
}

static inline int of_overlay_remove(int *ovcs_id)
{
	return -ENOTSUPP;
}

static inline int of_overlay_remove_all(void)
{
	return -ENOTSUPP;
}

static inline int of_overlay_notifier_register(struct notifier_block *nb)
{
	return 0;
}

static inline int of_overlay_notifier_unregister(struct notifier_block *nb)
{
	return 0;
}

#endif

#endif /* _LINUX_OF_H */<|MERGE_RESOLUTION|>--- conflicted
+++ resolved
@@ -1447,7 +1447,6 @@
 
 #endif /* CONFIG_OF_DYNAMIC */
 
-<<<<<<< HEAD
 #ifdef CONFIG_OF_DYNAMIC
 /**
  * of_changeset_add_property_copy - Create a new property copying name & value
@@ -1719,8 +1718,6 @@
 /* CONFIG_OF_RESOLVE api */
 extern int of_resolve_phandles(struct device_node *tree);
 
-=======
->>>>>>> 84df9525
 /**
  * of_device_is_system_power_controller - Tells if system-power-controller is found for device_node
  * @np: Pointer to the given device_node
