/* SPDX-License-Identifier: GPL-2.0 */
#ifndef __LINUX_PWM_H
#define __LINUX_PWM_H

#include <linux/err.h>
#include <linux/mutex.h>
#include <linux/of.h>

struct pwm_capture;
struct seq_file;

struct pwm_chip;

/**
 * enum pwm_polarity - polarity of a PWM signal
 * @PWM_POLARITY_NORMAL: a high signal for the duration of the duty-
 * cycle, followed by a low signal for the remainder of the pulse
 * period
 * @PWM_POLARITY_INVERSED: a low signal for the duration of the duty-
 * cycle, followed by a high signal for the remainder of the pulse
 * period
 */
enum pwm_polarity {
	PWM_POLARITY_NORMAL,
	PWM_POLARITY_INVERSED,
};

/**
 * struct pwm_args - board-dependent PWM arguments
 * @period: reference period
 * @polarity: reference polarity
 * @offset: reference offset
 *
 * This structure describes board-dependent arguments attached to a PWM
 * device. These arguments are usually retrieved from the PWM lookup table or
 * device tree.
 *
 * Do not confuse this with the PWM state: PWM arguments represent the initial
 * configuration that users want to use on this PWM device rather than the
 * current PWM hardware state.
 */
struct pwm_args {
<<<<<<< HEAD
	unsigned int period;
	unsigned int offset;
=======
	u64 period;
>>>>>>> 256af411
	enum pwm_polarity polarity;
};

enum {
	PWMF_REQUESTED = 1 << 0,
	PWMF_EXPORTED = 1 << 1,
};

/*
 * struct pwm_state - state of a PWM channel
 * @period: PWM period (in nanoseconds)
 * @duty_cycle: PWM duty cycle (in nanoseconds)
 * @offset: PWM offset (in nanoseconds)
 * @polarity: PWM polarity
 * @enabled: PWM enabled status
 */
struct pwm_state {
<<<<<<< HEAD
	unsigned int period;
	unsigned int duty_cycle;
	unsigned int offset;
=======
	u64 period;
	u64 duty_cycle;
>>>>>>> 256af411
	enum pwm_polarity polarity;
	bool enabled;
};

/**
 * struct pwm_device - PWM channel object
 * @label: name of the PWM device
 * @flags: flags associated with the PWM device
 * @hwpwm: per-chip relative index of the PWM device
 * @pwm: global index of the PWM device
 * @chip: PWM chip providing this PWM device
 * @chip_data: chip-private data associated with the PWM device
 * @args: PWM arguments
 * @state: last applied state
 * @last: last implemented state (for PWM_DEBUG)
 */
struct pwm_device {
	const char *label;
	unsigned long flags;
	unsigned int hwpwm;
	unsigned int pwm;
	struct pwm_chip *chip;
	void *chip_data;

	struct pwm_args args;
	struct pwm_state state;
	struct pwm_state last;
};

/**
 * pwm_get_state() - retrieve the current PWM state
 * @pwm: PWM device
 * @state: state to fill with the current PWM state
 */
static inline void pwm_get_state(const struct pwm_device *pwm,
				 struct pwm_state *state)
{
	*state = pwm->state;
}

static inline bool pwm_is_enabled(const struct pwm_device *pwm)
{
	struct pwm_state state;

	pwm_get_state(pwm, &state);

	return state.enabled;
}

static inline void pwm_set_period(struct pwm_device *pwm, u64 period)
{
	if (pwm)
		pwm->state.period = period;
}

static inline u64 pwm_get_period(const struct pwm_device *pwm)
{
	struct pwm_state state;

	pwm_get_state(pwm, &state);

	return state.period;
}

static inline void pwm_set_duty_cycle(struct pwm_device *pwm, unsigned int duty)
{
	if (pwm)
		pwm->state.duty_cycle = duty;
}

static inline u64 pwm_get_duty_cycle(const struct pwm_device *pwm)
{
	struct pwm_state state;

	pwm_get_state(pwm, &state);

	return state.duty_cycle;
}

static inline void pwm_set_offset(struct pwm_device *pwm, unsigned int offset)
{
	if (pwm)
		pwm->state.offset = offset;
}

static inline unsigned int pwm_get_offset(const struct pwm_device *pwm)
{
	struct pwm_state state;

	pwm_get_state(pwm, &state);

	return state.offset;
}

static inline enum pwm_polarity pwm_get_polarity(const struct pwm_device *pwm)
{
	struct pwm_state state;

	pwm_get_state(pwm, &state);

	return state.polarity;
}

static inline void pwm_get_args(const struct pwm_device *pwm,
				struct pwm_args *args)
{
	*args = pwm->args;
}

/**
 * pwm_init_state() - prepare a new state to be applied with pwm_apply_state()
 * @pwm: PWM device
 * @state: state to fill with the prepared PWM state
 *
 * This functions prepares a state that can later be tweaked and applied
 * to the PWM device with pwm_apply_state(). This is a convenient function
 * that first retrieves the current PWM state and the replaces the period
 * and polarity fields with the reference values defined in pwm->args.
 * Once the function returns, you can adjust the ->enabled and ->duty_cycle
 * fields according to your needs before calling pwm_apply_state().
 *
 * ->duty_cycle is initially set to zero to avoid cases where the current
 * ->duty_cycle value exceed the pwm_args->period one, which would trigger
 * an error if the user calls pwm_apply_state() without adjusting ->duty_cycle
 * first.
 */
static inline void pwm_init_state(const struct pwm_device *pwm,
				  struct pwm_state *state)
{
	struct pwm_args args;

	/* First get the current state. */
	pwm_get_state(pwm, state);

	/* Then fill it with the reference config */
	pwm_get_args(pwm, &args);

	state->period = args.period;
	state->polarity = args.polarity;
	state->duty_cycle = 0;
	state->offset = 0;
}

/**
 * pwm_get_relative_duty_cycle() - Get a relative duty cycle value
 * @state: PWM state to extract the duty cycle from
 * @scale: target scale of the relative duty cycle
 *
 * This functions converts the absolute duty cycle stored in @state (expressed
 * in nanosecond) into a value relative to the period.
 *
 * For example if you want to get the duty_cycle expressed in percent, call:
 *
 * pwm_get_state(pwm, &state);
 * duty = pwm_get_relative_duty_cycle(&state, 100);
 */
static inline unsigned int
pwm_get_relative_duty_cycle(const struct pwm_state *state, unsigned int scale)
{
	if (!state->period)
		return 0;

	return DIV_ROUND_CLOSEST_ULL((u64)state->duty_cycle * scale,
				     state->period);
}

/**
 * pwm_set_relative_duty_cycle() - Set a relative duty cycle value
 * @state: PWM state to fill
 * @duty_cycle: relative duty cycle value
 * @scale: scale in which @duty_cycle is expressed
 *
 * This functions converts a relative into an absolute duty cycle (expressed
 * in nanoseconds), and puts the result in state->duty_cycle.
 *
 * For example if you want to configure a 50% duty cycle, call:
 *
 * pwm_init_state(pwm, &state);
 * pwm_set_relative_duty_cycle(&state, 50, 100);
 * pwm_apply_state(pwm, &state);
 *
 * This functions returns -EINVAL if @duty_cycle and/or @scale are
 * inconsistent (@scale == 0 or @duty_cycle > @scale).
 */
static inline int
pwm_set_relative_duty_cycle(struct pwm_state *state, unsigned int duty_cycle,
			    unsigned int scale)
{
	if (!scale || duty_cycle > scale)
		return -EINVAL;

	state->duty_cycle = DIV_ROUND_CLOSEST_ULL((u64)duty_cycle *
						  state->period,
						  scale);

	return 0;
}

/**
 * struct pwm_ops - PWM controller operations
 * @request: optional hook for requesting a PWM
 * @free: optional hook for freeing a PWM
 * @capture: capture and report PWM signal
 * @apply: atomically apply a new PWM config
 * @get_state: get the current PWM state. This function is only
 *	       called once per PWM device when the PWM chip is
 *	       registered.
 * @owner: helps prevent removal of modules exporting active PWMs
 * @config: configure duty cycles and period length for this PWM
 * @set_polarity: configure the polarity of this PWM
 * @enable: enable PWM output toggling
 * @disable: disable PWM output toggling
 */
struct pwm_ops {
	int (*request)(struct pwm_chip *chip, struct pwm_device *pwm);
	void (*free)(struct pwm_chip *chip, struct pwm_device *pwm);
	int (*capture)(struct pwm_chip *chip, struct pwm_device *pwm,
		       struct pwm_capture *result, unsigned long timeout);
	int (*apply)(struct pwm_chip *chip, struct pwm_device *pwm,
		     const struct pwm_state *state);
	void (*get_state)(struct pwm_chip *chip, struct pwm_device *pwm,
			  struct pwm_state *state);
	struct module *owner;

	/* Only used by legacy drivers */
	int (*config)(struct pwm_chip *chip, struct pwm_device *pwm,
		      int duty_ns, int period_ns);
	int (*set_polarity)(struct pwm_chip *chip, struct pwm_device *pwm,
			    enum pwm_polarity polarity);
	int (*enable)(struct pwm_chip *chip, struct pwm_device *pwm);
	void (*disable)(struct pwm_chip *chip, struct pwm_device *pwm);
};

/**
 * struct pwm_chip - abstract a PWM controller
 * @dev: device providing the PWMs
 * @ops: callbacks for this PWM controller
 * @base: number of first PWM controlled by this chip
 * @npwm: number of PWMs controlled by this chip
 * @of_xlate: request a PWM device given a device tree PWM specifier
 * @of_pwm_n_cells: number of cells expected in the device tree PWM specifier
 * @list: list node for internal use
 * @pwms: array of PWM devices allocated by the framework
 */
struct pwm_chip {
	struct device *dev;
	const struct pwm_ops *ops;
	int base;
	unsigned int npwm;

	struct pwm_device * (*of_xlate)(struct pwm_chip *pc,
					const struct of_phandle_args *args);
	unsigned int of_pwm_n_cells;

	/* only used internally by the PWM framework */
	struct list_head list;
	struct pwm_device *pwms;
};

/**
 * struct pwm_capture - PWM capture data
 * @period: period of the PWM signal (in nanoseconds)
 * @duty_cycle: duty cycle of the PWM signal (in nanoseconds)
 */
struct pwm_capture {
	unsigned int period;
	unsigned int duty_cycle;
	unsigned int offset;
};

#if IS_ENABLED(CONFIG_PWM)
/* PWM user APIs */
struct pwm_device *pwm_request(int pwm_id, const char *label);
void pwm_free(struct pwm_device *pwm);
int pwm_apply_state(struct pwm_device *pwm, const struct pwm_state *state);
int pwm_adjust_config(struct pwm_device *pwm);

/**
 * pwm_config() - change a PWM device configuration
 * @pwm: PWM device
 * @duty_ns: "on" time (in nanoseconds)
 * @period_ns: duration (in nanoseconds) of one cycle
 *
 * Returns: 0 on success or a negative error code on failure.
 */
static inline int pwm_config(struct pwm_device *pwm, int duty_ns,
			     int period_ns)
{
	struct pwm_state state;

	if (!pwm)
		return -EINVAL;

	if (duty_ns < 0 || period_ns < 0)
		return -EINVAL;

	pwm_get_state(pwm, &state);
	if (state.duty_cycle == duty_ns && state.period == period_ns)
		return 0;

	state.duty_cycle = duty_ns;
	state.period = period_ns;
	return pwm_apply_state(pwm, &state);
}

/**
 * pwm_enable() - start a PWM output toggling
 * @pwm: PWM device
 *
 * Returns: 0 on success or a negative error code on failure.
 */
static inline int pwm_enable(struct pwm_device *pwm)
{
	struct pwm_state state;

	if (!pwm)
		return -EINVAL;

	pwm_get_state(pwm, &state);
	if (state.enabled)
		return 0;

	state.enabled = true;
	return pwm_apply_state(pwm, &state);
}

/**
 * pwm_disable() - stop a PWM output toggling
 * @pwm: PWM device
 */
static inline void pwm_disable(struct pwm_device *pwm)
{
	struct pwm_state state;

	if (!pwm)
		return;

	pwm_get_state(pwm, &state);
	if (!state.enabled)
		return;

	state.enabled = false;
	pwm_apply_state(pwm, &state);
}

/* PWM provider APIs */
int pwm_capture(struct pwm_device *pwm, struct pwm_capture *result,
		unsigned long timeout);
int pwm_set_chip_data(struct pwm_device *pwm, void *data);
void *pwm_get_chip_data(struct pwm_device *pwm);

int pwmchip_add_with_polarity(struct pwm_chip *chip,
			      enum pwm_polarity polarity);
int pwmchip_add(struct pwm_chip *chip);
int pwmchip_remove(struct pwm_chip *chip);
struct pwm_device *pwm_request_from_chip(struct pwm_chip *chip,
					 unsigned int index,
					 const char *label);

struct pwm_device *of_pwm_xlate_with_flags(struct pwm_chip *pc,
		const struct of_phandle_args *args);

struct pwm_device *pwm_get(struct device *dev, const char *con_id);
struct pwm_device *of_pwm_get(struct device *dev, struct device_node *np,
			      const char *con_id);
void pwm_put(struct pwm_device *pwm);

struct pwm_device *devm_pwm_get(struct device *dev, const char *con_id);
struct pwm_device *devm_of_pwm_get(struct device *dev, struct device_node *np,
				   const char *con_id);
struct pwm_device *devm_fwnode_pwm_get(struct device *dev,
				       struct fwnode_handle *fwnode,
				       const char *con_id);
void devm_pwm_put(struct device *dev, struct pwm_device *pwm);
#else
static inline struct pwm_device *pwm_request(int pwm_id, const char *label)
{
	return ERR_PTR(-ENODEV);
}

static inline void pwm_free(struct pwm_device *pwm)
{
}

static inline int pwm_apply_state(struct pwm_device *pwm,
				  const struct pwm_state *state)
{
	return -ENOTSUPP;
}

static inline int pwm_adjust_config(struct pwm_device *pwm)
{
	return -ENOTSUPP;
}

static inline int pwm_config(struct pwm_device *pwm, int duty_ns,
			     int period_ns)
{
	return -EINVAL;
}

static inline int pwm_capture(struct pwm_device *pwm,
			      struct pwm_capture *result,
			      unsigned long timeout)
{
	return -EINVAL;
}

static inline int pwm_enable(struct pwm_device *pwm)
{
	return -EINVAL;
}

static inline void pwm_disable(struct pwm_device *pwm)
{
}

static inline int pwm_set_chip_data(struct pwm_device *pwm, void *data)
{
	return -EINVAL;
}

static inline void *pwm_get_chip_data(struct pwm_device *pwm)
{
	return NULL;
}

static inline int pwmchip_add(struct pwm_chip *chip)
{
	return -EINVAL;
}

static inline int pwmchip_add_inversed(struct pwm_chip *chip)
{
	return -EINVAL;
}

static inline int pwmchip_remove(struct pwm_chip *chip)
{
	return -EINVAL;
}

static inline struct pwm_device *pwm_request_from_chip(struct pwm_chip *chip,
						       unsigned int index,
						       const char *label)
{
	return ERR_PTR(-ENODEV);
}

static inline struct pwm_device *pwm_get(struct device *dev,
					 const char *consumer)
{
	return ERR_PTR(-ENODEV);
}

static inline struct pwm_device *of_pwm_get(struct device *dev,
					    struct device_node *np,
					    const char *con_id)
{
	return ERR_PTR(-ENODEV);
}

static inline void pwm_put(struct pwm_device *pwm)
{
}

static inline struct pwm_device *devm_pwm_get(struct device *dev,
					      const char *consumer)
{
	return ERR_PTR(-ENODEV);
}

static inline struct pwm_device *devm_of_pwm_get(struct device *dev,
						 struct device_node *np,
						 const char *con_id)
{
	return ERR_PTR(-ENODEV);
}

static inline struct pwm_device *
devm_fwnode_pwm_get(struct device *dev, struct fwnode_handle *fwnode,
		    const char *con_id)
{
	return ERR_PTR(-ENODEV);
}

static inline void devm_pwm_put(struct device *dev, struct pwm_device *pwm)
{
}
#endif

static inline void pwm_apply_args(struct pwm_device *pwm)
{
	struct pwm_state state = { };

	/*
	 * PWM users calling pwm_apply_args() expect to have a fresh config
	 * where the polarity and period are set according to pwm_args info.
	 * The problem is, polarity can only be changed when the PWM is
	 * disabled.
	 *
	 * PWM drivers supporting hardware readout may declare the PWM device
	 * as enabled, and prevent polarity setting, which changes from the
	 * existing behavior, where all PWM devices are declared as disabled
	 * at startup (even if they are actually enabled), thus authorizing
	 * polarity setting.
	 *
	 * To fulfill this requirement, we apply a new state which disables
	 * the PWM device and set the reference period and polarity config.
	 *
	 * Note that PWM users requiring a smooth handover between the
	 * bootloader and the kernel (like critical regulators controlled by
	 * PWM devices) will have to switch to the atomic API and avoid calling
	 * pwm_apply_args().
	 */

	state.enabled = false;
	state.polarity = pwm->args.polarity;
	state.period = pwm->args.period;

	pwm_apply_state(pwm, &state);
}

struct pwm_lookup {
	struct list_head list;
	const char *provider;
	unsigned int index;
	const char *dev_id;
	const char *con_id;
	unsigned int period;
	enum pwm_polarity polarity;
	const char *module; /* optional, may be NULL */
};

#define PWM_LOOKUP_WITH_MODULE(_provider, _index, _dev_id, _con_id,	\
			       _period, _polarity, _module)		\
	{								\
		.provider = _provider,					\
		.index = _index,					\
		.dev_id = _dev_id,					\
		.con_id = _con_id,					\
		.period = _period,					\
		.polarity = _polarity,					\
		.module = _module,					\
	}

#define PWM_LOOKUP(_provider, _index, _dev_id, _con_id, _period, _polarity) \
	PWM_LOOKUP_WITH_MODULE(_provider, _index, _dev_id, _con_id, _period, \
			       _polarity, NULL)

#if IS_ENABLED(CONFIG_PWM)
void pwm_add_table(struct pwm_lookup *table, size_t num);
void pwm_remove_table(struct pwm_lookup *table, size_t num);
#else
static inline void pwm_add_table(struct pwm_lookup *table, size_t num)
{
}

static inline void pwm_remove_table(struct pwm_lookup *table, size_t num)
{
}
#endif

#ifdef CONFIG_PWM_SYSFS
void pwmchip_sysfs_export(struct pwm_chip *chip);
void pwmchip_sysfs_unexport(struct pwm_chip *chip);
#else
static inline void pwmchip_sysfs_export(struct pwm_chip *chip)
{
}

static inline void pwmchip_sysfs_unexport(struct pwm_chip *chip)
{
}
#endif /* CONFIG_PWM_SYSFS */

#endif /* __LINUX_PWM_H */<|MERGE_RESOLUTION|>--- conflicted
+++ resolved
@@ -40,12 +40,8 @@
  * current PWM hardware state.
  */
 struct pwm_args {
-<<<<<<< HEAD
-	unsigned int period;
+	u64 period;
 	unsigned int offset;
-=======
-	u64 period;
->>>>>>> 256af411
 	enum pwm_polarity polarity;
 };
 
@@ -63,14 +59,9 @@
  * @enabled: PWM enabled status
  */
 struct pwm_state {
-<<<<<<< HEAD
-	unsigned int period;
-	unsigned int duty_cycle;
-	unsigned int offset;
-=======
 	u64 period;
 	u64 duty_cycle;
->>>>>>> 256af411
+	unsigned int offset;
 	enum pwm_polarity polarity;
 	bool enabled;
 };
