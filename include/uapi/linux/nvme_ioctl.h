--- conflicted
+++ resolved
@@ -63,10 +63,7 @@
 	__u32	cdw14;
 	__u32	cdw15;
 	__u32	timeout_ms;
-<<<<<<< HEAD
-=======
 	__u32   rsvd2;
->>>>>>> b08baef0
 	__u64	result;
 };
 
