#ifndef _NET_XFRM_H
#define _NET_XFRM_H

#include <linux/compiler.h>
#include <linux/xfrm.h>
#include <linux/spinlock.h>
#include <linux/list.h>
#include <linux/skbuff.h>
#include <linux/socket.h>
#include <linux/pfkeyv2.h>
#include <linux/ipsec.h>
#include <linux/in6.h>
#include <linux/mutex.h>
#include <linux/audit.h>
#include <linux/slab.h>

#include <net/sock.h>
#include <net/dst.h>
#include <net/ip.h>
#include <net/route.h>
#include <net/ipv6.h>
#include <net/ip6_fib.h>
#include <net/flow.h>

#include <linux/interrupt.h>

#ifdef CONFIG_XFRM_STATISTICS
#include <net/snmp.h>
#endif

#define XFRM_PROTO_ESP		50
#define XFRM_PROTO_AH		51
#define XFRM_PROTO_COMP		108
#define XFRM_PROTO_IPIP		4
#define XFRM_PROTO_IPV6		41
#define XFRM_PROTO_ROUTING	IPPROTO_ROUTING
#define XFRM_PROTO_DSTOPTS	IPPROTO_DSTOPTS

#define XFRM_ALIGN4(len)	(((len) + 3) & ~3)
#define XFRM_ALIGN8(len)	(((len) + 7) & ~7)
#define MODULE_ALIAS_XFRM_MODE(family, encap) \
	MODULE_ALIAS("xfrm-mode-" __stringify(family) "-" __stringify(encap))
#define MODULE_ALIAS_XFRM_TYPE(family, proto) \
	MODULE_ALIAS("xfrm-type-" __stringify(family) "-" __stringify(proto))

#ifdef CONFIG_XFRM_STATISTICS
#define XFRM_INC_STATS(net, field)	SNMP_INC_STATS((net)->mib.xfrm_statistics, field)
#define XFRM_INC_STATS_BH(net, field)	SNMP_INC_STATS_BH((net)->mib.xfrm_statistics, field)
#define XFRM_INC_STATS_USER(net, field)	SNMP_INC_STATS_USER((net)-mib.xfrm_statistics, field)
#else
#define XFRM_INC_STATS(net, field)	((void)(net))
#define XFRM_INC_STATS_BH(net, field)	((void)(net))
#define XFRM_INC_STATS_USER(net, field)	((void)(net))
#endif

extern struct mutex xfrm_cfg_mutex;

/* Organization of SPD aka "XFRM rules"
   ------------------------------------

   Basic objects:
   - policy rule, struct xfrm_policy (=SPD entry)
   - bundle of transformations, struct dst_entry == struct xfrm_dst (=SA bundle)
   - instance of a transformer, struct xfrm_state (=SA)
   - template to clone xfrm_state, struct xfrm_tmpl

   SPD is plain linear list of xfrm_policy rules, ordered by priority.
   (To be compatible with existing pfkeyv2 implementations,
   many rules with priority of 0x7fffffff are allowed to exist and
   such rules are ordered in an unpredictable way, thanks to bsd folks.)

   Lookup is plain linear search until the first match with selector.

   If "action" is "block", then we prohibit the flow, otherwise:
   if "xfrms_nr" is zero, the flow passes untransformed. Otherwise,
   policy entry has list of up to XFRM_MAX_DEPTH transformations,
   described by templates xfrm_tmpl. Each template is resolved
   to a complete xfrm_state (see below) and we pack bundle of transformations
   to a dst_entry returned to requestor.

   dst -. xfrm  .-> xfrm_state #1
    |---. child .-> dst -. xfrm .-> xfrm_state #2
                     |---. child .-> dst -. xfrm .-> xfrm_state #3
                                      |---. child .-> NULL

   Bundles are cached at xrfm_policy struct (field ->bundles).


   Resolution of xrfm_tmpl
   -----------------------
   Template contains:
   1. ->mode		Mode: transport or tunnel
   2. ->id.proto	Protocol: AH/ESP/IPCOMP
   3. ->id.daddr	Remote tunnel endpoint, ignored for transport mode.
      Q: allow to resolve security gateway?
   4. ->id.spi          If not zero, static SPI.
   5. ->saddr		Local tunnel endpoint, ignored for transport mode.
   6. ->algos		List of allowed algos. Plain bitmask now.
      Q: ealgos, aalgos, calgos. What a mess...
   7. ->share		Sharing mode.
      Q: how to implement private sharing mode? To add struct sock* to
      flow id?

   Having this template we search through SAD searching for entries
   with appropriate mode/proto/algo, permitted by selector.
   If no appropriate entry found, it is requested from key manager.

   PROBLEMS:
   Q: How to find all the bundles referring to a physical path for
      PMTU discovery? Seems, dst should contain list of all parents...
      and enter to infinite locking hierarchy disaster.
      No! It is easier, we will not search for them, let them find us.
      We add genid to each dst plus pointer to genid of raw IP route,
      pmtu disc will update pmtu on raw IP route and increase its genid.
      dst_check() will see this for top level and trigger resyncing
      metrics. Plus, it will be made via sk->sk_dst_cache. Solved.
 */

struct xfrm_state_walk {
	struct list_head	all;
	u8			state;
	union {
		u8		dying;
		u8		proto;
	};
	u32			seq;
};

/* Full description of state of transformer. */
struct xfrm_state {
#ifdef CONFIG_NET_NS
	struct net		*xs_net;
#endif
	union {
		struct hlist_node	gclist;
		struct hlist_node	bydst;
	};
	struct hlist_node	bysrc;
	struct hlist_node	byspi;

	atomic_t		refcnt;
	spinlock_t		lock;

	struct xfrm_id		id;
	struct xfrm_selector	sel;
	struct xfrm_mark	mark;
	u32			tfcpad;

	u32			genid;

	/* Key manager bits */
	struct xfrm_state_walk	km;

	/* Parameters of this state. */
	struct {
		u32		reqid;
		u8		mode;
		u8		replay_window;
		u8		aalgo, ealgo, calgo;
		u8		flags;
		u16		family;
		xfrm_address_t	saddr;
		int		header_len;
		int		trailer_len;
		u32		extra_flags;
	} props;

	struct xfrm_lifetime_cfg lft;

	/* Data for transformer */
	struct xfrm_algo_auth	*aalg;
	struct xfrm_algo	*ealg;
	struct xfrm_algo	*calg;
	struct xfrm_algo_aead	*aead;

	/* Data for encapsulator */
	struct xfrm_encap_tmpl	*encap;

	/* Data for care-of address */
	xfrm_address_t	*coaddr;

	/* IPComp needs an IPIP tunnel for handling uncompressed packets */
	struct xfrm_state	*tunnel;

	/* If a tunnel, number of users + 1 */
	atomic_t		tunnel_users;

	/* State for replay detection */
	struct xfrm_replay_state replay;
	struct xfrm_replay_state_esn *replay_esn;

	/* Replay detection state at the time we sent the last notification */
	struct xfrm_replay_state preplay;
	struct xfrm_replay_state_esn *preplay_esn;

	/* The functions for replay detection. */
	struct xfrm_replay	*repl;

	/* internal flag that only holds state for delayed aevent at the
	 * moment
	*/
	u32			xflags;

	/* Replay detection notification settings */
	u32			replay_maxage;
	u32			replay_maxdiff;

	/* Replay detection notification timer */
	struct timer_list	rtimer;

	/* Statistics */
	struct xfrm_stats	stats;

	struct xfrm_lifetime_cur curlft;
	struct tasklet_hrtimer	mtimer;

	/* used to fix curlft->add_time when changing date */
	long		saved_tmo;

	/* Last used time */
	unsigned long		lastused;

	/* Reference to data common to all the instances of this
	 * transformer. */
	const struct xfrm_type	*type;
	struct xfrm_mode	*inner_mode;
	struct xfrm_mode	*inner_mode_iaf;
	struct xfrm_mode	*outer_mode;

	/* Security context */
	struct xfrm_sec_ctx	*security;

	/* Private data of this transformer, format is opaque,
	 * interpreted by xfrm_type methods. */
	void			*data;
};

static inline struct net *xs_net(struct xfrm_state *x)
{
	return read_pnet(&x->xs_net);
}

/* xflags - make enum if more show up */
#define XFRM_TIME_DEFER	1
#define XFRM_SOFT_EXPIRE 2

enum {
	XFRM_STATE_VOID,
	XFRM_STATE_ACQ,
	XFRM_STATE_VALID,
	XFRM_STATE_ERROR,
	XFRM_STATE_EXPIRED,
	XFRM_STATE_DEAD
};

/* callback structure passed from either netlink or pfkey */
struct km_event {
	union {
		u32 hard;
		u32 proto;
		u32 byid;
		u32 aevent;
		u32 type;
	} data;

	u32	seq;
	u32	portid;
	u32	event;
	struct net *net;
};

struct xfrm_replay {
	void	(*advance)(struct xfrm_state *x, __be32 net_seq);
	int	(*check)(struct xfrm_state *x,
			 struct sk_buff *skb,
			 __be32 net_seq);
	int	(*recheck)(struct xfrm_state *x,
			   struct sk_buff *skb,
			   __be32 net_seq);
	void	(*notify)(struct xfrm_state *x, int event);
	int	(*overflow)(struct xfrm_state *x, struct sk_buff *skb);
};

struct net_device;
struct xfrm_type;
struct xfrm_dst;
struct xfrm_policy_afinfo {
	unsigned short		family;
	struct dst_ops		*dst_ops;
	void			(*garbage_collect)(struct net *net);
	struct dst_entry	*(*dst_lookup)(struct net *net, int tos,
					       const xfrm_address_t *saddr,
					       const xfrm_address_t *daddr);
	int			(*get_saddr)(struct net *net, xfrm_address_t *saddr, xfrm_address_t *daddr);
	void			(*decode_session)(struct sk_buff *skb,
						  struct flowi *fl,
						  int reverse);
	int			(*get_tos)(const struct flowi *fl);
	void			(*init_dst)(struct net *net,
					    struct xfrm_dst *dst);
	int			(*init_path)(struct xfrm_dst *path,
					     struct dst_entry *dst,
					     int nfheader_len);
	int			(*fill_dst)(struct xfrm_dst *xdst,
					    struct net_device *dev,
					    const struct flowi *fl);
	struct dst_entry	*(*blackhole_route)(struct net *net, struct dst_entry *orig);
};

int xfrm_policy_register_afinfo(struct xfrm_policy_afinfo *afinfo);
int xfrm_policy_unregister_afinfo(struct xfrm_policy_afinfo *afinfo);
void km_policy_notify(struct xfrm_policy *xp, int dir,
		      const struct km_event *c);
void km_state_notify(struct xfrm_state *x, const struct km_event *c);

struct xfrm_tmpl;
int km_query(struct xfrm_state *x, struct xfrm_tmpl *t,
	     struct xfrm_policy *pol);
void km_state_expired(struct xfrm_state *x, int hard, u32 portid);
int __xfrm_state_delete(struct xfrm_state *x);

struct xfrm_state_afinfo {
	unsigned int		family;
	unsigned int		proto;
	__be16			eth_proto;
	struct module		*owner;
	const struct xfrm_type	*type_map[IPPROTO_MAX];
	struct xfrm_mode	*mode_map[XFRM_MODE_MAX];
	int			(*init_flags)(struct xfrm_state *x);
	void			(*init_tempsel)(struct xfrm_selector *sel,
						const struct flowi *fl);
	void			(*init_temprop)(struct xfrm_state *x,
						const struct xfrm_tmpl *tmpl,
						const xfrm_address_t *daddr,
						const xfrm_address_t *saddr);
	int			(*tmpl_sort)(struct xfrm_tmpl **dst, struct xfrm_tmpl **src, int n);
	int			(*state_sort)(struct xfrm_state **dst, struct xfrm_state **src, int n);
	int			(*output)(struct sk_buff *skb);
	int			(*output_finish)(struct sk_buff *skb);
	int			(*extract_input)(struct xfrm_state *x,
						 struct sk_buff *skb);
	int			(*extract_output)(struct xfrm_state *x,
						  struct sk_buff *skb);
	int			(*transport_finish)(struct sk_buff *skb,
						    int async);
	void			(*local_error)(struct sk_buff *skb, u32 mtu);
};

int xfrm_state_register_afinfo(struct xfrm_state_afinfo *afinfo);
int xfrm_state_unregister_afinfo(struct xfrm_state_afinfo *afinfo);
struct xfrm_state_afinfo *xfrm_state_get_afinfo(unsigned int family);
void xfrm_state_put_afinfo(struct xfrm_state_afinfo *afinfo);

void xfrm_state_delete_tunnel(struct xfrm_state *x);

struct xfrm_type {
	char			*description;
	struct module		*owner;
	u8			proto;
	u8			flags;
#define XFRM_TYPE_NON_FRAGMENT	1
#define XFRM_TYPE_REPLAY_PROT	2
#define XFRM_TYPE_LOCAL_COADDR	4
#define XFRM_TYPE_REMOTE_COADDR	8

	int			(*init_state)(struct xfrm_state *x);
	void			(*destructor)(struct xfrm_state *);
	int			(*input)(struct xfrm_state *, struct sk_buff *skb);
	int			(*output)(struct xfrm_state *, struct sk_buff *pskb);
	int			(*reject)(struct xfrm_state *, struct sk_buff *,
					  const struct flowi *);
	int			(*hdr_offset)(struct xfrm_state *, struct sk_buff *, u8 **);
	/* Estimate maximal size of result of transformation of a dgram */
	u32			(*get_mtu)(struct xfrm_state *, int size);
};

int xfrm_register_type(const struct xfrm_type *type, unsigned short family);
int xfrm_unregister_type(const struct xfrm_type *type, unsigned short family);

struct xfrm_mode {
	/*
	 * Remove encapsulation header.
	 *
	 * The IP header will be moved over the top of the encapsulation
	 * header.
	 *
	 * On entry, the transport header shall point to where the IP header
	 * should be and the network header shall be set to where the IP
	 * header currently is.  skb->data shall point to the start of the
	 * payload.
	 */
	int (*input2)(struct xfrm_state *x, struct sk_buff *skb);

	/*
	 * This is the actual input entry point.
	 *
	 * For transport mode and equivalent this would be identical to
	 * input2 (which does not need to be set).  While tunnel mode
	 * and equivalent would set this to the tunnel encapsulation function
	 * xfrm4_prepare_input that would in turn call input2.
	 */
	int (*input)(struct xfrm_state *x, struct sk_buff *skb);

	/*
	 * Add encapsulation header.
	 *
	 * On exit, the transport header will be set to the start of the
	 * encapsulation header to be filled in by x->type->output and
	 * the mac header will be set to the nextheader (protocol for
	 * IPv4) field of the extension header directly preceding the
	 * encapsulation header, or in its absence, that of the top IP
	 * header.  The value of the network header will always point
	 * to the top IP header while skb->data will point to the payload.
	 */
	int (*output2)(struct xfrm_state *x,struct sk_buff *skb);

	/*
	 * This is the actual output entry point.
	 *
	 * For transport mode and equivalent this would be identical to
	 * output2 (which does not need to be set).  While tunnel mode
	 * and equivalent would set this to a tunnel encapsulation function
	 * (xfrm4_prepare_output or xfrm6_prepare_output) that would in turn
	 * call output2.
	 */
	int (*output)(struct xfrm_state *x, struct sk_buff *skb);

	struct xfrm_state_afinfo *afinfo;
	struct module *owner;
	unsigned int encap;
	int flags;
};

/* Flags for xfrm_mode. */
enum {
	XFRM_MODE_FLAG_TUNNEL = 1,
};

int xfrm_register_mode(struct xfrm_mode *mode, int family);
int xfrm_unregister_mode(struct xfrm_mode *mode, int family);

static inline int xfrm_af2proto(unsigned int family)
{
	switch(family) {
	case AF_INET:
		return IPPROTO_IPIP;
	case AF_INET6:
		return IPPROTO_IPV6;
	default:
		return 0;
	}
}

static inline struct xfrm_mode *xfrm_ip2inner_mode(struct xfrm_state *x, int ipproto)
{
	if ((ipproto == IPPROTO_IPIP && x->props.family == AF_INET) ||
	    (ipproto == IPPROTO_IPV6 && x->props.family == AF_INET6))
		return x->inner_mode;
	else
		return x->inner_mode_iaf;
}

struct xfrm_tmpl {
/* id in template is interpreted as:
 * daddr - destination of tunnel, may be zero for transport mode.
 * spi   - zero to acquire spi. Not zero if spi is static, then
 *	   daddr must be fixed too.
 * proto - AH/ESP/IPCOMP
 */
	struct xfrm_id		id;

/* Source address of tunnel. Ignored, if it is not a tunnel. */
	xfrm_address_t		saddr;

	unsigned short		encap_family;

	u32			reqid;

/* Mode: transport, tunnel etc. */
	u8			mode;

/* Sharing mode: unique, this session only, this user only etc. */
	u8			share;

/* May skip this transfomration if no SA is found */
	u8			optional;

/* Skip aalgos/ealgos/calgos checks. */
	u8			allalgs;

/* Bit mask of algos allowed for acquisition */
	u32			aalgos;
	u32			ealgos;
	u32			calgos;
};

#define XFRM_MAX_DEPTH		6

struct xfrm_policy_walk_entry {
	struct list_head	all;
	u8			dead;
};

struct xfrm_policy_walk {
	struct xfrm_policy_walk_entry walk;
	u8 type;
	u32 seq;
};

struct xfrm_policy_queue {
	struct sk_buff_head	hold_queue;
	struct timer_list	hold_timer;
	unsigned long		timeout;
};

struct xfrm_policy {
#ifdef CONFIG_NET_NS
	struct net		*xp_net;
#endif
	struct hlist_node	bydst;
	struct hlist_node	byidx;

	/* This lock only affects elements except for entry. */
	rwlock_t		lock;
	atomic_t		refcnt;
	struct timer_list	timer;

	struct flow_cache_object flo;
	atomic_t		genid;
	u32			priority;
	u32			index;
	struct xfrm_mark	mark;
	struct xfrm_selector	selector;
	struct xfrm_lifetime_cfg lft;
	struct xfrm_lifetime_cur curlft;
	struct xfrm_policy_walk_entry walk;
	struct xfrm_policy_queue polq;
	u8			type;
	u8			action;
	u8			flags;
	u8			xfrm_nr;
	u16			family;
	struct xfrm_sec_ctx	*security;
	struct xfrm_tmpl       	xfrm_vec[XFRM_MAX_DEPTH];
};

static inline struct net *xp_net(const struct xfrm_policy *xp)
{
	return read_pnet(&xp->xp_net);
}

struct xfrm_kmaddress {
	xfrm_address_t          local;
	xfrm_address_t          remote;
	u32			reserved;
	u16			family;
};

struct xfrm_migrate {
	xfrm_address_t		old_daddr;
	xfrm_address_t		old_saddr;
	xfrm_address_t		new_daddr;
	xfrm_address_t		new_saddr;
	u8			proto;
	u8			mode;
	u16			reserved;
	u32			reqid;
	u16			old_family;
	u16			new_family;
};

#define XFRM_KM_TIMEOUT                30
/* what happened */
#define XFRM_REPLAY_UPDATE	XFRM_AE_CR
#define XFRM_REPLAY_TIMEOUT	XFRM_AE_CE

/* default aevent timeout in units of 100ms */
#define XFRM_AE_ETIME			10
/* Async Event timer multiplier */
#define XFRM_AE_ETH_M			10
/* default seq threshold size */
#define XFRM_AE_SEQT_SIZE		2

struct xfrm_mgr {
	struct list_head	list;
	char			*id;
	int			(*notify)(struct xfrm_state *x, const struct km_event *c);
	int			(*acquire)(struct xfrm_state *x, struct xfrm_tmpl *, struct xfrm_policy *xp);
	struct xfrm_policy	*(*compile_policy)(struct sock *sk, int opt, u8 *data, int len, int *dir);
	int			(*new_mapping)(struct xfrm_state *x, xfrm_address_t *ipaddr, __be16 sport);
	int			(*notify_policy)(struct xfrm_policy *x, int dir, const struct km_event *c);
	int			(*report)(struct net *net, u8 proto, struct xfrm_selector *sel, xfrm_address_t *addr);
	int			(*migrate)(const struct xfrm_selector *sel,
					   u8 dir, u8 type,
					   const struct xfrm_migrate *m,
					   int num_bundles,
					   const struct xfrm_kmaddress *k);
};

int xfrm_register_km(struct xfrm_mgr *km);
int xfrm_unregister_km(struct xfrm_mgr *km);

/*
 * This structure is used for the duration where packets are being
 * transformed by IPsec.  As soon as the packet leaves IPsec the
 * area beyond the generic IP part may be overwritten.
 */
struct xfrm_skb_cb {
	union {
		struct inet_skb_parm h4;
		struct inet6_skb_parm h6;
        } header;

        /* Sequence number for replay protection. */
	union {
		struct {
			__u32 low;
			__u32 hi;
		} output;
		struct {
			__be32 low;
			__be32 hi;
		} input;
	} seq;
};

#define XFRM_SKB_CB(__skb) ((struct xfrm_skb_cb *)&((__skb)->cb[0]))

/*
 * This structure is used by the afinfo prepare_input/prepare_output functions
 * to transmit header information to the mode input/output functions.
 */
struct xfrm_mode_skb_cb {
	union {
		struct inet_skb_parm h4;
		struct inet6_skb_parm h6;
	} header;

	/* Copied from header for IPv4, always set to zero and DF for IPv6. */
	__be16 id;
	__be16 frag_off;

	/* IP header length (excluding options or extension headers). */
	u8 ihl;

	/* TOS for IPv4, class for IPv6. */
	u8 tos;

	/* TTL for IPv4, hop limitfor IPv6. */
	u8 ttl;

	/* Protocol for IPv4, NH for IPv6. */
	u8 protocol;

	/* Option length for IPv4, zero for IPv6. */
	u8 optlen;

	/* Used by IPv6 only, zero for IPv4. */
	u8 flow_lbl[3];
};

#define XFRM_MODE_SKB_CB(__skb) ((struct xfrm_mode_skb_cb *)&((__skb)->cb[0]))

/*
 * This structure is used by the input processing to locate the SPI and
 * related information.
 */
struct xfrm_spi_skb_cb {
	union {
		struct inet_skb_parm h4;
		struct inet6_skb_parm h6;
	} header;

	unsigned int daddroff;
	unsigned int family;
};

#define XFRM_SPI_SKB_CB(__skb) ((struct xfrm_spi_skb_cb *)&((__skb)->cb[0]))

/* Audit Information */
struct xfrm_audit {
	u32	secid;
	kuid_t	loginuid;
	unsigned int sessionid;
};

#ifdef CONFIG_AUDITSYSCALL
static inline struct audit_buffer *xfrm_audit_start(const char *op)
{
	struct audit_buffer *audit_buf = NULL;

	if (audit_enabled == 0)
		return NULL;
	audit_buf = audit_log_start(current->audit_context, GFP_ATOMIC,
				    AUDIT_MAC_IPSEC_EVENT);
	if (audit_buf == NULL)
		return NULL;
	audit_log_format(audit_buf, "op=%s", op);
	return audit_buf;
}

static inline void xfrm_audit_helper_usrinfo(kuid_t auid, unsigned int ses, u32 secid,
					     struct audit_buffer *audit_buf)
{
	char *secctx;
	u32 secctx_len;

	audit_log_format(audit_buf, " auid=%u ses=%u",
			 from_kuid(&init_user_ns, auid), ses);
	if (secid != 0 &&
	    security_secid_to_secctx(secid, &secctx, &secctx_len) == 0) {
		audit_log_format(audit_buf, " subj=%s", secctx);
		security_release_secctx(secctx, secctx_len);
	} else
		audit_log_task_context(audit_buf);
}

<<<<<<< HEAD
extern void xfrm_audit_policy_add(struct xfrm_policy *xp, int result,
				  kuid_t auid, unsigned int ses, u32 secid);
extern void xfrm_audit_policy_delete(struct xfrm_policy *xp, int result,
				  kuid_t auid, unsigned int ses, u32 secid);
extern void xfrm_audit_state_add(struct xfrm_state *x, int result,
				 kuid_t auid, unsigned int ses, u32 secid);
extern void xfrm_audit_state_delete(struct xfrm_state *x, int result,
				    kuid_t auid, unsigned int ses, u32 secid);
extern void xfrm_audit_state_replay_overflow(struct xfrm_state *x,
					     struct sk_buff *skb);
extern void xfrm_audit_state_replay(struct xfrm_state *x,
				    struct sk_buff *skb, __be32 net_seq);
extern void xfrm_audit_state_notfound_simple(struct sk_buff *skb, u16 family);
extern void xfrm_audit_state_notfound(struct sk_buff *skb, u16 family,
				      __be32 net_spi, __be32 net_seq);
extern void xfrm_audit_state_icvfail(struct xfrm_state *x,
				     struct sk_buff *skb, u8 proto);
=======
void xfrm_audit_policy_add(struct xfrm_policy *xp, int result, kuid_t auid,
			   u32 ses, u32 secid);
void xfrm_audit_policy_delete(struct xfrm_policy *xp, int result, kuid_t auid,
			      u32 ses, u32 secid);
void xfrm_audit_state_add(struct xfrm_state *x, int result, kuid_t auid,
			  u32 ses, u32 secid);
void xfrm_audit_state_delete(struct xfrm_state *x, int result, kuid_t auid,
			     u32 ses, u32 secid);
void xfrm_audit_state_replay_overflow(struct xfrm_state *x,
				      struct sk_buff *skb);
void xfrm_audit_state_replay(struct xfrm_state *x, struct sk_buff *skb,
			     __be32 net_seq);
void xfrm_audit_state_notfound_simple(struct sk_buff *skb, u16 family);
void xfrm_audit_state_notfound(struct sk_buff *skb, u16 family, __be32 net_spi,
			       __be32 net_seq);
void xfrm_audit_state_icvfail(struct xfrm_state *x, struct sk_buff *skb,
			      u8 proto);
>>>>>>> d8ec26d7
#else

static inline void xfrm_audit_policy_add(struct xfrm_policy *xp, int result,
				  kuid_t auid, unsigned int ses, u32 secid)
{
}

static inline void xfrm_audit_policy_delete(struct xfrm_policy *xp, int result,
				  kuid_t auid, unsigned int ses, u32 secid)
{
}

static inline void xfrm_audit_state_add(struct xfrm_state *x, int result,
				 kuid_t auid, unsigned int ses, u32 secid)
{
}

static inline void xfrm_audit_state_delete(struct xfrm_state *x, int result,
				    kuid_t auid, unsigned int ses, u32 secid)
{
}

static inline void xfrm_audit_state_replay_overflow(struct xfrm_state *x,
					     struct sk_buff *skb)
{
}

static inline void xfrm_audit_state_replay(struct xfrm_state *x,
					   struct sk_buff *skb, __be32 net_seq)
{
}

static inline void xfrm_audit_state_notfound_simple(struct sk_buff *skb,
				      u16 family)
{
}

static inline void xfrm_audit_state_notfound(struct sk_buff *skb, u16 family,
				      __be32 net_spi, __be32 net_seq)
{
}

static inline void xfrm_audit_state_icvfail(struct xfrm_state *x,
				     struct sk_buff *skb, u8 proto)
{
}
#endif /* CONFIG_AUDITSYSCALL */

static inline void xfrm_pol_hold(struct xfrm_policy *policy)
{
	if (likely(policy != NULL))
		atomic_inc(&policy->refcnt);
}

void xfrm_policy_destroy(struct xfrm_policy *policy);

static inline void xfrm_pol_put(struct xfrm_policy *policy)
{
	if (atomic_dec_and_test(&policy->refcnt))
		xfrm_policy_destroy(policy);
}

static inline void xfrm_pols_put(struct xfrm_policy **pols, int npols)
{
	int i;
	for (i = npols - 1; i >= 0; --i)
		xfrm_pol_put(pols[i]);
}

void __xfrm_state_destroy(struct xfrm_state *);

static inline void __xfrm_state_put(struct xfrm_state *x)
{
	atomic_dec(&x->refcnt);
}

static inline void xfrm_state_put(struct xfrm_state *x)
{
	if (atomic_dec_and_test(&x->refcnt))
		__xfrm_state_destroy(x);
}

static inline void xfrm_state_hold(struct xfrm_state *x)
{
	atomic_inc(&x->refcnt);
}

static inline bool addr_match(const void *token1, const void *token2,
			      int prefixlen)
{
	const __be32 *a1 = token1;
	const __be32 *a2 = token2;
	int pdw;
	int pbi;

	pdw = prefixlen >> 5;	  /* num of whole u32 in prefix */
	pbi = prefixlen &  0x1f;  /* num of bits in incomplete u32 in prefix */

	if (pdw)
		if (memcmp(a1, a2, pdw << 2))
			return false;

	if (pbi) {
		__be32 mask;

		mask = htonl((0xffffffff) << (32 - pbi));

		if ((a1[pdw] ^ a2[pdw]) & mask)
			return false;
	}

	return true;
}

static inline bool addr4_match(__be32 a1, __be32 a2, u8 prefixlen)
{
	/* C99 6.5.7 (3): u32 << 32 is undefined behaviour */
	if (prefixlen == 0)
		return true;
	return !((a1 ^ a2) & htonl(0xFFFFFFFFu << (32 - prefixlen)));
}

static __inline__
__be16 xfrm_flowi_sport(const struct flowi *fl, const union flowi_uli *uli)
{
	__be16 port;
	switch(fl->flowi_proto) {
	case IPPROTO_TCP:
	case IPPROTO_UDP:
	case IPPROTO_UDPLITE:
	case IPPROTO_SCTP:
		port = uli->ports.sport;
		break;
	case IPPROTO_ICMP:
	case IPPROTO_ICMPV6:
		port = htons(uli->icmpt.type);
		break;
	case IPPROTO_MH:
		port = htons(uli->mht.type);
		break;
	case IPPROTO_GRE:
		port = htons(ntohl(uli->gre_key) >> 16);
		break;
	default:
		port = 0;	/*XXX*/
	}
	return port;
}

static __inline__
__be16 xfrm_flowi_dport(const struct flowi *fl, const union flowi_uli *uli)
{
	__be16 port;
	switch(fl->flowi_proto) {
	case IPPROTO_TCP:
	case IPPROTO_UDP:
	case IPPROTO_UDPLITE:
	case IPPROTO_SCTP:
		port = uli->ports.dport;
		break;
	case IPPROTO_ICMP:
	case IPPROTO_ICMPV6:
		port = htons(uli->icmpt.code);
		break;
	case IPPROTO_GRE:
		port = htons(ntohl(uli->gre_key) & 0xffff);
		break;
	default:
		port = 0;	/*XXX*/
	}
	return port;
}

bool xfrm_selector_match(const struct xfrm_selector *sel,
			 const struct flowi *fl, unsigned short family);

#ifdef CONFIG_SECURITY_NETWORK_XFRM
/*	If neither has a context --> match
 * 	Otherwise, both must have a context and the sids, doi, alg must match
 */
static inline bool xfrm_sec_ctx_match(struct xfrm_sec_ctx *s1, struct xfrm_sec_ctx *s2)
{
	return ((!s1 && !s2) ||
		(s1 && s2 &&
		 (s1->ctx_sid == s2->ctx_sid) &&
		 (s1->ctx_doi == s2->ctx_doi) &&
		 (s1->ctx_alg == s2->ctx_alg)));
}
#else
static inline bool xfrm_sec_ctx_match(struct xfrm_sec_ctx *s1, struct xfrm_sec_ctx *s2)
{
	return true;
}
#endif

/* A struct encoding bundle of transformations to apply to some set of flow.
 *
 * dst->child points to the next element of bundle.
 * dst->xfrm  points to an instanse of transformer.
 *
 * Due to unfortunate limitations of current routing cache, which we
 * have no time to fix, it mirrors struct rtable and bound to the same
 * routing key, including saddr,daddr. However, we can have many of
 * bundles differing by session id. All the bundles grow from a parent
 * policy rule.
 */
struct xfrm_dst {
	union {
		struct dst_entry	dst;
		struct rtable		rt;
		struct rt6_info		rt6;
	} u;
	struct dst_entry *route;
	struct flow_cache_object flo;
	struct xfrm_policy *pols[XFRM_POLICY_TYPE_MAX];
	int num_pols, num_xfrms;
#ifdef CONFIG_XFRM_SUB_POLICY
	struct flowi *origin;
	struct xfrm_selector *partner;
#endif
	u32 xfrm_genid;
	u32 policy_genid;
	u32 route_mtu_cached;
	u32 child_mtu_cached;
	u32 route_cookie;
	u32 path_cookie;
};

#ifdef CONFIG_XFRM
static inline void xfrm_dst_destroy(struct xfrm_dst *xdst)
{
	xfrm_pols_put(xdst->pols, xdst->num_pols);
	dst_release(xdst->route);
	if (likely(xdst->u.dst.xfrm))
		xfrm_state_put(xdst->u.dst.xfrm);
#ifdef CONFIG_XFRM_SUB_POLICY
	kfree(xdst->origin);
	xdst->origin = NULL;
	kfree(xdst->partner);
	xdst->partner = NULL;
#endif
}
#endif

void xfrm_dst_ifdown(struct dst_entry *dst, struct net_device *dev);

struct sec_path {
	atomic_t		refcnt;
	int			len;
	struct xfrm_state	*xvec[XFRM_MAX_DEPTH];
};

static inline int secpath_exists(struct sk_buff *skb)
{
#ifdef CONFIG_XFRM
	return skb->sp != NULL;
#else
	return 0;
#endif
}

static inline struct sec_path *
secpath_get(struct sec_path *sp)
{
	if (sp)
		atomic_inc(&sp->refcnt);
	return sp;
}

void __secpath_destroy(struct sec_path *sp);

static inline void
secpath_put(struct sec_path *sp)
{
	if (sp && atomic_dec_and_test(&sp->refcnt))
		__secpath_destroy(sp);
}

struct sec_path *secpath_dup(struct sec_path *src);

static inline void
secpath_reset(struct sk_buff *skb)
{
#ifdef CONFIG_XFRM
	secpath_put(skb->sp);
	skb->sp = NULL;
#endif
}

static inline int
xfrm_addr_any(const xfrm_address_t *addr, unsigned short family)
{
	switch (family) {
	case AF_INET:
		return addr->a4 == 0;
	case AF_INET6:
		return ipv6_addr_any((struct in6_addr *)&addr->a6);
	}
	return 0;
}

static inline int
__xfrm4_state_addr_cmp(const struct xfrm_tmpl *tmpl, const struct xfrm_state *x)
{
	return	(tmpl->saddr.a4 &&
		 tmpl->saddr.a4 != x->props.saddr.a4);
}

static inline int
__xfrm6_state_addr_cmp(const struct xfrm_tmpl *tmpl, const struct xfrm_state *x)
{
	return	(!ipv6_addr_any((struct in6_addr*)&tmpl->saddr) &&
		 !ipv6_addr_equal((struct in6_addr *)&tmpl->saddr, (struct in6_addr*)&x->props.saddr));
}

static inline int
xfrm_state_addr_cmp(const struct xfrm_tmpl *tmpl, const struct xfrm_state *x, unsigned short family)
{
	switch (family) {
	case AF_INET:
		return __xfrm4_state_addr_cmp(tmpl, x);
	case AF_INET6:
		return __xfrm6_state_addr_cmp(tmpl, x);
	}
	return !0;
}

#ifdef CONFIG_XFRM
int __xfrm_policy_check(struct sock *, int dir, struct sk_buff *skb,
			unsigned short family);

static inline int __xfrm_policy_check2(struct sock *sk, int dir,
				       struct sk_buff *skb,
				       unsigned int family, int reverse)
{
	struct net *net = dev_net(skb->dev);
	int ndir = dir | (reverse ? XFRM_POLICY_MASK + 1 : 0);

	if (sk && sk->sk_policy[XFRM_POLICY_IN])
		return __xfrm_policy_check(sk, ndir, skb, family);

	return	(!net->xfrm.policy_count[dir] && !skb->sp) ||
		(skb_dst(skb)->flags & DST_NOPOLICY) ||
		__xfrm_policy_check(sk, ndir, skb, family);
}

static inline int xfrm_policy_check(struct sock *sk, int dir, struct sk_buff *skb, unsigned short family)
{
	return __xfrm_policy_check2(sk, dir, skb, family, 0);
}

static inline int xfrm4_policy_check(struct sock *sk, int dir, struct sk_buff *skb)
{
	return xfrm_policy_check(sk, dir, skb, AF_INET);
}

static inline int xfrm6_policy_check(struct sock *sk, int dir, struct sk_buff *skb)
{
	return xfrm_policy_check(sk, dir, skb, AF_INET6);
}

static inline int xfrm4_policy_check_reverse(struct sock *sk, int dir,
					     struct sk_buff *skb)
{
	return __xfrm_policy_check2(sk, dir, skb, AF_INET, 1);
}

static inline int xfrm6_policy_check_reverse(struct sock *sk, int dir,
					     struct sk_buff *skb)
{
	return __xfrm_policy_check2(sk, dir, skb, AF_INET6, 1);
}

int __xfrm_decode_session(struct sk_buff *skb, struct flowi *fl,
			  unsigned int family, int reverse);

static inline int xfrm_decode_session(struct sk_buff *skb, struct flowi *fl,
				      unsigned int family)
{
	return __xfrm_decode_session(skb, fl, family, 0);
}

static inline int xfrm_decode_session_reverse(struct sk_buff *skb,
					      struct flowi *fl,
					      unsigned int family)
{
	return __xfrm_decode_session(skb, fl, family, 1);
}

int __xfrm_route_forward(struct sk_buff *skb, unsigned short family);

static inline int xfrm_route_forward(struct sk_buff *skb, unsigned short family)
{
	struct net *net = dev_net(skb->dev);

	return	!net->xfrm.policy_count[XFRM_POLICY_OUT] ||
		(skb_dst(skb)->flags & DST_NOXFRM) ||
		__xfrm_route_forward(skb, family);
}

static inline int xfrm4_route_forward(struct sk_buff *skb)
{
	return xfrm_route_forward(skb, AF_INET);
}

static inline int xfrm6_route_forward(struct sk_buff *skb)
{
	return xfrm_route_forward(skb, AF_INET6);
}

int __xfrm_sk_clone_policy(struct sock *sk);

static inline int xfrm_sk_clone_policy(struct sock *sk)
{
	if (unlikely(sk->sk_policy[0] || sk->sk_policy[1]))
		return __xfrm_sk_clone_policy(sk);
	return 0;
}

int xfrm_policy_delete(struct xfrm_policy *pol, int dir);

static inline void xfrm_sk_free_policy(struct sock *sk)
{
	if (unlikely(sk->sk_policy[0] != NULL)) {
		xfrm_policy_delete(sk->sk_policy[0], XFRM_POLICY_MAX);
		sk->sk_policy[0] = NULL;
	}
	if (unlikely(sk->sk_policy[1] != NULL)) {
		xfrm_policy_delete(sk->sk_policy[1], XFRM_POLICY_MAX+1);
		sk->sk_policy[1] = NULL;
	}
}

void xfrm_garbage_collect(struct net *net);

#else

static inline void xfrm_sk_free_policy(struct sock *sk) {}
static inline int xfrm_sk_clone_policy(struct sock *sk) { return 0; }
static inline int xfrm6_route_forward(struct sk_buff *skb) { return 1; }  
static inline int xfrm4_route_forward(struct sk_buff *skb) { return 1; } 
static inline int xfrm6_policy_check(struct sock *sk, int dir, struct sk_buff *skb)
{ 
	return 1; 
} 
static inline int xfrm4_policy_check(struct sock *sk, int dir, struct sk_buff *skb)
{
	return 1;
}
static inline int xfrm_policy_check(struct sock *sk, int dir, struct sk_buff *skb, unsigned short family)
{
	return 1;
}
static inline int xfrm_decode_session_reverse(struct sk_buff *skb,
					      struct flowi *fl,
					      unsigned int family)
{
	return -ENOSYS;
}
static inline int xfrm4_policy_check_reverse(struct sock *sk, int dir,
					     struct sk_buff *skb)
{
	return 1;
}
static inline int xfrm6_policy_check_reverse(struct sock *sk, int dir,
					     struct sk_buff *skb)
{
	return 1;
}
static inline void xfrm_garbage_collect(struct net *net)
{
}
#endif

static __inline__
xfrm_address_t *xfrm_flowi_daddr(const struct flowi *fl, unsigned short family)
{
	switch (family){
	case AF_INET:
		return (xfrm_address_t *)&fl->u.ip4.daddr;
	case AF_INET6:
		return (xfrm_address_t *)&fl->u.ip6.daddr;
	}
	return NULL;
}

static __inline__
xfrm_address_t *xfrm_flowi_saddr(const struct flowi *fl, unsigned short family)
{
	switch (family){
	case AF_INET:
		return (xfrm_address_t *)&fl->u.ip4.saddr;
	case AF_INET6:
		return (xfrm_address_t *)&fl->u.ip6.saddr;
	}
	return NULL;
}

static __inline__
void xfrm_flowi_addr_get(const struct flowi *fl,
			 xfrm_address_t *saddr, xfrm_address_t *daddr,
			 unsigned short family)
{
	switch(family) {
	case AF_INET:
		memcpy(&saddr->a4, &fl->u.ip4.saddr, sizeof(saddr->a4));
		memcpy(&daddr->a4, &fl->u.ip4.daddr, sizeof(daddr->a4));
		break;
	case AF_INET6:
		*(struct in6_addr *)saddr->a6 = fl->u.ip6.saddr;
		*(struct in6_addr *)daddr->a6 = fl->u.ip6.daddr;
		break;
	}
}

static __inline__ int
__xfrm4_state_addr_check(const struct xfrm_state *x,
			 const xfrm_address_t *daddr, const xfrm_address_t *saddr)
{
	if (daddr->a4 == x->id.daddr.a4 &&
	    (saddr->a4 == x->props.saddr.a4 || !saddr->a4 || !x->props.saddr.a4))
		return 1;
	return 0;
}

static __inline__ int
__xfrm6_state_addr_check(const struct xfrm_state *x,
			 const xfrm_address_t *daddr, const xfrm_address_t *saddr)
{
	if (ipv6_addr_equal((struct in6_addr *)daddr, (struct in6_addr *)&x->id.daddr) &&
	    (ipv6_addr_equal((struct in6_addr *)saddr, (struct in6_addr *)&x->props.saddr) ||
	     ipv6_addr_any((struct in6_addr *)saddr) || 
	     ipv6_addr_any((struct in6_addr *)&x->props.saddr)))
		return 1;
	return 0;
}

static __inline__ int
xfrm_state_addr_check(const struct xfrm_state *x,
		      const xfrm_address_t *daddr, const xfrm_address_t *saddr,
		      unsigned short family)
{
	switch (family) {
	case AF_INET:
		return __xfrm4_state_addr_check(x, daddr, saddr);
	case AF_INET6:
		return __xfrm6_state_addr_check(x, daddr, saddr);
	}
	return 0;
}

static __inline__ int
xfrm_state_addr_flow_check(const struct xfrm_state *x, const struct flowi *fl,
			   unsigned short family)
{
	switch (family) {
	case AF_INET:
		return __xfrm4_state_addr_check(x,
						(const xfrm_address_t *)&fl->u.ip4.daddr,
						(const xfrm_address_t *)&fl->u.ip4.saddr);
	case AF_INET6:
		return __xfrm6_state_addr_check(x,
						(const xfrm_address_t *)&fl->u.ip6.daddr,
						(const xfrm_address_t *)&fl->u.ip6.saddr);
	}
	return 0;
}

static inline int xfrm_state_kern(const struct xfrm_state *x)
{
	return atomic_read(&x->tunnel_users);
}

static inline int xfrm_id_proto_match(u8 proto, u8 userproto)
{
	return (!userproto || proto == userproto ||
		(userproto == IPSEC_PROTO_ANY && (proto == IPPROTO_AH ||
						  proto == IPPROTO_ESP ||
						  proto == IPPROTO_COMP)));
}

/*
 * xfrm algorithm information
 */
struct xfrm_algo_aead_info {
	u16 icv_truncbits;
};

struct xfrm_algo_auth_info {
	u16 icv_truncbits;
	u16 icv_fullbits;
};

struct xfrm_algo_encr_info {
	u16 blockbits;
	u16 defkeybits;
};

struct xfrm_algo_comp_info {
	u16 threshold;
};

struct xfrm_algo_desc {
	char *name;
	char *compat;
	u8 available:1;
	u8 pfkey_supported:1;
	union {
		struct xfrm_algo_aead_info aead;
		struct xfrm_algo_auth_info auth;
		struct xfrm_algo_encr_info encr;
		struct xfrm_algo_comp_info comp;
	} uinfo;
	struct sadb_alg desc;
};

/* XFRM tunnel handlers.  */
struct xfrm_tunnel {
	int (*handler)(struct sk_buff *skb);
	int (*err_handler)(struct sk_buff *skb, u32 info);

	struct xfrm_tunnel __rcu *next;
	int priority;
};

struct xfrm_tunnel_notifier {
	int (*handler)(struct sk_buff *skb);
	struct xfrm_tunnel_notifier __rcu *next;
	int priority;
};

struct xfrm6_tunnel {
	int (*handler)(struct sk_buff *skb);
	int (*err_handler)(struct sk_buff *skb, struct inet6_skb_parm *opt,
			   u8 type, u8 code, int offset, __be32 info);
	struct xfrm6_tunnel __rcu *next;
	int priority;
};

void xfrm_init(void);
void xfrm4_init(void);
int xfrm_state_init(struct net *net);
void xfrm_state_fini(struct net *net);
void xfrm4_state_init(void);
#ifdef CONFIG_XFRM
int xfrm6_init(void);
void xfrm6_fini(void);
int xfrm6_state_init(void);
void xfrm6_state_fini(void);
#else
static inline int xfrm6_init(void)
{
	return 0;
}
static inline void xfrm6_fini(void)
{
	;
}
#endif

#ifdef CONFIG_XFRM_STATISTICS
int xfrm_proc_init(struct net *net);
void xfrm_proc_fini(struct net *net);
#endif

int xfrm_sysctl_init(struct net *net);
#ifdef CONFIG_SYSCTL
void xfrm_sysctl_fini(struct net *net);
#else
static inline void xfrm_sysctl_fini(struct net *net)
{
}
#endif

void xfrm_state_walk_init(struct xfrm_state_walk *walk, u8 proto);
int xfrm_state_walk(struct net *net, struct xfrm_state_walk *walk,
		    int (*func)(struct xfrm_state *, int, void*), void *);
void xfrm_state_walk_done(struct xfrm_state_walk *walk);
struct xfrm_state *xfrm_state_alloc(struct net *net);
struct xfrm_state *xfrm_state_find(const xfrm_address_t *daddr,
				   const xfrm_address_t *saddr,
				   const struct flowi *fl,
				   struct xfrm_tmpl *tmpl,
				   struct xfrm_policy *pol, int *err,
				   unsigned short family);
struct xfrm_state *xfrm_stateonly_find(struct net *net, u32 mark,
				       xfrm_address_t *daddr,
				       xfrm_address_t *saddr,
				       unsigned short family,
				       u8 mode, u8 proto, u32 reqid);
int xfrm_state_check_expire(struct xfrm_state *x);
void xfrm_state_insert(struct xfrm_state *x);
int xfrm_state_add(struct xfrm_state *x);
int xfrm_state_update(struct xfrm_state *x);
struct xfrm_state *xfrm_state_lookup(struct net *net, u32 mark,
				     const xfrm_address_t *daddr, __be32 spi,
				     u8 proto, unsigned short family);
struct xfrm_state *xfrm_state_lookup_byaddr(struct net *net, u32 mark,
					    const xfrm_address_t *daddr,
					    const xfrm_address_t *saddr,
					    u8 proto,
					    unsigned short family);
#ifdef CONFIG_XFRM_SUB_POLICY
int xfrm_tmpl_sort(struct xfrm_tmpl **dst, struct xfrm_tmpl **src, int n,
		   unsigned short family);
int xfrm_state_sort(struct xfrm_state **dst, struct xfrm_state **src, int n,
		    unsigned short family);
#else
static inline int xfrm_tmpl_sort(struct xfrm_tmpl **dst, struct xfrm_tmpl **src,
				 int n, unsigned short family)
{
	return -ENOSYS;
}

static inline int xfrm_state_sort(struct xfrm_state **dst, struct xfrm_state **src,
				  int n, unsigned short family)
{
	return -ENOSYS;
}
#endif

struct xfrmk_sadinfo {
	u32 sadhcnt; /* current hash bkts */
	u32 sadhmcnt; /* max allowed hash bkts */
	u32 sadcnt; /* current running count */
};

struct xfrmk_spdinfo {
	u32 incnt;
	u32 outcnt;
	u32 fwdcnt;
	u32 inscnt;
	u32 outscnt;
	u32 fwdscnt;
	u32 spdhcnt;
	u32 spdhmcnt;
};

struct xfrm_state *xfrm_find_acq_byseq(struct net *net, u32 mark, u32 seq);
int xfrm_state_delete(struct xfrm_state *x);
int xfrm_state_flush(struct net *net, u8 proto, struct xfrm_audit *audit_info);
void xfrm_sad_getinfo(struct net *net, struct xfrmk_sadinfo *si);
void xfrm_spd_getinfo(struct net *net, struct xfrmk_spdinfo *si);
u32 xfrm_replay_seqhi(struct xfrm_state *x, __be32 net_seq);
int xfrm_init_replay(struct xfrm_state *x);
int xfrm_state_mtu(struct xfrm_state *x, int mtu);
int __xfrm_init_state(struct xfrm_state *x, bool init_replay);
int xfrm_init_state(struct xfrm_state *x);
int xfrm_prepare_input(struct xfrm_state *x, struct sk_buff *skb);
int xfrm_input(struct sk_buff *skb, int nexthdr, __be32 spi, int encap_type);
int xfrm_input_resume(struct sk_buff *skb, int nexthdr);
int xfrm_output_resume(struct sk_buff *skb, int err);
int xfrm_output(struct sk_buff *skb);
int xfrm_inner_extract_output(struct xfrm_state *x, struct sk_buff *skb);
void xfrm_local_error(struct sk_buff *skb, int mtu);
int xfrm4_extract_header(struct sk_buff *skb);
int xfrm4_extract_input(struct xfrm_state *x, struct sk_buff *skb);
int xfrm4_rcv_encap(struct sk_buff *skb, int nexthdr, __be32 spi,
		    int encap_type);
int xfrm4_transport_finish(struct sk_buff *skb, int async);
int xfrm4_rcv(struct sk_buff *skb);

static inline int xfrm4_rcv_spi(struct sk_buff *skb, int nexthdr, __be32 spi)
{
	return xfrm4_rcv_encap(skb, nexthdr, spi, 0);
}

int xfrm4_extract_output(struct xfrm_state *x, struct sk_buff *skb);
int xfrm4_prepare_output(struct xfrm_state *x, struct sk_buff *skb);
int xfrm4_output(struct sk_buff *skb);
int xfrm4_output_finish(struct sk_buff *skb);
int xfrm4_tunnel_register(struct xfrm_tunnel *handler, unsigned short family);
int xfrm4_tunnel_deregister(struct xfrm_tunnel *handler, unsigned short family);
void xfrm4_local_error(struct sk_buff *skb, u32 mtu);
int xfrm4_mode_tunnel_input_register(struct xfrm_tunnel_notifier *handler);
int xfrm4_mode_tunnel_input_deregister(struct xfrm_tunnel_notifier *handler);
int xfrm6_mode_tunnel_input_register(struct xfrm_tunnel_notifier *handler);
int xfrm6_mode_tunnel_input_deregister(struct xfrm_tunnel_notifier *handler);
int xfrm6_extract_header(struct sk_buff *skb);
int xfrm6_extract_input(struct xfrm_state *x, struct sk_buff *skb);
int xfrm6_rcv_spi(struct sk_buff *skb, int nexthdr, __be32 spi);
int xfrm6_transport_finish(struct sk_buff *skb, int async);
int xfrm6_rcv(struct sk_buff *skb);
int xfrm6_input_addr(struct sk_buff *skb, xfrm_address_t *daddr,
		     xfrm_address_t *saddr, u8 proto);
void xfrm6_local_error(struct sk_buff *skb, u32 mtu);
int xfrm6_tunnel_register(struct xfrm6_tunnel *handler, unsigned short family);
int xfrm6_tunnel_deregister(struct xfrm6_tunnel *handler, unsigned short family);
__be32 xfrm6_tunnel_alloc_spi(struct net *net, xfrm_address_t *saddr);
__be32 xfrm6_tunnel_spi_lookup(struct net *net, const xfrm_address_t *saddr);
int xfrm6_extract_output(struct xfrm_state *x, struct sk_buff *skb);
int xfrm6_prepare_output(struct xfrm_state *x, struct sk_buff *skb);
int xfrm6_output(struct sk_buff *skb);
int xfrm6_output_finish(struct sk_buff *skb);
int xfrm6_find_1stfragopt(struct xfrm_state *x, struct sk_buff *skb,
			  u8 **prevhdr);

#ifdef CONFIG_XFRM
int xfrm4_udp_encap_rcv(struct sock *sk, struct sk_buff *skb);
int xfrm_user_policy(struct sock *sk, int optname,
		     u8 __user *optval, int optlen);
#else
static inline int xfrm_user_policy(struct sock *sk, int optname, u8 __user *optval, int optlen)
{
 	return -ENOPROTOOPT;
} 

static inline int xfrm4_udp_encap_rcv(struct sock *sk, struct sk_buff *skb)
{
 	/* should not happen */
 	kfree_skb(skb);
	return 0;
}
#endif

struct xfrm_policy *xfrm_policy_alloc(struct net *net, gfp_t gfp);

void xfrm_policy_walk_init(struct xfrm_policy_walk *walk, u8 type);
int xfrm_policy_walk(struct net *net, struct xfrm_policy_walk *walk,
		     int (*func)(struct xfrm_policy *, int, int, void*),
		     void *);
void xfrm_policy_walk_done(struct xfrm_policy_walk *walk);
int xfrm_policy_insert(int dir, struct xfrm_policy *policy, int excl);
struct xfrm_policy *xfrm_policy_bysel_ctx(struct net *net, u32 mark,
					  u8 type, int dir,
					  struct xfrm_selector *sel,
					  struct xfrm_sec_ctx *ctx, int delete,
					  int *err);
struct xfrm_policy *xfrm_policy_byid(struct net *net, u32 mark, u8, int dir,
				     u32 id, int delete, int *err);
int xfrm_policy_flush(struct net *net, u8 type, struct xfrm_audit *audit_info);
u32 xfrm_get_acqseq(void);
<<<<<<< HEAD
extern int xfrm_alloc_spi(struct xfrm_state *x, u32 minspi, u32 maxspi);
=======
int xfrm_alloc_spi(struct xfrm_state *x, u32 minspi, u32 maxspi);
>>>>>>> d8ec26d7
struct xfrm_state *xfrm_find_acq(struct net *net, const struct xfrm_mark *mark,
				 u8 mode, u32 reqid, u8 proto,
				 const xfrm_address_t *daddr,
				 const xfrm_address_t *saddr, int create,
				 unsigned short family);
int xfrm_sk_policy_insert(struct sock *sk, int dir, struct xfrm_policy *pol);

#ifdef CONFIG_XFRM_MIGRATE
int km_migrate(const struct xfrm_selector *sel, u8 dir, u8 type,
	       const struct xfrm_migrate *m, int num_bundles,
	       const struct xfrm_kmaddress *k);
struct xfrm_state *xfrm_migrate_state_find(struct xfrm_migrate *m);
struct xfrm_state *xfrm_state_migrate(struct xfrm_state *x,
				      struct xfrm_migrate *m);
int xfrm_migrate(const struct xfrm_selector *sel, u8 dir, u8 type,
		 struct xfrm_migrate *m, int num_bundles,
		 struct xfrm_kmaddress *k);
#endif

int km_new_mapping(struct xfrm_state *x, xfrm_address_t *ipaddr, __be16 sport);
void km_policy_expired(struct xfrm_policy *pol, int dir, int hard, u32 portid);
int km_report(struct net *net, u8 proto, struct xfrm_selector *sel,
	      xfrm_address_t *addr);

void xfrm_input_init(void);
int xfrm_parse_spi(struct sk_buff *skb, u8 nexthdr, __be32 *spi, __be32 *seq);

void xfrm_probe_algs(void);
int xfrm_count_pfkey_auth_supported(void);
int xfrm_count_pfkey_enc_supported(void);
struct xfrm_algo_desc *xfrm_aalg_get_byidx(unsigned int idx);
struct xfrm_algo_desc *xfrm_ealg_get_byidx(unsigned int idx);
struct xfrm_algo_desc *xfrm_aalg_get_byid(int alg_id);
struct xfrm_algo_desc *xfrm_ealg_get_byid(int alg_id);
struct xfrm_algo_desc *xfrm_calg_get_byid(int alg_id);
struct xfrm_algo_desc *xfrm_aalg_get_byname(const char *name, int probe);
struct xfrm_algo_desc *xfrm_ealg_get_byname(const char *name, int probe);
struct xfrm_algo_desc *xfrm_calg_get_byname(const char *name, int probe);
struct xfrm_algo_desc *xfrm_aead_get_byname(const char *name, int icv_len,
					    int probe);

static inline bool xfrm6_addr_equal(const xfrm_address_t *a,
				    const xfrm_address_t *b)
{
	return ipv6_addr_equal((const struct in6_addr *)a,
			       (const struct in6_addr *)b);
}

static inline bool xfrm_addr_equal(const xfrm_address_t *a,
				   const xfrm_address_t *b,
				   sa_family_t family)
{
	switch (family) {
	default:
	case AF_INET:
		return ((__force u32)a->a4 ^ (__force u32)b->a4) == 0;
	case AF_INET6:
		return xfrm6_addr_equal(a, b);
	}
}

static inline int xfrm_policy_id2dir(u32 index)
{
	return index & 7;
}

#ifdef CONFIG_XFRM
static inline int xfrm_aevent_is_on(struct net *net)
{
	struct sock *nlsk;
	int ret = 0;

	rcu_read_lock();
	nlsk = rcu_dereference(net->xfrm.nlsk);
	if (nlsk)
		ret = netlink_has_listeners(nlsk, XFRMNLGRP_AEVENTS);
	rcu_read_unlock();
	return ret;
}
#endif

static inline int xfrm_alg_len(const struct xfrm_algo *alg)
{
	return sizeof(*alg) + ((alg->alg_key_len + 7) / 8);
}

static inline int xfrm_alg_auth_len(const struct xfrm_algo_auth *alg)
{
	return sizeof(*alg) + ((alg->alg_key_len + 7) / 8);
}

static inline int xfrm_replay_state_esn_len(struct xfrm_replay_state_esn *replay_esn)
{
	return sizeof(*replay_esn) + replay_esn->bmp_len * sizeof(__u32);
}

#ifdef CONFIG_XFRM_MIGRATE
static inline int xfrm_replay_clone(struct xfrm_state *x,
				     struct xfrm_state *orig)
{
	x->replay_esn = kzalloc(xfrm_replay_state_esn_len(orig->replay_esn),
				GFP_KERNEL);
	if (!x->replay_esn)
		return -ENOMEM;

	x->replay_esn->bmp_len = orig->replay_esn->bmp_len;
	x->replay_esn->replay_window = orig->replay_esn->replay_window;

	x->preplay_esn = kmemdup(x->replay_esn,
				 xfrm_replay_state_esn_len(x->replay_esn),
				 GFP_KERNEL);
	if (!x->preplay_esn) {
		kfree(x->replay_esn);
		return -ENOMEM;
	}

	return 0;
}

static inline struct xfrm_algo *xfrm_algo_clone(struct xfrm_algo *orig)
{
	return kmemdup(orig, xfrm_alg_len(orig), GFP_KERNEL);
}

static inline struct xfrm_algo_auth *xfrm_algo_auth_clone(struct xfrm_algo_auth *orig)
{
	return kmemdup(orig, xfrm_alg_auth_len(orig), GFP_KERNEL);
}

static inline void xfrm_states_put(struct xfrm_state **states, int n)
{
	int i;
	for (i = 0; i < n; i++)
		xfrm_state_put(*(states + i));
}

static inline void xfrm_states_delete(struct xfrm_state **states, int n)
{
	int i;
	for (i = 0; i < n; i++)
		xfrm_state_delete(*(states + i));
}
#endif

#ifdef CONFIG_XFRM
static inline struct xfrm_state *xfrm_input_state(struct sk_buff *skb)
{
	return skb->sp->xvec[skb->sp->len - 1];
}
#endif

static inline int xfrm_mark_get(struct nlattr **attrs, struct xfrm_mark *m)
{
	if (attrs[XFRMA_MARK])
		memcpy(m, nla_data(attrs[XFRMA_MARK]), sizeof(struct xfrm_mark));
	else
		m->v = m->m = 0;

	return m->v & m->m;
}

static inline int xfrm_mark_put(struct sk_buff *skb, const struct xfrm_mark *m)
{
	int ret = 0;

	if (m->m | m->v)
		ret = nla_put(skb, XFRMA_MARK, sizeof(struct xfrm_mark), m);
	return ret;
}

#endif	/* _NET_XFRM_H */<|MERGE_RESOLUTION|>--- conflicted
+++ resolved
@@ -715,33 +715,14 @@
 		audit_log_task_context(audit_buf);
 }
 
-<<<<<<< HEAD
-extern void xfrm_audit_policy_add(struct xfrm_policy *xp, int result,
-				  kuid_t auid, unsigned int ses, u32 secid);
-extern void xfrm_audit_policy_delete(struct xfrm_policy *xp, int result,
-				  kuid_t auid, unsigned int ses, u32 secid);
-extern void xfrm_audit_state_add(struct xfrm_state *x, int result,
-				 kuid_t auid, unsigned int ses, u32 secid);
-extern void xfrm_audit_state_delete(struct xfrm_state *x, int result,
-				    kuid_t auid, unsigned int ses, u32 secid);
-extern void xfrm_audit_state_replay_overflow(struct xfrm_state *x,
-					     struct sk_buff *skb);
-extern void xfrm_audit_state_replay(struct xfrm_state *x,
-				    struct sk_buff *skb, __be32 net_seq);
-extern void xfrm_audit_state_notfound_simple(struct sk_buff *skb, u16 family);
-extern void xfrm_audit_state_notfound(struct sk_buff *skb, u16 family,
-				      __be32 net_spi, __be32 net_seq);
-extern void xfrm_audit_state_icvfail(struct xfrm_state *x,
-				     struct sk_buff *skb, u8 proto);
-=======
 void xfrm_audit_policy_add(struct xfrm_policy *xp, int result, kuid_t auid,
-			   u32 ses, u32 secid);
+			   unsigned int ses, u32 secid);
 void xfrm_audit_policy_delete(struct xfrm_policy *xp, int result, kuid_t auid,
-			      u32 ses, u32 secid);
+			      unsigned int ses, u32 secid);
 void xfrm_audit_state_add(struct xfrm_state *x, int result, kuid_t auid,
-			  u32 ses, u32 secid);
+			  unsigned int ses, u32 secid);
 void xfrm_audit_state_delete(struct xfrm_state *x, int result, kuid_t auid,
-			     u32 ses, u32 secid);
+			     unsigned int ses, u32 secid);
 void xfrm_audit_state_replay_overflow(struct xfrm_state *x,
 				      struct sk_buff *skb);
 void xfrm_audit_state_replay(struct xfrm_state *x, struct sk_buff *skb,
@@ -751,7 +732,6 @@
 			       __be32 net_seq);
 void xfrm_audit_state_icvfail(struct xfrm_state *x, struct sk_buff *skb,
 			      u8 proto);
->>>>>>> d8ec26d7
 #else
 
 static inline void xfrm_audit_policy_add(struct xfrm_policy *xp, int result,
@@ -1584,11 +1564,7 @@
 				     u32 id, int delete, int *err);
 int xfrm_policy_flush(struct net *net, u8 type, struct xfrm_audit *audit_info);
 u32 xfrm_get_acqseq(void);
-<<<<<<< HEAD
-extern int xfrm_alloc_spi(struct xfrm_state *x, u32 minspi, u32 maxspi);
-=======
 int xfrm_alloc_spi(struct xfrm_state *x, u32 minspi, u32 maxspi);
->>>>>>> d8ec26d7
 struct xfrm_state *xfrm_find_acq(struct net *net, const struct xfrm_mark *mark,
 				 u8 mode, u32 reqid, u8 proto,
 				 const xfrm_address_t *daddr,
